--- conflicted
+++ resolved
@@ -37,9 +37,5 @@
   - richdem
 
   - pip:
-<<<<<<< HEAD
     - sphinx-book-theme
-    - git+https://github.com/GlacioHack/geoutils.git
-=======
-    - geoutils==0.0.9
->>>>>>> 4506b6d1
+    - geoutils==0.0.9