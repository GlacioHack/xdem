--- conflicted
+++ resolved
@@ -49,12 +49,6 @@
 
   - pip:
     - -e ./
-<<<<<<< HEAD
-=======
-    - noisyopt
-    # "Headless" needed for opencv to install without requiring system dependencies
-    - opencv-contrib-python-headless
->>>>>>> 7775c0d1
 
     # To run CI against latest GeoUtils
 #    - git+https://github.com/rhugonnet/geoutils.git