name: xdem-dev
channels:
  - conda-forge
dependencies:
  - python>=3.8
  - proj>=7.2
  - geopandas>=0.10.0
  - fiona
  - shapely
  - numba
  - numpy
  - matplotlib
  - opencv
  - openh264
  - pyproj
  - rasterio>=1.3
  - scipy
  - tqdm
  - scikit-image
  - proj-data
  - scikit-gstat>=0.6.8
  - pytransform3d
  - pip

  # Development-specific
  - autovizwidget
  - pytest
  - pytest-xdist
  - sphinx
  - sphinx_rtd_theme
  - numpydoc
  - sphinxcontrib-programoutput
  - flake8
  - sphinx-autodoc-typehints
  - sphinx-gallery
  - pyyaml
  - richdem

  - pip:
<<<<<<< HEAD
    - geoutils==0.0.9
    - noisyopt
=======
    # - git+https://github.com/GlacioHack/GeoUtils.git
    - geoutils==0.0.10
>>>>>>> dc57c447
<|MERGE_RESOLUTION|>--- conflicted
+++ resolved
@@ -37,10 +37,5 @@
   - richdem
 
   - pip:
-<<<<<<< HEAD
-    - geoutils==0.0.9
-    - noisyopt
-=======
-    # - git+https://github.com/GlacioHack/GeoUtils.git
     - geoutils==0.0.10
->>>>>>> dc57c447
+    - noisyopt