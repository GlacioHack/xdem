name: xdem-dev
channels:
  - conda-forge
dependencies:
  - python>=3.10,<3.13
  - geopandas>=0.12.0
  - numba=0.*
  - numpy=1.*
  - matplotlib=3.*
  - pyproj>=3.4,<4
  - rasterio>=1.3,<2
  - scipy=1.*
  - tqdm
  - scikit-image=0.*
  - scikit-gstat>=1.0.18,<1.1
  - geoutils=0.1.12
  - affine
  - pandas
  - pyogrio
  - shapely

  # Development-specific, to mirror manually in setup.cfg [options.extras_require].
  - pip

  # Optional dependencies
  - pytransform3d
  - pyyaml
  - scikit-learn

  # Test dependencies
  - pytest
  - pytest-xdist
  - pyyaml
  - flake8
  - pylint

  # Doc dependencies
  - sphinx
  - pydata-sphinx-theme
  - sphinx-book-theme>=1.0
  - sphinxcontrib-programoutput
  - sphinx-design
  - sphinx-autodoc-typehints
  - sphinx-gallery
  - autovizwidget
  - graphviz
  - myst-nb
  - numpydoc

  - pip:
    # Optional dependency
    - -e ./

<<<<<<< HEAD
    - noisyopt
    # "Headless" needed for opencv to install without requiring system dependencies
    - opencv-contrib-python-headless

=======
>>>>>>> f96dce20
    # To run CI against latest GeoUtils
#    - git+https://github.com/rhugonnet/geoutils.git<|MERGE_RESOLUTION|>--- conflicted
+++ resolved
@@ -51,12 +51,5 @@
     # Optional dependency
     - -e ./
 
-<<<<<<< HEAD
-    - noisyopt
-    # "Headless" needed for opencv to install without requiring system dependencies
-    - opencv-contrib-python-headless
-
-=======
->>>>>>> f96dce20
     # To run CI against latest GeoUtils
 #    - git+https://github.com/rhugonnet/geoutils.git