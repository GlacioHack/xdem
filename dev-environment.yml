--- conflicted
+++ resolved
@@ -41,10 +41,6 @@
   - richdem
 
   - pip:
-<<<<<<< HEAD
-    - geoutils==0.0.10
     - noisyopt
-=======
      - -e ./
-#     - git+https://github.com/GlacioHack/GeoUtils.git
->>>>>>> a22296b7
+#     - git+https://github.com/GlacioHack/GeoUtils.git