--- conflicted
+++ resolved
@@ -11,11 +11,7 @@
   - rasterio>=1.3,<2
   - scipy=1.*
   - tqdm
-<<<<<<< HEAD
-  - geoutils=2.0.0
-=======
   - geoutils=0.2.0
->>>>>>> 98a1fdf4
   - affine
   - pandas
   - pyogrio
@@ -34,17 +30,14 @@
   # Test dependencies
   - pytest
   - pytest-xdist
-  - pytest-instafail
-  - pytest-socket
-  - pytest-cov
-  - coveralls
   - flake8
   - pylint
   - pre-commit
 
   # Doc dependencies
   - sphinx
-  - sphinx-book-theme
+  - pydata-sphinx-theme
+  - sphinx-book-theme>=1.0
   - sphinxcontrib-programoutput
   - sphinx-design
   - sphinx-autodoc-typehints
