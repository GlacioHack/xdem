--- conflicted
+++ resolved
@@ -33,9 +33,5 @@
   - sphinx-gallery
 
   - pip:
-<<<<<<< HEAD
     - sphinx-book-theme
-    - git+https://github.com/GlacioHack/geoutils.git
-=======
-    - git+https://github.com/GlacioHack/geoutils.git
->>>>>>> 69a1044c
+    - git+https://github.com/GlacioHack/geoutils.git