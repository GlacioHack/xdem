--- conflicted
+++ resolved
@@ -10,7 +10,6 @@
 import xdem.misc
 
 
-<<<<<<< HEAD
 import yaml  # type: ignore
 
 
@@ -46,9 +45,8 @@
         diff_conda_check = list(set(conda_dep_env) - set(conda_dep_devenv))
         assert len(diff_conda_check) == 0
 
-
-    @pytest.mark.parametrize("deprecation_increment", [-1, 0, 1, None])
-    @pytest.mark.parametrize("details", [None, "It was completely useless!", "dunnowhy"])
+    @pytest.mark.parametrize("deprecation_increment", [-1, 0, 1, None])  # type: ignore
+    @pytest.mark.parametrize("details", [None, "It was completely useless!", "dunnowhy"])  # type: ignore
     def test_deprecate(self, deprecation_increment: int | None, details: str | None) -> None:
         """
         Test the deprecation warnings/errors.
@@ -71,7 +69,7 @@
         )
 
         # Define a function with no use that is marked as deprecated.
-        @xdem.misc.deprecate(removal_version, details=details)
+        @xdem.misc.deprecate(removal_version, details=details)  # type: ignore
         def useless_func() -> int:
             return 1
 
@@ -102,62 +100,4 @@
                 useless_func()
         else:
             with pytest.raises(ValueError, match="^" + text + "$"):
-                useless_func()
-=======
-@pytest.mark.parametrize("deprecation_increment", [-1, 0, 1, None])  # type: ignore
-@pytest.mark.parametrize("details", [None, "It was completely useless!", "dunnowhy"])  # type: ignore
-def test_deprecate(deprecation_increment: int | None, details: str | None) -> None:
-    """
-    Test the deprecation warnings/errors.
-
-    If the removal_version is larger than the current, it should warn.
-    If the removal_version is smaller or equal, it should raise an error.
-
-    :param deprecation_increment: The version number relative to the current version.
-    :param details: An optional explanation for the description.
-    """
-    warnings.simplefilter("error")
-
-    current_version = xdem.version.version
-
-    # Set the removal version to be the current version plus the increment (e.g. 0.0.5 + 1 -> 0.0.6)
-    removal_version = (
-        current_version[:-1] + str(int(current_version.rsplit(".", 1)[1]) + deprecation_increment)
-        if deprecation_increment is not None
-        else None
-    )
-
-    # Define a function with no use that is marked as deprecated.
-    @xdem.misc.deprecate(removal_version, details=details)  # type: ignore
-    def useless_func() -> int:
-        return 1
-
-    # If True, a warning is expected. If False, a ValueError is expected.
-    should_warn = removal_version is None or removal_version > current_version
-
-    # Add the expected text depending on the parametrization.
-    text = (
-        "Call to deprecated function 'useless_func'."
-        if should_warn
-        else f"Deprecated function 'useless_func' was removed in {removal_version}."
-    )
-
-    if details is not None:
-        text += " " + details.strip().capitalize()
-
-        if not any(text.endswith(c) for c in ".!?"):
-            text += "."
-
-    if should_warn and removal_version is not None:
-        text += f" This functionality will be removed in version {removal_version}."
-    elif not should_warn:
-        text += f" Current version: {current_version}."
-
-    # Expect either a warning or an exception with the right text.
-    if should_warn:
-        with pytest.warns(DeprecationWarning, match="^" + text + "$"):
-            useless_func()
-    else:
-        with pytest.raises(ValueError, match="^" + text + "$"):
-            useless_func()
->>>>>>> 69a1044c
+                useless_func()