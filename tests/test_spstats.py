--- conflicted
+++ resolved
@@ -21,12 +21,8 @@
 
 PLOT = False
 
-<<<<<<< HEAD
-def load_diff() -> Tuple[gu.georaster.Raster, np.ndarray] :
-  
-=======
+
 def load_ref_and_diff() -> tuple[gu.georaster.Raster, gu.georaster.Raster, np.ndarray]:
->>>>>>> 83a72625
     """Load example files to try coregistration methods with."""
     examples.download_longyearbyen_examples(overwrite=False)
 
