"""
Routines to test the spatial statistics functions.

"""
from __future__ import annotations
<<<<<<< HEAD
from typing import Tuple
=======

import warnings

import geoutils as gu
>>>>>>> c60330ab
import numpy as np
import pandas as pd
import pytest

import xdem
from xdem import examples

<<<<<<< HEAD
def load_diff() -> Tuple[gu.georaster.Raster, np.ndarray] :
=======
with warnings.catch_warnings():
    warnings.filterwarnings("ignore", category=DeprecationWarning)
    from skgstat import models


PLOT = False


def load_diff() -> tuple[gu.georaster.Raster, np.ndarray]:
>>>>>>> c60330ab
    """Load example files to try coregistration methods with."""
    examples.download_longyearbyen_examples(overwrite=False)

    reference_raster = gu.georaster.Raster(examples.FILEPATHS["longyearbyen_ref_dem"])
    to_be_aligned_raster = gu.georaster.Raster(examples.FILEPATHS["longyearbyen_tba_dem"])
    glacier_mask = gu.geovector.Vector(examples.FILEPATHS["longyearbyen_glacier_outlines"])
    inlier_mask = ~glacier_mask.create_mask(reference_raster)

    metadata = {}
    # aligned_raster, _ = xdem.coreg.coregister(reference_raster, to_be_aligned_raster, method="amaury", mask=glacier_mask,
    #                                          metadata=metadata)
    nuth_kaab = xdem.coreg.NuthKaab()
    nuth_kaab.fit(reference_raster.data, to_be_aligned_raster.data,
                  inlier_mask=inlier_mask, transform=reference_raster.transform)
    aligned_raster = nuth_kaab.apply(to_be_aligned_raster.data, transform=reference_raster.transform)

    diff = gu.Raster.from_array((reference_raster.data - aligned_raster),
                                transform=reference_raster.transform, crs=reference_raster.crs)
    mask = glacier_mask.create_mask(diff)

    return diff, mask


class TestVariogram:

    # check that the scripts are running
    @pytest.mark.skip("This test fails randomly! It needs to be fixed.")
    def test_empirical_fit_variogram_running(self):

        # get some data
        diff, mask = load_diff()

        x, y = diff.coords(offset='center')
        coords = np.dstack((x.flatten(), y.flatten())).squeeze()

        # check the base script runs with right input shape
        df = xdem.spstats.get_empirical_variogram(
            dh=diff.data.flatten()[0:1000],
            coords=coords[0:1000, :],
            nsamp=1000)

        # check the wrapper script runs with various inputs
        # with gsd as input
        df_gsd = xdem.spstats.sample_multirange_empirical_variogram(
            dh=diff.data,
            gsd=diff.res[0],
            nsamp=1000)

        # with coords as input, and "uniform" bin_func
        df_coords = xdem.spstats.sample_multirange_empirical_variogram(
            dh=diff.data.flatten(),
            coords=coords,
            bin_func='uniform',
            nsamp=1000)

        # using more bins
        df_1000_bins = xdem.spstats.sample_multirange_empirical_variogram(
            dh=diff.data,
            gsd=diff.res[0],
            n_lags=1000,
            nsamp=1000)

        # using multiple runs with parallelized function
        df_sig = xdem.spstats.sample_multirange_empirical_variogram(dh=diff.data, gsd=diff.res[0], nsamp=1000,
                                                                    nrun=20, nproc=10, maxlag=10000)

        # test plotting
        if PLOT:
            xdem.spstats.plot_vgm(df_sig)

        # single model fit
        fun, _ = xdem.spstats.fit_model_sum_vgm(['Sph'], df_sig)
        if PLOT:
            xdem.spstats.plot_vgm(df_sig, fit_fun=fun)

        try:
            # triple model fit
            fun2, _ = xdem.spstats.fit_model_sum_vgm(['Sph', 'Sph', 'Sph'], emp_vgm_df=df_sig)
            if PLOT:
                xdem.spstats.plot_vgm(df_sig, fit_fun=fun2)
        except RuntimeError as exception:
            if "The maximum number of function evaluations is exceeded." not in str(exception):
                raise exception
            warnings.warn(str(exception))

    def test_multirange_fit_performance(self):

        # first, generate a true sum of variograms with some added noise
        r1, ps1, r2, ps2, r3, ps3 = (100, 0.7, 1000, 0.2, 10000, 0.1)

        x = np.linspace(10, 20000, 500)
        y = models.spherical(x, r=r1, c0=ps1) + models.spherical(x, r=r2, c0=ps2) \
            + models.spherical(x, r=r3, c0=ps3)

        sig = 0.025
        y_noise = np.random.normal(0, sig, size=len(x))

        y_simu = y + y_noise
        sigma = np.ones(len(x))*sig

        df = pd.DataFrame()
        df = df.assign(bins=x, exp=y_simu, exp_sigma=sig)

        # then, run the fitting
        fun, params = xdem.spstats.fit_model_sum_vgm(['Sph', 'Sph', 'Sph'], df)

        if PLOT:
            xdem.spstats.plot_vgm(df, fit_fun=fun)

    def test_neff_estimation(self):

        # test the precision of numerical integration for several spherical models

        # short range
        crange1 = [10**i for i in range(8)]
        # long range
        crange2 = [100*sr for sr in crange1]

        p1 = 0.8
        p2 = 0.2

        for r1 in crange1:
            r2 = crange2[crange1.index(r1)]

            # and for any glacier area
            for area in [10**i for i in range(10)]:

                neff_circ_exact = xdem.spstats.exact_neff_sphsum_circular(
                    area=area, crange1=r1, psill1=p1, crange2=r2, psill2=p2)
                neff_circ_numer = xdem.spstats.neff_circ(area, [(r1, 'Sph', p1), (r2, 'Sph', p2)])

                assert np.abs(neff_circ_exact-neff_circ_numer) < 0.001

class TestSubSampling:

    def test_circular_masking(self):
        """Test that the circular masking works as intended"""

        # using default (center should be [2,2], radius 2)
        circ = xdem.spstats.create_circular_mask(5,5)
        circ2 = xdem.spstats.create_circular_mask(5,5,center=[2,2],radius=2)

        assert np.array_equal(circ,circ2)

        # check distance is not a multiple of pixels (more accurate subsampling)

        # will create a 1-pixel mask around the center
        circ3 = xdem.spstats.create_circular_mask(5,5,center=[1,1],radius=1)
        # will create a square mask (<1.5 pixel) around the center
        circ4 = xdem.spstats.create_circular_mask(5,5,center=[1,1],radius=1.5)

        assert not np.array_equal(circ3,circ4)


    def test_ring_masking(self):
        """Test that the ring masking works as intended"""

        # by default, the mask is only False (ring of size 0)
        ring1 = xdem.spstats.create_ring_mask(5,5)

        assert np.array_equal(ring1,np.zeros((5,5)))

        # test rings with different inner radius
        ring2 = xdem.spstats.create_ring_mask(5,5,in_radius=1,out_radius=2)
        ring3 = xdem.spstats.create_ring_mask(5,5,in_radius=0,out_radius=2)
        ring4 = xdem.spstats.create_ring_mask(5,5,in_radius=1.5,out_radius=2)

        assert np.logical_and(~np.array_equal(ring2,ring3),~np.array_equal(ring3,ring4))

        eq_ring3 = xdem.spstats.create_circular_mask(5,5)
        eq_ring3[2,2] = 0
        assert np.array_equal(ring3,eq_ring3)


class TestPatchesMethod:

    def test_patches_method(self):

        diff, mask = load_diff()

        warnings.filterwarnings("error")
        # check the patches method runs
        df_patches = xdem.spstats.patches_method(
            diff.data.squeeze(),
            mask=~mask.astype(bool).squeeze(),
            gsd=diff.res[0],
            area_size=10000
        )<|MERGE_RESOLUTION|>--- conflicted
+++ resolved
@@ -3,14 +3,11 @@
 
 """
 from __future__ import annotations
-<<<<<<< HEAD
 from typing import Tuple
-=======
 
 import warnings
 
 import geoutils as gu
->>>>>>> c60330ab
 import numpy as np
 import pandas as pd
 import pytest
@@ -18,19 +15,14 @@
 import xdem
 from xdem import examples
 
-<<<<<<< HEAD
-def load_diff() -> Tuple[gu.georaster.Raster, np.ndarray] :
-=======
 with warnings.catch_warnings():
     warnings.filterwarnings("ignore", category=DeprecationWarning)
     from skgstat import models
 
-
 PLOT = False
 
-
-def load_diff() -> tuple[gu.georaster.Raster, np.ndarray]:
->>>>>>> c60330ab
+def load_diff() -> Tuple[gu.georaster.Raster, np.ndarray] :
+  
     """Load example files to try coregistration methods with."""
     examples.download_longyearbyen_examples(overwrite=False)
 
