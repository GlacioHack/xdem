--- conflicted
+++ resolved
@@ -1,11 +1,4 @@
-<<<<<<< HEAD
 """Functions to test the spatial statistics."""
-=======
-"""
-Routines to test the spatial statistics functions.
-
-"""
->>>>>>> 21e196ab
 from __future__ import annotations
 from typing import Tuple
 
