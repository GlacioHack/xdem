--- conflicted
+++ resolved
@@ -1,9 +1,6 @@
-<<<<<<< HEAD
 """Functions to test the volume estimation tools."""
-=======
 import warnings
 
->>>>>>> 21e196ab
 import geoutils as gu
 import numpy as np
 import scipy.ndimage
