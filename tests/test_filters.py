"""Functions to test the filtering tools."""
from __future__ import annotations

import numpy as np
import pytest

import geoutils as gu
import xdem


class TestFilters:
    """Test cases for the filter functions."""

    # Load example data.
<<<<<<< HEAD
    dem_2009 = gu.georaster.Raster(xdem.examples.FILEPATHS["longyearbyen_ref_dem"])
    dem_1990 = gu.georaster.Raster(xdem.examples.FILEPATHS["longyearbyen_tba_dem"]).reproject(dem_2009)
=======
    dem_2009 = gu.georaster.Raster(xdem.examples.get_path("longyearbyen_ref_dem"))
    dem_1990 = gu.georaster.Raster(xdem.examples.get_path("longyearbyen_tba_dem")).reproject(dem_2009, silent=True)
>>>>>>> 46a3edc3

    def test_gauss(self):
        """Test applying the various Gaussian filters on DEMs with/without NaNs"""

        # Test applying scipy's Gaussian filter
        # smoothing should not yield values below.above original DEM
        dem_array = self.dem_1990.data
        dem_sm = xdem.filters.gaussian_filter_scipy(dem_array, sigma=5)
        assert np.min(dem_array) < np.min(dem_sm)
        assert np.max(dem_array) > np.max(dem_sm)
        assert dem_array.shape == dem_sm.shape

        # Test applying OpenCV's Gaussian filter
        dem_sm2 = xdem.filters.gaussian_filter_cv(dem_array, sigma=5)
        assert np.min(dem_array) < np.min(dem_sm2)
        assert np.max(dem_array) > np.max(dem_sm2)
        assert dem_array.shape == dem_sm2.shape
        
        # Assert that both implementations yield similar results
        assert np.nanmax(np.abs(dem_sm - dem_sm2)) < 1e-3

        # Test that it works with NaNs too
        nan_count = 1000
        cols = np.random.randint(0, high=self.dem_1990.width - 1, size=nan_count, dtype=int)
        rows = np.random.randint(0, high=self.dem_1990.height - 1, size=nan_count, dtype=int)
        dem_with_nans = np.copy(self.dem_1990.data).squeeze()
        dem_with_nans[rows, cols] = np.nan

        dem_sm = xdem.filters.gaussian_filter_scipy(dem_with_nans, sigma=10)
        assert np.nanmin(dem_with_nans) < np.min(dem_sm)
        assert np.nanmax(dem_with_nans) > np.max(dem_sm)

        dem_sm = xdem.filters.gaussian_filter_cv(dem_with_nans, sigma=10)
        assert np.nanmin(dem_with_nans) < np.min(dem_sm)
        assert np.nanmax(dem_with_nans) > np.max(dem_sm)

        # Test that it works with 3D arrays
        array_3d = np.vstack((dem_array, dem_array))
        dem_sm = xdem.filters.gaussian_filter_scipy(array_3d, sigma=5)
        assert array_3d.shape == dem_sm.shape

        # 3D case not implemented with OpenCV
        pytest.raises(NotImplementedError, xdem.filters.gaussian_filter_cv, array_3d, sigma=5)

        # Tests that it fails with 1D arrays with appropriate error
        data = dem_array[0, :, 0]
        pytest.raises(ValueError, xdem.filters.gaussian_filter_scipy, data, sigma=5)
        pytest.raises(ValueError, xdem.filters.gaussian_filter_cv, data, sigma=5)

    def test_dist_filter(self):
        """Test that distance_filter works"""

        # Calculate dDEM
        ddem = self.dem_2009.data - self.dem_1990.data

        # Add random outliers
        count = 1000
        cols = np.random.randint(0, high=self.dem_1990.width - 1, size=count, dtype=int)
        rows = np.random.randint(0, high=self.dem_1990.height - 1, size=count, dtype=int)
        ddem.data[0, rows, cols] = 5000

        # Filter gross outliers
        filtered_ddem = xdem.filters.distance_filter(ddem.data, radius=20, outlier_threshold=50)

        # Check that all outliers were properly filtered
        assert np.all(np.isnan(filtered_ddem[0, rows, cols]))

        # Assert that non filtered pixels remain the same
        assert ddem.data.shape == filtered_ddem.shape        
        assert np.all(ddem.data[np.isfinite(filtered_ddem)] == filtered_ddem[np.isfinite(filtered_ddem)])

        # Check that it works with NaNs too
        ddem.data[0, rows[:500], cols[:500]] = np.nan
        filtered_ddem = xdem.filters.distance_filter(ddem.data, radius=20, outlier_threshold=50)
        assert np.all(np.isnan(filtered_ddem[0, rows, cols]))<|MERGE_RESOLUTION|>--- conflicted
+++ resolved
@@ -12,13 +12,8 @@
     """Test cases for the filter functions."""
 
     # Load example data.
-<<<<<<< HEAD
-    dem_2009 = gu.georaster.Raster(xdem.examples.FILEPATHS["longyearbyen_ref_dem"])
-    dem_1990 = gu.georaster.Raster(xdem.examples.FILEPATHS["longyearbyen_tba_dem"]).reproject(dem_2009)
-=======
     dem_2009 = gu.georaster.Raster(xdem.examples.get_path("longyearbyen_ref_dem"))
-    dem_1990 = gu.georaster.Raster(xdem.examples.get_path("longyearbyen_tba_dem")).reproject(dem_2009, silent=True)
->>>>>>> 46a3edc3
+    dem_1990 = gu.georaster.Raster(xdem.examples.get_path("longyearbyen_tba_dem")).reproject(dem_2009)
 
     def test_gauss(self):
         """Test applying the various Gaussian filters on DEMs with/without NaNs"""
