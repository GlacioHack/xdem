--- conflicted
+++ resolved
@@ -1,19 +1,8 @@
-<<<<<<< HEAD
-"""Functions to test the spatial tools.
-
-Author(s):
-    Erik S. Holmlund
-    Romain Hugonnet
-
-"""
-from __future__ import annotations
-
-=======
 """
 Functions to test the spatial tools.
 """
 from __future__ import annotations
->>>>>>> 08a1f380
+
 import os
 import shutil
 import subprocess
@@ -64,7 +53,6 @@
     mask = glacier_mask.create_mask(diff)
 
     return reference_raster, diff, mask
-
 
 
 class TestMerging:
@@ -434,50 +422,4 @@
         assert np.ndim(indices) == 2
         assert len(indices) == np.ndim(array)
         assert np.ndim(array[indices]) == 1
-        assert np.size(array[indices]) == int(np.size(array) * 0.3)
-
-
-class TestBinning:
-
-    def test_nd_binning(self):
-
-        ref, diff, mask = load_ref_and_diff()
-
-        slope, aspect = xdem.coreg.calculate_slope_and_aspect(ref.data.squeeze())
-
-        # 1d binning, by default will create 10 bins
-        df = xdem.spatial_tools.nd_binning(values=diff.data.flatten(),list_var=[slope.flatten()],list_var_names=['slope'])
-
-        # check length matches
-        assert df.shape[0] == 10
-        # check bin edges match the minimum and maximum of binning variable
-        assert np.nanmin(slope) == np.min(pd.IntervalIndex(df.slope).left)
-        assert np.nanmax(slope) == np.max(pd.IntervalIndex(df.slope).right)
-
-        # 1d binning with 20 bins
-        df = xdem.spatial_tools.nd_binning(values=diff.data.flatten(), list_var=[slope.flatten()], list_var_names=['slope'],
-                                           list_var_bins=[[20]])
-        # check length matches
-        assert df.shape[0] == 20
-
-        # nmad goes up quite a bit with slope, we can expect a 10 m measurement error difference
-        assert df.nmad.values[-1] - df.nmad.values[0] > 10
-
-        # try custom stat
-        def percentile_80(a):
-            return np.nanpercentile(a, 80)
-
-        # check the function runs with custom functions
-        xdem.spatial_tools.nd_binning(values=diff.data.flatten(),list_var=[slope.flatten()],list_var_names=['slope'], statistics=['count',percentile_80])
-
-        # 2d binning
-        df = xdem.spatial_tools.nd_binning(values=diff.data.flatten(),list_var=[slope.flatten(),ref.data.flatten()],list_var_names=['slope','elevation'])
-
-        # dataframe should contain two 1D binning of length 10 and one 2D binning of length 100
-        assert df.shape[0] == (10 + 10 + 100)
-
-        # nd binning
-        df = xdem.spatial_tools.nd_binning(values=diff.data.flatten(),list_var=[slope.flatten(),ref.data.flatten(),aspect.flatten()],list_var_names=['slope','elevation','aspect'])
-
-        # dataframe should contain three 1D binning of length 10 and three 2D binning of length 100 and one 2D binning of length 1000
-        assert df.shape[0] == (1000 + 3 * 100 + 3 * 10)
+        assert np.size(array[indices]) == int(np.size(array) * 0.3)