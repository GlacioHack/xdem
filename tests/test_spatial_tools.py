--- conflicted
+++ resolved
@@ -110,73 +110,7 @@
         # Check that reference works
         merged_dem2 = xdem.spatial_tools.merge_rasters([self.dem1, self.dem2], reference=self.dem)
         assert merged_dem2 == merged_dem
-
-
-<<<<<<< HEAD
-=======
-def test_hillshade():
-    """Test the hillshade algorithm, partly by comparing it to the GDAL hillshade function."""
-    warnings.simplefilter("error")
-
-    def make_gdal_hillshade(filepath) -> np.ndarray:
-        # rasterio strongly recommends against importing gdal along rio, so this is done here instead.
-        from osgeo import gdal
-
-        temp_dir = tempfile.TemporaryDirectory()
-        temp_hillshade_path = os.path.join(temp_dir.name, "hillshade.tif")
-        # gdal_commands = ["gdaldem", "hillshade",
-        #                 filepath, temp_hillshade_path,
-        #                 "-az", "315", "-alt", "45"]
-        # subprocess.run(gdal_commands, check=True, stdout=subprocess.PIPE)
-        gdal.DEMProcessing(
-            destName=temp_hillshade_path,
-            srcDS=filepath,
-            processing="hillshade",
-            options=gdal.DEMProcessingOptions(azimuth=315, altitude=45),
-        )
-
-        data = gu.Raster(temp_hillshade_path).data
-        temp_dir.cleanup()
-        return data
-
-    filepath = xdem.examples.get_path("longyearbyen_ref_dem")
-    with warnings.catch_warnings():
-        warnings.simplefilter("ignore")
-        dem = xdem.DEM(filepath)
-
-    xdem_hillshade = xdem.spatial_tools.hillshade(dem.data, resolution=dem.res)
-    gdal_hillshade = make_gdal_hillshade(filepath)
-    diff = gdal_hillshade - xdem_hillshade
-
-    # Check that the xdem and gdal hillshades are relatively similar.
-    assert np.mean(diff) < 5
-    assert xdem.spatial_tools.nmad(diff.filled(np.nan)) < 5
-
-    # Try giving the hillshade invalid arguments.
-    try:
-        xdem.spatial_tools.hillshade(dem.data, dem.res, azimuth=361)
-    except ValueError as exception:
-        if "Azimuth must be a value between 0 and 360" not in str(exception):
-            raise exception
-    try:
-        xdem.spatial_tools.hillshade(dem.data, dem.res, altitude=91)
-    except ValueError as exception:
-        if "Altitude must be a value between 0 and 90" not in str(exception):
-            raise exception
-
-    try:
-        xdem.spatial_tools.hillshade(dem.data, dem.res, z_factor=np.inf)
-    except ValueError as exception:
-        if "z_factor must be a non-negative finite value" not in str(exception):
-            raise exception
-
-    # Introduce some nans
-    dem.data.mask = np.zeros_like(dem.data, dtype=bool)
-    dem.data.mask.ravel()[np.random.choice(dem.data.size, 50000, replace=False)] = True
-
-    # Make sure that this doesn't create weird division warnings.
-    xdem.spatial_tools.hillshade(dem.data, dem.res)
-
+        
 
 def test_subdivide_array():
 
@@ -276,7 +210,7 @@
     else:
         assert not np.shares_memory(array, arr_view)
 
->>>>>>> 46a3edc3
+
 class TestSubsample:
     """
     Different examples of 1D to 3D arrays with masked values for testing.
