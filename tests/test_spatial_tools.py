"""
Functions to test the spatial tools.
"""
from __future__ import annotations
import os
import shutil
import subprocess
import tempfile
import warnings

import geoutils as gu
import numpy as np
import pytest
import rasterio as rio

import xdem
from xdem import examples


def test_dem_subtraction():
    """Test that the DEM subtraction script gives reasonable numbers."""
    diff = xdem.spatial_tools.subtract_rasters(
<<<<<<< HEAD
        examples.FILEPATHS_DATA["longyearbyen_ref_dem"],
        examples.FILEPATHS_DATA["longyearbyen_tba_dem"])
=======
        examples.FILEPATHS["longyearbyen_ref_dem"], examples.FILEPATHS["longyearbyen_tba_dem"]
    )
>>>>>>> af70bad9

    assert np.nanmean(np.abs(diff.data)) < 100


class TestMerging:
    """
    Test cases for stacking and merging DEMs
    Split a DEM with some overlap, then stack/merge it, and validate bounds and shape.
    """
<<<<<<< HEAD
    dem = gu.georaster.Raster(examples.FILEPATHS_DATA["longyearbyen_ref_dem"])
=======

    dem = gu.georaster.Raster(examples.FILEPATHS["longyearbyen_ref_dem"])
>>>>>>> af70bad9

    # Find the easting midpoint of the DEM
    x_midpoint = np.mean([dem.bounds.right, dem.bounds.left])
    x_midpoint -= x_midpoint % dem.res[0]

    # Cut the DEM into two DEMs that slightly overlap each other.
    dem1 = dem.copy()
    dem1.crop(
        rio.coords.BoundingBox(
            right=x_midpoint + dem.res[0] * 3, left=dem.bounds.left, top=dem.bounds.top, bottom=dem.bounds.bottom
        )
    )
    dem2 = dem.copy()
    dem2.crop(
        rio.coords.BoundingBox(
            left=x_midpoint - dem.res[0] * 3, right=dem.bounds.right, top=dem.bounds.top, bottom=dem.bounds.bottom
        )
    )

    # To check that use_ref_bounds work - create a DEM that do not cover the whole extent
    dem3 = dem.copy()
    dem3.crop(
        rio.coords.BoundingBox(
            left=x_midpoint - dem.res[0] * 3,
            right=dem.bounds.right - dem.res[0] * 2,
            top=dem.bounds.top,
            bottom=dem.bounds.bottom,
        )
    )

    def test_stack_rasters(self):
        """Test stack_rasters"""
        # Merge the two overlapping DEMs and check that output bounds and shape is correct
        stacked_dem = xdem.spatial_tools.stack_rasters([self.dem1, self.dem2])

        assert stacked_dem.count == 2
        assert self.dem.shape == stacked_dem.shape

        merged_bounds = xdem.spatial_tools.merge_bounding_boxes(
            [self.dem1.bounds, self.dem2.bounds], resolution=self.dem1.res[0]
        )
        assert merged_bounds == stacked_dem.bounds

        # Check that reference works with input Raster
        stacked_dem = xdem.spatial_tools.stack_rasters([self.dem1, self.dem2], reference=self.dem)
        assert self.dem.bounds == stacked_dem.bounds

        # Others than int or gu.Raster should raise a ValueError
        try:
            stacked_dem = xdem.spatial_tools.stack_rasters([self.dem1, self.dem2], reference="a string")
        except ValueError as exception:
            if "reference should be" not in str(exception):
                raise exception

        # Check that use_ref_bounds works - use a DEM that do not cover the whole extent

        # This case should not preserve original extent
        stacked_dem = xdem.spatial_tools.stack_rasters([self.dem1, self.dem3])
        assert stacked_dem.bounds != self.dem.bounds

        # This case should preserve original extent
        stacked_dem2 = xdem.spatial_tools.stack_rasters([self.dem1, self.dem3], reference=self.dem, use_ref_bounds=True)
        assert stacked_dem2.bounds == self.dem.bounds

    def test_merge_rasters(self):
        """Test merge_rasters"""
        # Merge the two overlapping DEMs and check that it closely resembles the initial DEM
        merged_dem = xdem.spatial_tools.merge_rasters([self.dem1, self.dem2])
        assert self.dem.data.shape == merged_dem.data.shape
        assert self.dem.bounds == merged_dem.bounds

        diff = self.dem.data - merged_dem.data

        assert np.abs(np.nanmean(diff)) < 0.0001

        # Check that reference works
        merged_dem2 = xdem.spatial_tools.merge_rasters([self.dem1, self.dem2], reference=self.dem)
        assert merged_dem2 == merged_dem


def test_hillshade():
    """Test the hillshade algorithm, partly by comparing it to the GDAL hillshade function."""
    warnings.simplefilter("error")

    def make_gdal_hillshade(filepath) -> np.ndarray:
        # rasterio strongly recommends against importing gdal along rio, so this is done here instead.
        from osgeo import gdal

        temp_dir = tempfile.TemporaryDirectory()
        temp_hillshade_path = os.path.join(temp_dir.name, "hillshade.tif")
        # gdal_commands = ["gdaldem", "hillshade",
        #                 filepath, temp_hillshade_path,
        #                 "-az", "315", "-alt", "45"]
        # subprocess.run(gdal_commands, check=True, stdout=subprocess.PIPE)
        gdal.DEMProcessing(
            destName=temp_hillshade_path,
            srcDS=filepath,
            processing="hillshade",
            options=gdal.DEMProcessingOptions(azimuth=315, altitude=45),
        )

        data = gu.Raster(temp_hillshade_path).data
        temp_dir.cleanup()
        return data

<<<<<<< HEAD
    filepath = xdem.examples.FILEPATHS_DATA["longyearbyen_ref_dem"]
    dem = xdem.DEM(filepath)
=======
    filepath = xdem.examples.FILEPATHS["longyearbyen_ref_dem"]
    with warnings.catch_warnings():
        warnings.simplefilter("ignore")
        dem = xdem.DEM(filepath)
>>>>>>> af70bad9

    xdem_hillshade = xdem.spatial_tools.hillshade(dem.data, resolution=dem.res)
    gdal_hillshade = make_gdal_hillshade(filepath)
    diff = gdal_hillshade - xdem_hillshade

    # Check that the xdem and gdal hillshades are relatively similar.
    assert np.mean(diff) < 5
    assert xdem.spatial_tools.nmad(diff.filled(np.nan)) < 5

    # Try giving the hillshade invalid arguments.
    try:
        xdem.spatial_tools.hillshade(dem.data, dem.res, azimuth=361)
    except ValueError as exception:
        if "Azimuth must be a value between 0 and 360" not in str(exception):
            raise exception
    try:
        xdem.spatial_tools.hillshade(dem.data, dem.res, altitude=91)
    except ValueError as exception:
        if "Altitude must be a value between 0 and 90" not in str(exception):
            raise exception

    try:
        xdem.spatial_tools.hillshade(dem.data, dem.res, z_factor=np.inf)
    except ValueError as exception:
        if "z_factor must be a non-negative finite value" not in str(exception):
            raise exception

    # Introduce some nans
    dem.data.mask = np.zeros_like(dem.data, dtype=bool)
    dem.data.mask.ravel()[np.random.choice(dem.data.size, 50000, replace=False)] = True

    # Make sure that this doesn't create weird division warnings.
    xdem.spatial_tools.hillshade(dem.data, dem.res)


def test_subdivide_array():

    test_shape = (6, 4)
    test_count = 4
    subdivision_grid = xdem.spatial_tools.subdivide_array(test_shape, test_count)

    assert subdivision_grid.shape == test_shape
    assert np.unique(subdivision_grid).size == test_count

    assert np.unique(xdem.spatial_tools.subdivide_array((3, 3), 3)).size == 3

    with pytest.raises(ValueError, match=r"Expected a 2D shape, got 1D shape.*"):
        xdem.spatial_tools.subdivide_array((5,), 2)

    with pytest.raises(ValueError, match=r"Shape.*smaller than.*"):
        xdem.spatial_tools.subdivide_array((5, 2), 15)


@pytest.mark.parametrize("dtype", ["uint8", "uint16", "int32", "float32", "float16"])
@pytest.mark.parametrize(
    "mask_and_viewable",
    [
        (None, True),  # An ndarray with no mask should support views
        (False, True),  # A masked array with an empty mask should support views
        ([True, False, False, False], False),  # A masked array with an occupied mask should not support views.
        ([False, False, False, False], True),  # A masked array with an empty occupied mask should support views.
    ],
)
@pytest.mark.parametrize(
    "shape_and_check_passes",
    [
        ((1, 2, 2), True),  # A 3D array with a shape[0] == 1 is okay.
        ((2, 1, 2), False),  # A 3D array with a shape[0] != 1 is not okay.
        ((2, 2), True),  # A 2D array is okay.
        ((4,), True),  # A 1D array is okay.
    ],
)
def test_get_array_and_mask(
    dtype: str,
    mask_and_viewable: tuple[None | bool | list[bool], bool],
    shape_and_check_passes: tuple[tuple[int, ...], bool],
):
    """Validate that the function returns views when expected, and copies otherwise."""
    warnings.simplefilter("error")

    masked_values, view_should_be_possible = mask_and_viewable
    shape, check_should_pass = shape_and_check_passes

    # Create an array of the specified dtype
    array = np.ones(shape, dtype=dtype)
    if masked_values is not None:
        if masked_values is False:
            array = np.ma.masked_array(array)
        else:
            array = np.ma.masked_array(array, mask=np.reshape(masked_values, array.shape))

    # Validate that incorrect shapes raise the correct error.
    if not check_should_pass:
        with pytest.raises(ValueError, match="Invalid array shape given"):
            xdem.spatial_tools.get_array_and_mask(array, check_shape=True)

        # Stop the test here as the failure is now validated.
        return

    # Get a copy of the array and check its shape (it should always pass at this point)
    arr, _ = xdem.spatial_tools.get_array_and_mask(array, copy=True, check_shape=True)

    # Validate that the array is a copy
    assert not np.shares_memory(arr, array)

    # If it was an integer dtype and it had a mask, validate that the array is now "float32"
    if np.issubdtype(dtype, np.integer) and np.any(masked_values or False):
        assert arr.dtype == "float32"

    # If there was no mask or the mask was empty, validate that arr and array are equivalent
    if not np.any(masked_values or False):
        assert np.sum(np.abs(array - arr)) == 0.0

    with warnings.catch_warnings(record=True) as caught_warnings:
        warnings.simplefilter("always")

        # Try to create a view.
        arr_view, mask = xdem.spatial_tools.get_array_and_mask(array, copy=False)

        # If it should be possible, validate that there were no warnings.
        if view_should_be_possible:
            assert len(caught_warnings) == 0, (caught_warnings[0].message, array)
        # Otherwise, validate that one warning was raised with the correct text.
        else:
            assert len(caught_warnings) == 1
            assert "Copying is required" in str(caught_warnings[0].message)

    # Validate that the view shares memory if it was possible, or otherwise that it is a copy.
    if view_should_be_possible:
        assert np.shares_memory(array, arr_view)
    else:
        assert not np.shares_memory(array, arr_view)

class TestSubsample:
    """
    Different examples of 1D to 3D arrays with masked values for testing.
    """

    # Case 1 - 1D array, 1 masked value
    array1D = np.ma.masked_array(np.arange(10), mask=np.zeros(10))
    array1D.mask[3] = True
    assert np.ndim(array1D) == 1
    assert np.count_nonzero(array1D.mask) > 0

    # Case 2 - 2D array, 1 masked value
    array2D = np.ma.masked_array(np.arange(9).reshape((3, 3)), mask=np.zeros((3, 3)))
    array2D.mask[0, 1] = True
    assert np.ndim(array2D) == 2
    assert np.count_nonzero(array2D.mask) > 0

    # Case 3 - 3D array, 1 masked value
    array3D = np.ma.masked_array(np.arange(9).reshape((1, 3, 3)), mask=np.zeros((1, 3, 3)))
    array3D = np.ma.vstack((array3D, array3D + 10))
    array3D.mask[0, 0, 1] = True
    assert np.ndim(array3D) == 3
    assert np.count_nonzero(array3D.mask) > 0

    @pytest.mark.parametrize("array", [array1D, array2D, array3D])
    def test_subsample(self, array):
        """
        Test xdem.spatial_tools.subsample_raster.
        """
        # Test that subsample > 1 works as expected, i.e. output 1D array, with no masked values, or selected size
        for npts in np.arange(2, np.size(array)):
            random_values = xdem.spatial_tools.subsample_raster(array, subsample=npts)
            assert np.ndim(random_values) == 1
            assert np.size(random_values) == npts
            assert np.count_nonzero(random_values.mask) == 0

        # Test if subsample > number of valid values => return all
        random_values = xdem.spatial_tools.subsample_raster(array, subsample=np.size(array) + 3)
        assert np.all(np.sort(random_values) == array[~array.mask])

        # Test if subsample = 1 => return all valid values
        random_values = xdem.spatial_tools.subsample_raster(array, subsample=1)
        assert np.all(np.sort(random_values) == array[~array.mask])

        # Test if subsample < 1
        random_values = xdem.spatial_tools.subsample_raster(array, subsample=0.5)
        assert np.size(random_values) == int(np.size(array) * 0.5)

        # Test with optional argument return_indices
        indices = xdem.spatial_tools.subsample_raster(array, subsample=0.3, return_indices=True)
        assert np.ndim(indices) == 2
        assert len(indices) == np.ndim(array)
        assert np.ndim(array[indices]) == 1
        assert np.size(array[indices]) == int(np.size(array) * 0.3)<|MERGE_RESOLUTION|>--- conflicted
+++ resolved
@@ -20,13 +20,8 @@
 def test_dem_subtraction():
     """Test that the DEM subtraction script gives reasonable numbers."""
     diff = xdem.spatial_tools.subtract_rasters(
-<<<<<<< HEAD
         examples.FILEPATHS_DATA["longyearbyen_ref_dem"],
         examples.FILEPATHS_DATA["longyearbyen_tba_dem"])
-=======
-        examples.FILEPATHS["longyearbyen_ref_dem"], examples.FILEPATHS["longyearbyen_tba_dem"]
-    )
->>>>>>> af70bad9
 
     assert np.nanmean(np.abs(diff.data)) < 100
 
@@ -36,12 +31,7 @@
     Test cases for stacking and merging DEMs
     Split a DEM with some overlap, then stack/merge it, and validate bounds and shape.
     """
-<<<<<<< HEAD
     dem = gu.georaster.Raster(examples.FILEPATHS_DATA["longyearbyen_ref_dem"])
-=======
-
-    dem = gu.georaster.Raster(examples.FILEPATHS["longyearbyen_ref_dem"])
->>>>>>> af70bad9
 
     # Find the easting midpoint of the DEM
     x_midpoint = np.mean([dem.bounds.right, dem.bounds.left])
@@ -147,15 +137,10 @@
         temp_dir.cleanup()
         return data
 
-<<<<<<< HEAD
     filepath = xdem.examples.FILEPATHS_DATA["longyearbyen_ref_dem"]
-    dem = xdem.DEM(filepath)
-=======
-    filepath = xdem.examples.FILEPATHS["longyearbyen_ref_dem"]
     with warnings.catch_warnings():
         warnings.simplefilter("ignore")
         dem = xdem.DEM(filepath)
->>>>>>> af70bad9
 
     xdem_hillshade = xdem.spatial_tools.hillshade(dem.data, resolution=dem.res)
     gdal_hillshade = make_gdal_hillshade(filepath)
