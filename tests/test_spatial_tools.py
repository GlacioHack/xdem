--- conflicted
+++ resolved
@@ -180,7 +180,6 @@
     # Make sure that this doesn't create weird division warnings.
     xdem.spatial_tools.hillshade(dem.data, dem.res)
 
-<<<<<<< HEAD
 class TestRobustFitting:
 
     def test_robust_polynomial_fit(self):
@@ -238,7 +237,6 @@
         assert np.abs(coefs6[1] - true_coefs[1]) < 1
         assert np.abs(coefs6[2] - true_coefs[2]) < 1
         assert np.abs(coefs6[3] - true_coefs[3]) < 1
-=======
 
 class TestSubsample:
     """
@@ -293,5 +291,4 @@
         assert np.ndim(indices) == 2
         assert len(indices) == np.ndim(array)
         assert np.ndim(array[indices]) == 1
-        assert np.size(array[indices]) == int(np.size(array) * 0.3)
->>>>>>> e34e6c85
+        assert np.size(array[indices]) == int(np.size(array) * 0.3)