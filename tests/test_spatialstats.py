--- conflicted
+++ resolved
@@ -524,12 +524,8 @@
         # Check that all type of coordinate inputs work
         # Only the array and the ground sampling distance
         xdem.spatialstats.sample_empirical_variogram(
-<<<<<<< HEAD
-            values=self.diff.data, gsd=self.diff.res[0], subsample=10, random_state=42)
-=======
             values=self.diff.data, gsd=self.diff.res[0], subsample=10, random_state=42
         )
->>>>>>> 186cab99
 
         # Test multiple runs
         df2 = xdem.spatialstats.sample_empirical_variogram(
