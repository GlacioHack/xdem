--- conflicted
+++ resolved
@@ -285,10 +285,7 @@
         slope_lowres = xdem.terrain.get_terrain_attribute(self.dem.data, "slope", resolution=self.dem.res[0] * 2)
         assert np.nanmean(slope) > np.nanmean(slope_lowres)
 
-<<<<<<< HEAD
-    def test_get_terrain_attribute__errors(self) -> None:
-=======
-    def test_get_terrain_attribute_multiproc(self) -> None:
+    def test_get_terrain_attribute__multiproc(self) -> None:
         """Test the get_terrain attribute function in multiprocessing."""
         outfile = "mp_output.tif"
         outfile_multi = ["mp_output_slope.tif", "mp_output_aspect.tif", "mp_output_hillshade.tif"]
@@ -338,8 +335,7 @@
         os.remove(outfile)
         assert slope.get_stats("mean") > slope_lowres.get_stats("mean")
 
-    def test_get_terrain_attribute_errors(self) -> None:
->>>>>>> e1e2065e
+    def test_get_terrain_attribute__errors(self) -> None:
         """Test the get_terrain_attribute function raises appropriate errors."""
 
         # Below, re.escape() is needed to match expressions that have special characters (e.g., parenthesis, bracket)
