--- conflicted
+++ resolved
@@ -262,15 +262,11 @@
 
     coefficients = xdem.terrain.get_quadric_coefficients(dem, resolution=1.0)
 
-<<<<<<< HEAD
     assert np.all(np.isfinite(coefficients))
 
     # The 3rd to last coefficient is the dem itself (could maybe be removed in the future as it is duplication..)
     assert np.array_equal(coefficients[-3, :, :], dem)
-=======
-    # The last coefficient is the dem itself (could maybe be removed in the future as it is duplication..)
-    assert np.array_equal(coefficients[-1, 1, 1], dem[1, 1])
->>>>>>> 674c9478
+
 
     # The middle pixel (index 1, 1) should be concave in the x-direction
     assert coefficients[3, 1, 1] < 0
