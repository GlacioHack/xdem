from __future__ import annotations

import os
import re
import tempfile
import warnings

import geoutils as gu
import numpy as np
import pytest

import xdem
from xdem._typing import MArrayf

xdem.examples.download_longyearbyen_examples()

PLOT = True


def run_gdaldem(filepath: str, processing: str, options: str | None = None) -> MArrayf:
    """Run GDAL's DEMProcessing and return the read numpy array."""
    # Rasterio strongly recommends against importing gdal along rio, so this is done here instead.
    from osgeo import gdal

    # Converting string into gdal processing options here to avoid import gdal outside this function:
    # Riley or Wilson for Terrain Ruggedness, and Zevenberg or Horn for slope, aspect and hillshade
    gdal_option_conversion = {
        "Riley": gdal.DEMProcessingOptions(alg="Riley"),
        "Wilson": gdal.DEMProcessingOptions(alg="Wilson"),
        "Zevenberg": gdal.DEMProcessingOptions(alg="ZevenbergenThorne"),
        "Horn": gdal.DEMProcessingOptions(alg="Horn"),
        "hillshade_Zevenberg": gdal.DEMProcessingOptions(azimuth=315, altitude=45, alg="ZevenbergenThorne"),
        "hillshade_Horn": gdal.DEMProcessingOptions(azimuth=315, altitude=45, alg="Horn"),
    }

    if options is None:
        gdal_option = gdal.DEMProcessingOptions(options=None)
    else:
        gdal_option = gdal_option_conversion[options]

    temp_dir = tempfile.TemporaryDirectory()
    temp_path = os.path.join(temp_dir.name, "output.tif")
    gdal.DEMProcessing(
        destName=temp_path,
        srcDS=filepath,
        processing=processing,
        options=gdal_option,
    )

    data = gu.Raster(temp_path).data
    temp_dir.cleanup()
    return data


class TestTerrainAttribute:
    filepath = xdem.examples.get_path("longyearbyen_ref_dem")

    with warnings.catch_warnings():
        warnings.filterwarnings("ignore", message="Parse metadata")
        dem = xdem.DEM(filepath, silent=True)

    @pytest.mark.parametrize(
        "attribute",
        [
            "slope_Horn",
            "aspect_Horn",
            "hillshade_Horn",
            "slope_Zevenberg",
            "aspect_Zevenberg",
            "hillshade_Zevenberg",
            "tri_Riley",
            "tri_Wilson",
            "tpi",
            "roughness",
        ],
    )  # type: ignore
    def test_attribute_functions_against_gdaldem(self, attribute: str) -> None:
        """
        Test that all attribute functions give the same results as those of GDALDEM within a small tolerance.

        :param attribute: The attribute to test (e.g. 'slope')
        """
<<<<<<< HEAD

=======
>>>>>>> d91bf1cc
        # TODO: New warnings to remove with latest GDAL versions, opening issue
        # warnings.simplefilter("error")

        functions = {
            "slope_Horn": lambda dem: xdem.terrain.slope(dem.data, dem.res, degrees=True),
            "aspect_Horn": lambda dem: xdem.terrain.aspect(dem.data, degrees=True),
            "hillshade_Horn": lambda dem: xdem.terrain.hillshade(dem.data, dem.res),
            "slope_Zevenberg": lambda dem: xdem.terrain.slope(
                dem.data, dem.res, method="ZevenbergThorne", degrees=True
            ),
            "aspect_Zevenberg": lambda dem: xdem.terrain.aspect(dem.data, method="ZevenbergThorne", degrees=True),
            "hillshade_Zevenberg": lambda dem: xdem.terrain.hillshade(dem.data, dem.res, method="ZevenbergThorne"),
            "tri_Riley": lambda dem: xdem.terrain.terrain_ruggedness_index(dem.data, method="Riley"),
            "tri_Wilson": lambda dem: xdem.terrain.terrain_ruggedness_index(dem.data, method="Wilson"),
            "tpi": lambda dem: xdem.terrain.topographic_position_index(dem.data),
            "roughness": lambda dem: xdem.terrain.roughness(dem.data),
        }

        # Writing dictionary options here to avoid importing gdal outside the dedicated function
        gdal_processing_attr_option = {
            "slope_Horn": ("slope", "Horn"),
            "aspect_Horn": ("aspect", "Horn"),
            "hillshade_Horn": ("hillshade", "hillshade_Horn"),
            "slope_Zevenberg": ("slope", "Zevenberg"),
            "aspect_Zevenberg": ("aspect", "Zevenberg"),
            "hillshade_Zevenberg": ("hillshade", "hillshade_Zevenberg"),
            "tri_Riley": ("TRI", "Riley"),
            "tri_Wilson": ("TRI", "Wilson"),
            "tpi": ("TPI", None),
            "roughness": ("Roughness", None),
        }

        # Copy the DEM to ensure that the inter-test state is unchanged, and because the mask will be modified.
        dem = self.dem.copy()

        # Derive the attribute using both GDAL and xdem
        attr_xdem = functions[attribute](dem).squeeze()
        attr_gdal = run_gdaldem(
            self.filepath,
            processing=gdal_processing_attr_option[attribute][0],
            options=gdal_processing_attr_option[attribute][1],
        )

        # For hillshade, we round into an integer to match GDAL's output
        if attribute in ["hillshade_Horn", "hillshade_Zevenberg"]:
            attr_xdem = attr_xdem.astype("int").astype("float32")

        # We compute the difference and keep only valid values
        diff = (attr_xdem - attr_gdal).filled(np.nan)
        diff_valid = diff[np.isfinite(diff)]

        try:
            # Difference between xdem and GDAL attribute
            # Mean of attribute values to get an order of magnitude of the attribute unit
            magn = np.nanmean(np.abs(attr_xdem))

            # Check that the attributes are similar within a tolerance of a thousandth of the magnitude
            # For instance, slopes have an average magnitude of around 30 deg, so the tolerance is 0.030 deg
            if attribute in ["hillshade_Horn", "hillshade_Zevenberg"]:
                # For hillshade, check 0 or 1 difference due to integer rounding
                assert np.all(np.logical_or(diff_valid == 0.0, np.abs(diff_valid) == 1.0))

            elif attribute in ["aspect_Horn", "aspect_Zevenberg"]:
                # For aspect, check the tolerance within a 360 degree modulo due to the circularity of the variable
                diff_valid = np.mod(np.abs(diff_valid), 360)
                assert np.all(np.minimum(diff_valid, np.abs(360 - diff_valid)) < 10 ** (-3) * magn)
            else:
                # All attributes other than hillshade and aspect are non-circular floats, so we check within a tolerance
                assert np.all(np.abs(diff_valid < 10 ** (-3) * magn))

        except Exception as exception:

            if PLOT:
                import matplotlib.pyplot as plt

                # Plotting the xdem and GDAL attributes for comparison (plotting "diff" can also help debug)
                plt.subplot(121)
                plt.imshow(attr_gdal.squeeze())
                plt.colorbar()
                plt.subplot(122)
                plt.imshow(attr_xdem.squeeze())
                plt.colorbar()
                plt.show()

            raise exception

        # Introduce some nans
        dem.data.mask = np.zeros_like(dem.data, dtype=bool)
        dem.data.mask.ravel()[np.random.choice(dem.data.size, 50000, replace=False)] = True

        # Validate that this doesn't raise weird warnings after introducing nans.
        functions[attribute](dem)

    @pytest.mark.skip(
        "richdem wheels don't build on latest GDAL versions, " "need to circumvent that problem..."
    )  # type: ignore
    @pytest.mark.parametrize(
        "attribute",
        ["slope_Horn", "aspect_Horn", "hillshade_Horn", "curvature", "profile_curvature", "planform_curvature"],
    )  # type: ignore
    def test_attribute_functions_against_richdem(self, attribute: str) -> None:
        """
        Test that all attribute functions give the same results as those of RichDEM within a small tolerance.

        :param attribute: The attribute to test (e.g. 'slope')
        """
        warnings.simplefilter("error")

        # Functions for xdem-implemented methods
        functions_xdem = {
            "slope_Horn": lambda dem: xdem.terrain.slope(dem, dem.res, degrees=True),
            "aspect_Horn": lambda dem: xdem.terrain.aspect(dem.data, degrees=True),
            "hillshade_Horn": lambda dem: xdem.terrain.hillshade(dem.data, dem.res),
            "curvature": lambda dem: xdem.terrain.curvature(dem.data, dem.res),
            "profile_curvature": lambda dem: xdem.terrain.profile_curvature(dem.data, dem.res),
            "planform_curvature": lambda dem: xdem.terrain.planform_curvature(dem.data, dem.res),
        }

        # Functions for RichDEM wrapper methods
        functions_richdem = {
            "slope_Horn": lambda dem: xdem.terrain.slope(dem, degrees=True, use_richdem=True),
            "aspect_Horn": lambda dem: xdem.terrain.aspect(dem, degrees=True, use_richdem=True),
            "hillshade_Horn": lambda dem: xdem.terrain.hillshade(dem, use_richdem=True),
            "curvature": lambda dem: xdem.terrain.curvature(dem, use_richdem=True),
            "profile_curvature": lambda dem: xdem.terrain.profile_curvature(dem, use_richdem=True),
            "planform_curvature": lambda dem: xdem.terrain.planform_curvature(dem, use_richdem=True),
        }

        # Copy the DEM to ensure that the inter-test state is unchanged, and because the mask will be modified.
        dem = self.dem.copy()

        # Derive the attribute using both RichDEM and xdem
        attr_xdem = gu.raster.get_array_and_mask(functions_xdem[attribute](dem))[0].squeeze()
        attr_richdem = gu.raster.get_array_and_mask(functions_richdem[attribute](dem))[0].squeeze()

        # We compute the difference and keep only valid values
        diff = attr_xdem - attr_richdem
        diff_valid = diff[np.isfinite(diff)]

        try:
            # Difference between xdem and RichDEM attribute
            # Mean of attribute values to get an order of magnitude of the attribute unit
            magn = np.nanmean(np.abs(attr_xdem))

            # Check that the attributes are similar within a tolerance of a thousandth of the magnitude
            # For instance, slopes have an average magnitude of around 30 deg, so the tolerance is 0.030 deg
            if attribute in ["aspect_Horn"]:
                # For aspect, check the tolerance within a 360 degree modulo due to the circularity of the variable
                diff_valid = np.mod(np.abs(diff_valid), 360)
                assert np.all(np.minimum(diff_valid, np.abs(360 - diff_valid)) < 10 ** (-3) * magn)

            else:
                # All attributes other than aspect are non-circular floats, so we check within a tolerance
                # Here hillshade is not rounded as integer by our calculation, so no need to differentiate as with GDAL
                assert np.all(np.abs(diff_valid < 10 ** (-3) * magn))

        except Exception as exception:

            if PLOT:
                import matplotlib.pyplot as plt

                # Plotting the xdem and RichDEM attributes for comparison (plotting "diff" can also help debug)
                plt.subplot(221)
                plt.imshow(attr_richdem)
                plt.colorbar()
                plt.subplot(222)
                plt.imshow(attr_xdem)
                plt.colorbar()
                plt.subplot(223)
                plt.imshow(diff)
                plt.colorbar()
                plt.show()

            raise exception

        # Introduce some nans
        dem.data.mask = np.zeros_like(dem.data, dtype=bool)
        dem.data.mask.ravel()[np.random.choice(dem.data.size, 50000, replace=False)] = True

        # Validate that this doesn't raise weird warnings after introducing nans and that mask is preserved
        output = functions_richdem[attribute](dem)
        assert np.all(dem.data.mask == output.data.mask)

    def test_hillshade_errors(self) -> None:
        """Validate that the hillshade function raises appropriate errors."""
        # Try giving the hillshade invalid arguments.
        warnings.simplefilter("error")

        with pytest.raises(ValueError, match="Azimuth must be a value between 0 and 360"):
            xdem.terrain.hillshade(self.dem.data, self.dem.res, azimuth=361)

        with pytest.raises(ValueError, match="Altitude must be a value between 0 and 90"):
            xdem.terrain.hillshade(self.dem.data, self.dem.res, altitude=91)

        with pytest.raises(ValueError, match="z_factor must be a non-negative finite value"):
            xdem.terrain.hillshade(self.dem.data, self.dem.res, z_factor=np.inf)

    def test_hillshade(self) -> None:
        """Test hillshade-specific settings."""
        warnings.simplefilter("error")
        zfactor_1 = xdem.terrain.hillshade(self.dem.data, self.dem.res, z_factor=1.0)
        zfactor_10 = xdem.terrain.hillshade(self.dem.data, self.dem.res, z_factor=10.0)

        # A higher z-factor should be more variable than a low one.
        assert np.nanstd(zfactor_1) < np.nanstd(zfactor_10)

        low_altitude = xdem.terrain.hillshade(self.dem.data, self.dem.res, altitude=10)
        high_altitude = xdem.terrain.hillshade(self.dem.data, self.dem.res, altitude=80)

        # A low altitude should be darker than a high altitude.
        assert np.nanmean(low_altitude) < np.nanmean(high_altitude)

    @pytest.mark.parametrize(
        "name", ["curvature", "planform_curvature", "profile_curvature", "maximum_curvature"]
    )  # type: ignore
    def test_curvatures(self, name: str) -> None:
        """Test the curvature functions"""
        warnings.simplefilter("error")

        # Copy the DEM to ensure that the inter-test state is unchanged, and because the mask will be modified.
        dem = self.dem.copy()

        # Derive curvature without any gaps
        curvature = xdem.terrain.get_terrain_attribute(
            dem.data, attribute=name, resolution=dem.res, edge_method="nearest"
        )

        # Validate that the array has the same shape as the input and that all values are finite.
        assert curvature.shape == dem.data.shape
        try:
            assert np.all(np.isfinite(curvature))
        except Exception:
            import matplotlib.pyplot as plt

            plt.imshow(curvature.squeeze())
            plt.show()

        with pytest.raises(ValueError, match="Quadric surface fit requires the same X and Y resolution."):
            xdem.terrain.get_terrain_attribute(dem.data, attribute=name, resolution=(1.0, 2.0))

        # Introduce some nans
        dem.data.mask = np.zeros_like(dem.data, dtype=bool)
        dem.data.mask.ravel()[np.random.choice(dem.data.size, 50000, replace=False)] = True
        # Validate that this doesn't raise weird warnings after introducing nans.
        xdem.terrain.get_terrain_attribute(dem.data, attribute=name, resolution=dem.res)

    def test_get_terrain_attribute(self) -> None:
        """Test the get_terrain_attribute function by itself."""
        warnings.simplefilter("error")
        # Validate that giving only one terrain attribute only returns that, and not a list of len() == 1
        slope = xdem.terrain.get_terrain_attribute(self.dem.data, "slope", resolution=self.dem.res)
        assert isinstance(slope, np.ndarray)

        # Create three products at the same time
        slope2, _, hillshade = xdem.terrain.get_terrain_attribute(
            self.dem.data, ["slope", "aspect", "hillshade"], resolution=self.dem.res
        )

        # Create a hillshade using its own function
        hillshade2 = xdem.terrain.hillshade(self.dem.data, self.dem.res)

        # Validate that the "batch-created" hillshades and slopes are the same as the "single-created"
        assert np.array_equal(hillshade, hillshade2, equal_nan=True)
        assert np.array_equal(slope, slope2, equal_nan=True)

        # A slope map with a lower resolution (higher value) should have gentler slopes.
        slope_lowres = xdem.terrain.get_terrain_attribute(self.dem.data, "slope", resolution=self.dem.res[0] * 2)
        assert np.nanmean(slope) > np.nanmean(slope_lowres)

    @pytest.mark.skip(
        "richdem wheels don't build on latest GDAL versions, " "need to circumvent that problem..."
    )  # type: ignore
    def test_get_terrain_attribute_errors(self) -> None:
        """Test the get_terrain_attribute function raises appropriate errors."""

        # Below, re.escape() is needed to match expressions that have special characters (e.g., parenthesis, bracket)
        with pytest.raises(
            ValueError,
            match=re.escape("RichDEM can only compute the slope and aspect using the " "default method of Horn (1981)"),
        ):
            xdem.terrain.slope(self.dem, method="ZevenbergThorne", use_richdem=True)

        with pytest.raises(ValueError, match="To derive RichDEM attributes, the DEM passed must be a Raster object"):
            xdem.terrain.slope(self.dem.data, resolution=self.dem.res, use_richdem=True)

        with pytest.raises(
            ValueError,
            match=re.escape(
                "Slope method 'DoesNotExist' is not supported. Must be one of: " "['Horn', 'ZevenbergThorne']"
            ),
        ):
            xdem.terrain.slope(self.dem.data, method="DoesNotExist")

        with pytest.raises(
            ValueError,
            match=re.escape("TRI method 'DoesNotExist' is not supported. Must be one of: " "['Riley', 'Wilson']"),
        ):
            xdem.terrain.terrain_ruggedness_index(self.dem.data, method="DoesNotExist")

    def test_raster_argument(self) -> None:

        slope, aspect = xdem.terrain.get_terrain_attribute(self.dem, attribute=["slope", "aspect"])

        assert slope != aspect

        assert type(slope) == type(aspect)
        assert all(isinstance(r, gu.Raster) for r in (aspect, slope, self.dem))

        assert slope.transform == self.dem.transform == aspect.transform
        assert slope.crs == self.dem.crs == aspect.crs

    def test_rugosity_jenness(self) -> None:
        """
        Test the rugosity with the same example as in Jenness (2004),
        https://doi.org/10.2193/0091-7648(2004)032[0829:CLSAFD]2.0.CO;2.
        """

        # Derive rugosity from the function
        dem = np.array([[190, 170, 155], [183, 165, 145], [175, 160, 122]], dtype="float32")

        # Derive rugosity
        rugosity = xdem.terrain.rugosity(dem, resolution=100.0)

        # Rugosity of Jenness (2004) example
        r = 10280.48 / 10000.0

        assert rugosity[1, 1] == pytest.approx(r, rel=10 ** (-4))

    # Loop for various elevation differences with the center
    @pytest.mark.parametrize("dh", np.linspace(0.01, 100, 10))  # type: ignore
    # Loop for different resolutions
    @pytest.mark.parametrize("resolution", np.linspace(0.01, 100, 10))  # type: ignore
    def test_rugosity_simple_cases(self, dh: float, resolution: float) -> None:
        """Test the rugosity calculation for simple cases."""
        warnings.simplefilter("error")

        # We here check the value for a fully symmetric case: the rugosity calculation can be simplified because all
        # eight triangles have the same surface area, see Jenness (2004).

        # Derive rugosity from the function
        dem = np.array([[1, 1, 1], [1, 1 + dh, 1], [1, 1, 1]], dtype="float32")

        rugosity = xdem.terrain.rugosity(dem, resolution=resolution)

        # Half surface length between the center and a corner cell (in 3D: accounting for elevation changes)
        side1 = np.sqrt(2 * resolution**2 + dh**2) / 2.0
        # Half surface length between the center and a side cell (in 3D: accounting for elevation changes)
        side2 = np.sqrt(resolution**2 + dh**2) / 2.0
        # Half surface length between the corner and side cell (no elevation changes on this side)
        side3 = resolution / 2.0

        # Formula for area A of one triangle
        s = (side1 + side2 + side3) / 2.0
        A = np.sqrt(s * (s - side1) * (s - side2) * (s - side3))

        # We sum the area of the eight triangles, and divide by the planimetric area (resolution squared)
        r = 8 * A / (resolution**2)

        # Check rugosity value is valid
        assert r == pytest.approx(rugosity[1, 1], rel=10 ** (-6))

    def test_get_quadric_coefficients(self) -> None:
        """Test the outputs and exceptions of the get_quadric_coefficients() function."""
        warnings.simplefilter("error")

        dem = np.array([[1, 1, 1], [1, 2, 1], [1, 1, 1]], dtype="float32")

        coefficients = xdem.terrain.get_quadric_coefficients(
            dem, resolution=1.0, edge_method="nearest", make_rugosity=True
        )

        # Check all coefficients are finite with an edge method
        assert np.all(np.isfinite(coefficients))

        # The 4th to last coefficient is the dem itself (could maybe be removed in the future as it is duplication..)
        assert np.array_equal(coefficients[-4, :, :], dem)

        # The middle pixel (index 1, 1) should be concave in the x-direction
        assert coefficients[3, 1, 1] < 0

        # The middle pixel (index 1, 1) should be concave in the y-direction
        assert coefficients[4, 1, 1] < 0

        with pytest.raises(ValueError, match="Invalid input array shape"):
            xdem.terrain.get_quadric_coefficients(dem.reshape((1, 1, -1)), 1.0)

        # Validate that when using the edge_method="none", only the one non-edge value is kept.
        coefs = xdem.terrain.get_quadric_coefficients(dem, resolution=1.0, edge_method="none")
        assert np.count_nonzero(np.isfinite(coefs[0, :, :])) == 1
        # When using edge wrapping, all coefficients should be finite.
        coefs = xdem.terrain.get_quadric_coefficients(dem, resolution=1.0, edge_method="wrap")
        assert np.count_nonzero(np.isfinite(coefs[0, :, :])) == 9<|MERGE_RESOLUTION|>--- conflicted
+++ resolved
@@ -80,10 +80,6 @@
 
         :param attribute: The attribute to test (e.g. 'slope')
         """
-<<<<<<< HEAD
-
-=======
->>>>>>> d91bf1cc
         # TODO: New warnings to remove with latest GDAL versions, opening issue
         # warnings.simplefilter("error")
 
