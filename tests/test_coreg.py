"""Functions to test the coregistration approaches.

Author(s):
    Erik S. Holmlund

"""
from __future__ import annotations

import copy
import os
import tempfile
import time
import warnings
from typing import Any

import cv2
import geoutils as gu
import numpy as np
import pytransform3d.transformations

with warnings.catch_warnings():
    warnings.simplefilter("ignore")
    from xdem import coreg, examples, spatial_tools


def load_examples() -> tuple[gu.georaster.Raster, gu.georaster.Raster, gu.geovector.Vector]:
    """Load example files to try coregistration methods with."""
    examples.download_longyearbyen_examples(overwrite=False)

    reference_raster = gu.georaster.Raster(examples.FILEPATHS["longyearbyen_ref_dem"])
    to_be_aligned_raster = gu.georaster.Raster(examples.FILEPATHS["longyearbyen_tba_dem"])
    glacier_mask = gu.geovector.Vector(examples.FILEPATHS["longyearbyen_glacier_outlines"])
    return reference_raster, to_be_aligned_raster, glacier_mask


def test_coreg_method_enum():
    """Test that the CoregMethod enum works as it should."""
    # Try to generate an enum from a string
    icp = coreg.CoregMethod.from_str("icp_pdal")
    # Make sure the enum points to the right function
    assert icp == coreg.icp_coregistration_pdal   # pylint: disable=comparison-with-callable

    # Make sure the following madness ends up in a ValueError
    try:
        coreg.CoregMethod.from_str("klawld")

        raise AssertionError
    except ValueError:
        pass


class TestCoreg:
    """Test different types of coregistration methods."""

    ref, tba, mask = load_examples()  # Load example reference, to-be-aligned and mask.

    def test_icp_opencv(self):
        """Test the opencv ICP coregistration method."""
        metadata: dict[str, Any] = {}
        _, error = coreg.coregister(self.ref, self.tba, method="icp_opencv", mask=self.mask, metadata=metadata)
        print(metadata)

        assert abs(metadata["icp_opencv"]["nmad"] - error) < 0.01

        assert error < 10

    def test_icp_pdal(self):
        """Test the ICP coregistration method."""
        metadata: dict[str, Any] = {}
        _, error = coreg.coregister(self.ref, self.tba, method="icp_pdal", mask=self.mask, metadata=metadata)

        assert abs(metadata["icp_pdal"]["nmad"] - error) < 0.01

        assert error < 10

    def test_deramping(self):
        """Test the deramping coregistration method."""
        metadata = {}
        _, error = coreg.coregister(self.ref, self.tba, method="deramp", mask=self.mask, metadata=metadata)

        assert round(metadata["deramp"]["nmad"], 1) == round(error, 1)

        assert error < 10

    def test_raster_mask(self):
        """Test different ways of providing the mask as a raster instead of vector."""
        # Create a mask Raster.
        raster_mask = gu.georaster.Raster.from_array(
            data=self.mask.create_mask(self.ref).astype('uint8'),
            transform=self.ref.transform,  # pylint: disable=no-member
            crs=self.ref.crs  # pylint: disable=no-member
        )

        # Try to use it with the coregistration.
        # Run deramping as it's the fastest
        coreg.coregister(self.ref, self.tba, method="deramp", mask=raster_mask)

        # Save the raster to a temporary file
        temp_dir = tempfile.TemporaryDirectory()
        temp_raster_path = os.path.join(temp_dir.name, "raster_mask.tif")
        raster_mask.save(temp_raster_path)

        # Try to use the filepath to the temporary mask Raster instead.
        coreg.coregister(self.ref, self.tba, method="deramp", mask=temp_raster_path)

        # Make sure that the correct exception occurs when an invalid filepath is given.
        try:
            coreg.coregister(self.ref, self.tba, method="deramp", mask="jaajwdkjldkal.ddd")
        except ValueError as exception:
            if "Mask path not in a supported Raster or Vector format" in str(exception):
                pass
            else:
                raise exception

    def test_amaury(self):
        """Test the Amaury/ Nuth & Kääb method."""
        metadata = {}
        _, error = coreg.coregister(self.ref, self.tba, method="amaury", mask=self.mask, metadata=metadata)

        assert metadata["nuth_kaab"]["nmad"] == error

        assert error < 10

    def test_amaury_high_degree(self):
        """Test the Amaury / Nuth & Kääb method with nonlinear deramping."""
        _, error = coreg.coregister(self.ref, self.tba, mask=self.mask, method="icp", deramping_degree=3)

        assert error < 10


def test_only_paths():
    """Test that raster paths can be specified instead of Raster objects."""
    reference_raster = examples.FILEPATHS["longyearbyen_ref_dem"]
    to_be_aligned_raster = examples.FILEPATHS["longyearbyen_tba_dem"]

    coreg.coregister(reference_raster, to_be_aligned_raster)


class TestCoregClass:
    ref, tba, outlines = load_examples()  # Load example reference, to-be-aligned and mask.
    inlier_mask = ~outlines.create_mask(ref)

    fit_params = dict(
        reference_dem=ref.data,
        dem_to_be_aligned=tba.data,
        inlier_mask=inlier_mask,
        transform=ref.transform,
        verbose=False,
    )
    # Create some 3D coordinates with Z coordinates being 0 to try the apply_pts functions.
    points = np.array([[1, 2, 3, 4], [1, 2, 3, 4], [0, 0, 0, 0]], dtype="float64").T

    def test_bias(self):
        warnings.simplefilter("error")

        # Create a bias correction instance
        biascorr = coreg.BiasCorr()
        # Fit the bias model to the data
        biascorr.fit(**self.fit_params)

        # Check that a bias was found.
        assert biascorr._meta.get("bias") is not None
        assert biascorr._meta["bias"] != 0.0

        # Copy the bias to see if it changes in the test (it shouldn't)
        bias = copy.copy(biascorr._meta["bias"])

        # Check that the to_matrix function works as it should
        matrix = biascorr.to_matrix()
        assert matrix[2, 3] == bias, matrix

        # Check that the first z coordinate is now the bias
        assert biascorr.apply_pts(self.points)[0, 2] == biascorr._meta["bias"]

        # Apply the model to correct the DEM
        tba_unbiased = biascorr.apply(self.tba.data, None)

        # Create a new bias correction model
        biascorr2 = coreg.BiasCorr()
        # Check that this is indeed a new object
        assert biascorr is not biascorr2
        # Fit the corrected DEM to see if the bias will be close to or at zero
        biascorr2.fit(reference_dem=self.ref.data, dem_to_be_aligned=tba_unbiased, inlier_mask=self.inlier_mask)
        # Test the bias
        assert abs(biascorr2._meta.get("bias")) < 0.01

        # Check that the original model's bias has not changed (that the _meta dicts are two different objects)
        assert biascorr._meta["bias"] == bias

    def test_nuth_kaab(self):
        warnings.simplefilter("error")

        nuth_kaab = coreg.NuthKaab(max_iterations=10)

        # Synthesize a shifted and vertically offset DEM
        pixel_shift = 2
        bias = 5
        shifted_dem = self.ref.data.squeeze().copy()
        shifted_dem[:, pixel_shift:] = shifted_dem[:, :-pixel_shift]
        shifted_dem[:, :pixel_shift] = np.nan
        shifted_dem += bias

        # Fit the synthesized shifted DEM to the original
        nuth_kaab.fit(self.ref.data.squeeze(), shifted_dem,
                      transform=self.ref.transform, verbose=self.fit_params["verbose"])

        # Make sure that the estimated offsets are similar to what was synthesized.
        assert abs(nuth_kaab._meta["offset_east_px"] - pixel_shift) < 0.03
        assert abs(nuth_kaab._meta["offset_north_px"]) < 0.03
        assert abs(nuth_kaab._meta["bias"] + bias) < 0.03

        # Apply the estimated shift to "revert the DEM" to its original state.
        unshifted_dem = nuth_kaab.apply(shifted_dem, transform=self.ref.transform)
        # Measure the difference (should be more or less zero)
        diff = np.asarray(self.ref.data.squeeze() - unshifted_dem)

        # Check that the median is very close to zero
        assert np.abs(np.nanmedian(diff)) < 0.01
        # Check that the RMSE is low
        assert np.sqrt(np.nanmean(np.square(diff))) < 1

        # Transform some arbitrary points.
        transformed_points = nuth_kaab.apply_pts(self.points)

        # Check that the x shift is close to the pixel_shift * image resolution
        assert abs((transformed_points[0, 0] - self.points[0, 0]) + pixel_shift * self.ref.res[0]) < 0.1
        # Check that the z shift is close to the original bias.
        assert abs((transformed_points[0, 2] - self.points[0, 2]) + bias) < 0.1

    def test_deramping(self):
        warnings.simplefilter("error")

        # Try a 1st degree deramping.
        deramp = coreg.Deramp(degree=1)

        # Fit the data
        deramp.fit(**self.fit_params)

        # Apply the deramping to a DEm
        deramped_dem = deramp.apply(self.tba.data, self.ref.transform)

        # Get the periglacial offset after deramping
        periglacial_offset = (self.ref.data.squeeze() - deramped_dem)[self.inlier_mask.squeeze()]
        # Get the periglacial offset before deramping
        pre_offset = ((self.ref.data - self.tba.data)[self.inlier_mask]).squeeze()

        # Check that the error improved
        assert np.abs(np.mean(periglacial_offset)) < np.abs(np.mean(pre_offset))

        # Check that the mean periglacial offset is low
        assert np.abs(np.mean(periglacial_offset)) < 1

        # Try a 0 degree deramp (basically bias correction)
        deramp0 = coreg.Deramp(degree=0)
        deramp0.fit(**self.fit_params)

        # Check that only one coefficient exists (y = x + a => coefficients=["a"])
        assert len(deramp0._meta["coefficients"]) == 1
        # Extract said bias
        bias = deramp0._meta["coefficients"][0]

        # Make sure to_matrix does not throw an error. It will for higher degree deramps
        deramp0.to_matrix()

        # Check that the apply_pts would apply a z shift equal to the bias
        assert deramp0.apply_pts(self.points)[0, 2] == bias

    def test_icp_opencv(self):
        warnings.simplefilter("error")

        # Do a fast an dirty 3 iteration ICP just to make sure it doesn't error out.
        icp = coreg.ICP(max_iterations=3)
        icp.fit(**self.fit_params)

        aligned_dem = icp.apply(self.tba.data, self.ref.transform)

        assert aligned_dem.shape == self.ref.data.squeeze().shape

    def test_pipeline(self):
        warnings.simplefilter("error")

        # Create a pipeline from two coreg methods.
        pipeline = coreg.CoregPipeline([coreg.BiasCorr(), coreg.ICP(max_iterations=3)])
        pipeline.fit(**self.fit_params)

        aligned_dem = pipeline.apply(self.tba.data, self.ref.transform)

        assert aligned_dem.shape == self.ref.data.squeeze().shape

        # Make a new pipeline with two bias correction approaches.
        pipeline2 = coreg.CoregPipeline([coreg.BiasCorr(), coreg.BiasCorr()])
        # Set both "estimated" biases to be 1
        pipeline2.pipeline[0]._meta["bias"] = 1
        pipeline2.pipeline[1]._meta["bias"] = 1

        # Assert that the combined bias is 2
        pipeline2.to_matrix()[2, 3] == 2.0

    def test_coreg_add(self):
        warnings.simplefilter("error")
        # Test with a bias of 4
        bias = 4

        bias1 = coreg.BiasCorr()
        bias2 = coreg.BiasCorr()

        # Set the bias attribute
        for bias_corr in (bias1, bias2):
            bias_corr._meta["bias"] = bias

        # Add the two coregs and check that the resulting bias is 2* bias
        bias3 = bias1 + bias2
        assert bias3.to_matrix()[2, 3] == bias * 2

        # Make sure the correct exception is raised on incorrect additions
        try:
            bias1 + 1
        except ValueError as exception:
            if "Incompatible add type" not in str(exception):
                raise exception

        # Try to add a Coreg step to an already existing CoregPipeline
        bias4 = bias3 + bias1
        assert bias4.to_matrix()[2, 3] == bias * 3

        # Try to add two CoregPipelines
        bias5 = bias3 + bias3
        assert bias5.to_matrix()[2, 3] == bias * 4

    def test_subsample(self):
        warnings.simplefilter("error")

        # Test subsampled bias correction
        bias_sub = coreg.BiasCorr()

        # Fit the bias using 50% of the unmasked data using a fraction
        bias_sub.fit(**self.fit_params, subsample=0.5)
        # Do the same but specify the pixel count instead.
        # They are not perfectly equal (np.count_nonzero(self.mask) // 2 would be exact)
        # But this would just repeat the subsample code, so that makes little sense to test.
        bias_sub.fit(**self.fit_params, subsample=self.tba.data.size // 2)

        # Do full bias corr to compare
        bias_full = coreg.BiasCorr()
        bias_full.fit(**self.fit_params)

        # Check that the estimated biases are similar
        assert abs(bias_sub._meta["bias"] - bias_full._meta["bias"]) < 0.1

        # Test ICP with subsampling
        icp_full = coreg.ICP(max_iterations=20)
        icp_sub = coreg.ICP(max_iterations=20)

        # Measure the start and stop time to get the duration
        start_time = time.time()
        icp_full.fit(**self.fit_params)
        icp_full_duration = time.time() - start_time

        # Do the same with 50% subsampling
        start_time = time.time()
        icp_sub.fit(**self.fit_params, subsample=0.5)
        icp_sub_duration = time.time() - start_time

        # Make sure that the subsampling increased performance
        assert icp_full_duration > icp_sub_duration

        # Calculate the difference in the full vs. subsampled ICP matrices
        matrix_diff = np.abs(icp_full.to_matrix() - icp_sub.to_matrix())
        # Check that the x/y/z differences do not exceed 30cm
        assert np.count_nonzero(matrix_diff > 0.3) == 0

<<<<<<< HEAD
    def test_apply_matrix(self):
        warnings.simplefilter("error")
        # This should maybe be its own function, but would just repeat the data loading procedure..

        # Synthesize a shifted and vertically offset DEM
        pixel_shift = 11
        bias = 5
        shifted_dem = self.ref.data.squeeze().copy()
        shifted_dem[:, pixel_shift:] = shifted_dem[:, :-pixel_shift]
        shifted_dem[:, :pixel_shift] = np.nan
        shifted_dem += bias

        matrix = np.diag(np.ones(4, dtype=float))
        matrix[0, 3] = pixel_shift * self.tba.res[0]
        matrix[2, 3] = -bias

        transformed_dem = coreg.apply_matrix(shifted_dem.data.squeeze(), self.ref.transform, matrix)

        diff = np.asarray(self.ref.data.squeeze() - transformed_dem)

        # Check that the median is very close to zero
        assert np.abs(np.nanmedian(diff)) < 0.05
        # Check that the NMAD is low
        assert spatial_tools.nmad(diff) < 3

        def rotation_matrix(rotation=30):
            rotation = np.deg2rad(rotation)
            matrix = np.array([
                [1, 0, 0, 0],
                [0, np.cos(rotation), -np.sin(rotation), 0],
                [0, np.sin(rotation), np.cos(rotation), 0],
                [0, 0, 0, 1]
            ])
            return matrix

        rotation = 4
        rotated_dem = coreg.apply_matrix(
            self.ref.data.squeeze(),
            self.ref.transform,
            rotation_matrix(rotation),
        )
        # Make sure that the rotated DEM is way off.
        assert np.abs(np.nanmedian(rotated_dem - self.ref.data.data)) > 400

        # Apply a rotation in the opposite direction
        unrotated_dem = coreg.apply_matrix(
            rotated_dem,
            self.ref.transform,
            rotation_matrix(-rotation * 0.989)  # This is not exactly -rotation, probably due to displaced pixels.
        )

        diff = np.asarray(self.ref.data.squeeze() - unrotated_dem)

        if True:
            import matplotlib.pyplot as plt

            vmin = 0
            vmax = 1500
            extent = (self.ref.bounds.left, self.ref.bounds.right, self.ref.bounds.bottom, self.ref.bounds.top)
            plot_params = dict(
                extent=extent,
                vmin=vmin,
                vmax=vmax
            )
            plt.figure(figsize=(22, 4), dpi=100)
            plt.subplot(151)
            plt.title("Original")
            plt.imshow(self.ref.data.squeeze(), **plot_params)
            plt.xlim(*extent[:2])
            plt.ylim(*extent[2:])
            plt.subplot(152)
            plt.title(f"Rotated {rotation} degrees")
            plt.imshow(rotated_dem, **plot_params)
            plt.xlim(*extent[:2])
            plt.ylim(*extent[2:])
            plt.subplot(153)
            plt.title(f"De-rotated {-rotation} degrees")
            plt.imshow(unrotated_dem, **plot_params)
            plt.xlim(*extent[:2])
            plt.ylim(*extent[2:])
            plt.subplot(154)
            plt.title("Original vs. de-rotated")
            plt.imshow(diff, extent=extent, vmin=-10, vmax=10, cmap="coolwarm_r")
            plt.colorbar()
            plt.xlim(*extent[:2])
            plt.ylim(*extent[2:])
            plt.subplot(155)
            plt.title("Original vs. de-rotated")
            plt.hist(diff[np.isfinite(diff)], bins=np.linspace(-10, 10, 100))
            plt.tight_layout(w_pad=0.05)
            plt.show()

        # Check that the median is very close to zero
        assert np.abs(np.nanmedian(diff)) < 0.5
        # Check that the NMAD is low
        assert spatial_tools.nmad(diff) < 5
        print(np.nanmedian(diff), spatial_tools.nmad(diff))
=======
    def test_z_scale_corr(self):
        warnings.simplefilter("error")

        # Instantiate a Z scale correction object
        zcorr = coreg.ZScaleCorr()

        # This is the z-scale to multiply the DEM with.
        factor = 1.2
        scaled_dem = self.ref.data * factor

        # Fit the correction
        zcorr.fit(self.ref.data, scaled_dem)

        # Apply the correction
        unscaled_dem = zcorr.apply(scaled_dem, None)

        # Make sure the difference is now minimal
        diff = (self.ref.data - unscaled_dem).filled(np.nan)
        assert np.abs(np.nanmedian(diff)) < 0.01

        # Create a spatially correlated error field to mess with the algorithm a bit.
        corr_size = int(self.ref.data.shape[2] / 100)
        error_field = cv2.resize(
            cv2.GaussianBlur(
                np.repeat(np.repeat(
                    np.random.randint(0, 255, (self.ref.data.shape[1]//corr_size,
                                               self.ref.data.shape[2]//corr_size), dtype='uint8'),
                    corr_size, axis=0), corr_size, axis=1),
                ksize=(2*corr_size + 1, 2*corr_size + 1),
                sigmaX=corr_size) / 255,
            dsize=(self.ref.data.shape[2], self.ref.data.shape[1])
        )

        # Create 50000 random nans
        dem_with_nans = self.ref.data.copy()
        dem_with_nans.mask = np.zeros_like(dem_with_nans, dtype=bool)
        dem_with_nans.mask.ravel()[np.random.choice(dem_with_nans.data.size, 50000, replace=False)] = True

        # Add spatially correlated errors in the order of +- 5 m
        dem_with_nans += error_field * 3

        # Try the fit now with the messed up DEM as reference.
        zcorr.fit(dem_with_nans, scaled_dem)
        unscaled_dem = zcorr.apply(scaled_dem, None)
        diff = (dem_with_nans - unscaled_dem).filled(np.nan)
        assert np.abs(np.nanmedian(diff)) < 0.05

        # Try a second-degree scaling
        scaled_dem = 1e-4 * self.ref.data ** 2 + 300 + self.ref.data * factor

        # Try to correct using a nonlinear correction.
        zcorr_nonlinear = coreg.ZScaleCorr(degree=2)
        zcorr_nonlinear.fit(dem_with_nans, scaled_dem)

        # Make sure the difference is minimal
        unscaled_dem = zcorr_nonlinear.apply(scaled_dem, None)
        diff = (dem_with_nans - unscaled_dem).filled(np.nan)
        assert np.abs(np.nanmedian(diff)) < 0.05
>>>>>>> 485025b9
<|MERGE_RESOLUTION|>--- conflicted
+++ resolved
@@ -369,7 +369,6 @@
         # Check that the x/y/z differences do not exceed 30cm
         assert np.count_nonzero(matrix_diff > 0.3) == 0
 
-<<<<<<< HEAD
     def test_apply_matrix(self):
         warnings.simplefilter("error")
         # This should maybe be its own function, but would just repeat the data loading procedure..
@@ -423,7 +422,7 @@
 
         diff = np.asarray(self.ref.data.squeeze() - unrotated_dem)
 
-        if True:
+        if False:
             import matplotlib.pyplot as plt
 
             vmin = 0
@@ -467,7 +466,7 @@
         # Check that the NMAD is low
         assert spatial_tools.nmad(diff) < 5
         print(np.nanmedian(diff), spatial_tools.nmad(diff))
-=======
+
     def test_z_scale_corr(self):
         warnings.simplefilter("error")
 
@@ -525,5 +524,4 @@
         # Make sure the difference is minimal
         unscaled_dem = zcorr_nonlinear.apply(scaled_dem, None)
         diff = (dem_with_nans - unscaled_dem).filled(np.nan)
-        assert np.abs(np.nanmedian(diff)) < 0.05
->>>>>>> 485025b9
+        assert np.abs(np.nanmedian(diff)) < 0.05