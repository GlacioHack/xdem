"""Functions to test the coregistration approaches.

Author(s):
    Erik S. Holmlund

"""
from __future__ import annotations

import copy
import os
import tempfile
import time
import warnings
from typing import Any

import cv2
import geoutils as gu
import numpy as np
<<<<<<< HEAD
import pytransform3d.transformations
=======
import pytest
>>>>>>> 9dd394c9

with warnings.catch_warnings():
    warnings.simplefilter("ignore")
    from xdem import coreg, examples, spatial_tools


def load_examples() -> tuple[gu.georaster.Raster, gu.georaster.Raster, gu.geovector.Vector]:
    """Load example files to try coregistration methods with."""
    examples.download_longyearbyen_examples(overwrite=False)

    reference_raster = gu.georaster.Raster(examples.FILEPATHS["longyearbyen_ref_dem"])
    to_be_aligned_raster = gu.georaster.Raster(examples.FILEPATHS["longyearbyen_tba_dem"])
    glacier_mask = gu.geovector.Vector(examples.FILEPATHS["longyearbyen_glacier_outlines"])
    return reference_raster, to_be_aligned_raster, glacier_mask


@pytest.mark.skip(reason="Functions are deprecated")
def test_coreg_method_enum():
    """Test that the CoregMethod enum works as it should."""
    # Try to generate an enum from a string
    icp = coreg.CoregMethod.from_str("icp_pdal")
    # Make sure the enum points to the right function
    assert icp == coreg.icp_coregistration_pdal   # pylint: disable=comparison-with-callable

    # Make sure the following madness ends up in a ValueError
    try:
        coreg.CoregMethod.from_str("klawld")

        raise AssertionError
    except ValueError:
        pass


class TestCoreg:
    """Test different types of coregistration methods."""

    ref, tba, mask = load_examples()  # Load example reference, to-be-aligned and mask.

    @pytest.mark.skip(reason="Functions are deprecated")
    def test_icp_opencv(self):
        """Test the opencv ICP coregistration method."""
        metadata: dict[str, Any] = {}
        _, error = coreg.coregister(self.ref, self.tba, method="icp_opencv", mask=self.mask, metadata=metadata)
        print(metadata)

        assert abs(metadata["icp_opencv"]["nmad"] - error) < 0.01

        assert error < 10

    @pytest.mark.skip(reason="Functions are deprecated")
    def test_icp_pdal(self):
        """Test the ICP coregistration method."""
        metadata: dict[str, Any] = {}
        _, error = coreg.coregister(self.ref, self.tba, method="icp_pdal", mask=self.mask, metadata=metadata)

        assert abs(metadata["icp_pdal"]["nmad"] - error) < 0.01

        assert error < 10

    @pytest.mark.skip(reason="Functions are deprecated")
    def test_deramping(self):
        """Test the deramping coregistration method."""
        metadata = {}
        _, error = coreg.coregister(self.ref, self.tba, method="deramp", mask=self.mask, metadata=metadata)

        assert round(metadata["deramp"]["nmad"], 1) == round(error, 1)

        assert error < 10

    @pytest.mark.skip(reason="Functions are deprecated")
    def test_raster_mask(self):
        """Test different ways of providing the mask as a raster instead of vector."""
        # Create a mask Raster.
        raster_mask = gu.georaster.Raster.from_array(
            data=self.mask.create_mask(self.ref).astype('uint8'),
            transform=self.ref.transform,  # pylint: disable=no-member
            crs=self.ref.crs  # pylint: disable=no-member
        )

        # Try to use it with the coregistration.
        # Run deramping as it's the fastest
        coreg.coregister(self.ref, self.tba, method="deramp", mask=raster_mask)

        # Save the raster to a temporary file
        temp_dir = tempfile.TemporaryDirectory()
        temp_raster_path = os.path.join(temp_dir.name, "raster_mask.tif")
        raster_mask.save(temp_raster_path)

        # Try to use the filepath to the temporary mask Raster instead.
        coreg.coregister(self.ref, self.tba, method="deramp", mask=temp_raster_path)

        # Make sure that the correct exception occurs when an invalid filepath is given.
        try:
            coreg.coregister(self.ref, self.tba, method="deramp", mask="jaajwdkjldkal.ddd")
        except ValueError as exception:
            if "Mask path not in a supported Raster or Vector format" in str(exception):
                pass
            else:
                raise exception

    @pytest.mark.skip(reason="Functions are deprecated")
    def test_amaury(self):
        """Test the Amaury/ Nuth & Kääb method."""
        metadata = {}
        _, error = coreg.coregister(self.ref, self.tba, method="amaury", mask=self.mask, metadata=metadata)

        assert metadata["nuth_kaab"]["nmad"] == error

        assert error < 10

    @pytest.mark.skip(reason="Functions are deprecated")
    def test_amaury_high_degree(self):
        """Test the Amaury / Nuth & Kääb method with nonlinear deramping."""
        _, error = coreg.coregister(self.ref, self.tba, mask=self.mask, method="icp", deramping_degree=3)

        assert error < 10


@pytest.mark.skip(reason="Functions are deprecated")
def test_only_paths():
    """Test that raster paths can be specified instead of Raster objects."""
    reference_raster = examples.FILEPATHS["longyearbyen_ref_dem"]
    to_be_aligned_raster = examples.FILEPATHS["longyearbyen_tba_dem"]

    coreg.coregister(reference_raster, to_be_aligned_raster)


class TestCoregClass:
    ref, tba, outlines = load_examples()  # Load example reference, to-be-aligned and mask.
    inlier_mask = ~outlines.create_mask(ref)

    fit_params = dict(
        reference_dem=ref.data,
        dem_to_be_aligned=tba.data,
        inlier_mask=inlier_mask,
        transform=ref.transform,
        verbose=False,
    )
    # Create some 3D coordinates with Z coordinates being 0 to try the apply_pts functions.
    points = np.array([[1, 2, 3, 4], [1, 2, 3, 4], [0, 0, 0, 0]], dtype="float64").T

    def test_from_classmethods(self):
        warnings.simplefilter("error")

        # Check that the from_matrix function works as expected.
        bias = 5
        matrix = np.diag(np.ones(4, dtype=float))
        matrix[2, 3] = bias
        coreg_obj = coreg.Coreg.from_matrix(matrix)
        transformed_points = coreg_obj.apply_pts(self.points)
        assert transformed_points[0, 2] == bias

        # Check that the from_translation function works as expected.
        x_offset = 5
        coreg_obj2 = coreg.Coreg.from_translation(x_off=x_offset)
        transformed_points2 = coreg_obj2.apply_pts(self.points)
        assert np.array_equal(self.points[:, 0] + x_offset, transformed_points2[:, 0])

        # Try to make a Coreg object from a nan translation (should fail).
        try:
            coreg.Coreg.from_translation(np.nan)
        except ValueError as exception:
            if "non-finite values" not in str(exception):
                raise exception

    def test_bias(self):
        warnings.simplefilter("error")

        # Create a bias correction instance
        biascorr = coreg.BiasCorr()
        # Fit the bias model to the data
        biascorr.fit(**self.fit_params)

        # Check that a bias was found.
        assert biascorr._meta.get("bias") is not None
        assert biascorr._meta["bias"] != 0.0

        # Copy the bias to see if it changes in the test (it shouldn't)
        bias = copy.copy(biascorr._meta["bias"])

        # Check that the to_matrix function works as it should
        matrix = biascorr.to_matrix()
        assert matrix[2, 3] == bias, matrix

        # Check that the first z coordinate is now the bias
        assert biascorr.apply_pts(self.points)[0, 2] == biascorr._meta["bias"]

        # Apply the model to correct the DEM
        tba_unbiased = biascorr.apply(self.tba.data, self.ref.transform)

        # Create a new bias correction model
        biascorr2 = coreg.BiasCorr()
        # Check that this is indeed a new object
        assert biascorr is not biascorr2
        # Fit the corrected DEM to see if the bias will be close to or at zero
        biascorr2.fit(reference_dem=self.ref.data, dem_to_be_aligned=tba_unbiased, inlier_mask=self.inlier_mask)
        # Test the bias
        assert abs(biascorr2._meta.get("bias")) < 0.01

        # Check that the original model's bias has not changed (that the _meta dicts are two different objects)
        assert biascorr._meta["bias"] == bias

    def test_nuth_kaab(self):
        warnings.simplefilter("error")

        nuth_kaab = coreg.NuthKaab(max_iterations=10)

        # Synthesize a shifted and vertically offset DEM
        pixel_shift = 2
        bias = 5
        shifted_dem = self.ref.data.squeeze().copy()
        shifted_dem[:, pixel_shift:] = shifted_dem[:, :-pixel_shift]
        shifted_dem[:, :pixel_shift] = np.nan
        shifted_dem += bias

        # Fit the synthesized shifted DEM to the original
        nuth_kaab.fit(self.ref.data.squeeze(), shifted_dem,
                      transform=self.ref.transform, verbose=self.fit_params["verbose"])

        # Make sure that the estimated offsets are similar to what was synthesized.
        assert abs(nuth_kaab._meta["offset_east_px"] - pixel_shift) < 0.03
        assert abs(nuth_kaab._meta["offset_north_px"]) < 0.03
        assert abs(nuth_kaab._meta["bias"] + bias) < 0.03

        # Apply the estimated shift to "revert the DEM" to its original state.
        unshifted_dem = nuth_kaab.apply(shifted_dem, transform=self.ref.transform)
        # Measure the difference (should be more or less zero)
        diff = np.asarray(self.ref.data.squeeze() - unshifted_dem)

        # Check that the median is very close to zero
        assert np.abs(np.nanmedian(diff)) < 0.01
        # Check that the RMSE is low
        assert np.sqrt(np.nanmean(np.square(diff))) < 1

        # Transform some arbitrary points.
        transformed_points = nuth_kaab.apply_pts(self.points)

        # Check that the x shift is close to the pixel_shift * image resolution
        assert abs((transformed_points[0, 0] - self.points[0, 0]) - pixel_shift * self.ref.res[0]) < 0.1
        # Check that the z shift is close to the original bias.
        assert abs((transformed_points[0, 2] - self.points[0, 2]) + bias) < 0.1

    def test_deramping(self):
        warnings.simplefilter("error")

        # Try a 1st degree deramping.
        deramp = coreg.Deramp(degree=1)

        # Fit the data
        deramp.fit(**self.fit_params)

        # Apply the deramping to a DEm
        deramped_dem = deramp.apply(self.tba.data, self.ref.transform)

        # Get the periglacial offset after deramping
        periglacial_offset = (self.ref.data.squeeze() - deramped_dem)[self.inlier_mask.squeeze()]
        # Get the periglacial offset before deramping
        pre_offset = ((self.ref.data - self.tba.data)[self.inlier_mask]).squeeze()

        # Check that the error improved
        assert np.abs(np.mean(periglacial_offset)) < np.abs(np.mean(pre_offset))

        # Check that the mean periglacial offset is low
        assert np.abs(np.mean(periglacial_offset)) < 1

        # Try a 0 degree deramp (basically bias correction)
        deramp0 = coreg.Deramp(degree=0)
        deramp0.fit(**self.fit_params)

        # Check that only one coefficient exists (y = x + a => coefficients=["a"])
        assert len(deramp0._meta["coefficients"]) == 1
        # Extract said bias
        bias = deramp0._meta["coefficients"][0]

        # Make sure to_matrix does not throw an error. It will for higher degree deramps
        deramp0.to_matrix()

        # Check that the apply_pts would apply a z shift equal to the bias
        assert deramp0.apply_pts(self.points)[0, 2] == bias

    def test_icp_opencv(self):
        warnings.simplefilter("error")

        # Do a fast an dirty 3 iteration ICP just to make sure it doesn't error out.
        icp = coreg.ICP(max_iterations=3)
        icp.fit(**self.fit_params)

        aligned_dem = icp.apply(self.tba.data, self.ref.transform)

        assert aligned_dem.shape == self.ref.data.squeeze().shape

    def test_pipeline(self):
        warnings.simplefilter("error")

        # Create a pipeline from two coreg methods.
        pipeline = coreg.CoregPipeline([coreg.BiasCorr(), coreg.ICP(max_iterations=3)])
        pipeline.fit(**self.fit_params)

        aligned_dem = pipeline.apply(self.tba.data, self.ref.transform)

        assert aligned_dem.shape == self.ref.data.squeeze().shape

        # Make a new pipeline with two bias correction approaches.
        pipeline2 = coreg.CoregPipeline([coreg.BiasCorr(), coreg.BiasCorr()])
        # Set both "estimated" biases to be 1
        pipeline2.pipeline[0]._meta["bias"] = 1
        pipeline2.pipeline[1]._meta["bias"] = 1

        # Assert that the combined bias is 2
        pipeline2.to_matrix()[2, 3] == 2.0

    def test_coreg_add(self):
        warnings.simplefilter("error")
        # Test with a bias of 4
        bias = 4

        bias1 = coreg.BiasCorr()
        bias2 = coreg.BiasCorr()

        # Set the bias attribute
        for bias_corr in (bias1, bias2):
            bias_corr._meta["bias"] = bias

        # Add the two coregs and check that the resulting bias is 2* bias
        bias3 = bias1 + bias2
        assert bias3.to_matrix()[2, 3] == bias * 2

        # Make sure the correct exception is raised on incorrect additions
        try:
            bias1 + 1
        except ValueError as exception:
            if "Incompatible add type" not in str(exception):
                raise exception

        # Try to add a Coreg step to an already existing CoregPipeline
        bias4 = bias3 + bias1
        assert bias4.to_matrix()[2, 3] == bias * 3

        # Try to add two CoregPipelines
        bias5 = bias3 + bias3
        assert bias5.to_matrix()[2, 3] == bias * 4

    def test_subsample(self):
        warnings.simplefilter("error")

        # Test subsampled bias correction
        bias_sub = coreg.BiasCorr()

        # Fit the bias using 50% of the unmasked data using a fraction
        bias_sub.fit(**self.fit_params, subsample=0.5)
        # Do the same but specify the pixel count instead.
        # They are not perfectly equal (np.count_nonzero(self.mask) // 2 would be exact)
        # But this would just repeat the subsample code, so that makes little sense to test.
        bias_sub.fit(**self.fit_params, subsample=self.tba.data.size // 2)

        # Do full bias corr to compare
        bias_full = coreg.BiasCorr()
        bias_full.fit(**self.fit_params)

        # Check that the estimated biases are similar
        assert abs(bias_sub._meta["bias"] - bias_full._meta["bias"]) < 0.1

        # Test ICP with subsampling
        icp_full = coreg.ICP(max_iterations=20)
        icp_sub = coreg.ICP(max_iterations=20)

        # Measure the start and stop time to get the duration
        start_time = time.time()
        icp_full.fit(**self.fit_params)
        icp_full_duration = time.time() - start_time

        # Do the same with 50% subsampling
        start_time = time.time()
        icp_sub.fit(**self.fit_params, subsample=0.5)
        icp_sub_duration = time.time() - start_time

        # Make sure that the subsampling increased performance
        assert icp_full_duration > icp_sub_duration

        # Calculate the difference in the full vs. subsampled ICP matrices
        matrix_diff = np.abs(icp_full.to_matrix() - icp_sub.to_matrix())
        # Check that the x/y/z differences do not exceed 30cm
        assert np.count_nonzero(matrix_diff > 0.3) == 0

    def test_apply_matrix(self):
        warnings.simplefilter("error")
        # This should maybe be its own function, but would just repeat the data loading procedure..

        # Test only bias (it should just apply the bias and not make anything else)
        bias = 5
        matrix = np.diag(np.ones(4, float))
        matrix[2, 3] = bias
        transformed_dem = coreg.apply_matrix(self.ref.data.squeeze(), self.ref.transform, matrix)
        reverted_dem = transformed_dem - bias

        # Check that the revered DEM has the exact same values as the initial one
        # (resampling is not an exact science, so this will only apply for bias corrections)
        assert np.nanmedian(reverted_dem) == np.nanmedian(np.asarray(self.ref.data))

        # Synthesize a shifted and vertically offset DEM
        pixel_shift = 11
        bias = 5
        shifted_dem = self.ref.data.squeeze().copy()
        shifted_dem[:, pixel_shift:] = shifted_dem[:, :-pixel_shift]
        shifted_dem[:, :pixel_shift] = np.nan
        shifted_dem += bias

        matrix = np.diag(np.ones(4, dtype=float))
        matrix[0, 3] = pixel_shift * self.tba.res[0]
        matrix[2, 3] = -bias

        transformed_dem = coreg.apply_matrix(shifted_dem.data.squeeze(), self.ref.transform, matrix)

        diff = np.asarray(self.ref.data.squeeze() - transformed_dem)

        # Check that the median is very close to zero
        assert np.abs(np.nanmedian(diff)) < 0.05
        # Check that the NMAD is low
        assert spatial_tools.nmad(diff) < 3

        def rotation_matrix(rotation=30):
            rotation = np.deg2rad(rotation)
            matrix = np.array([
                [1, 0, 0, 0],
                [0, np.cos(rotation), -np.sin(rotation), 0],
                [0, np.sin(rotation), np.cos(rotation), 0],
                [0, 0, 0, 1]
            ])
            return matrix

        rotation = 4
        rotated_dem = coreg.apply_matrix(
            self.ref.data.squeeze(),
            self.ref.transform,
            rotation_matrix(rotation),
        )
        # Make sure that the rotated DEM is way off.
        assert np.abs(np.nanmedian(rotated_dem - self.ref.data.data)) > 400

        # Apply a rotation in the opposite direction
        unrotated_dem = coreg.apply_matrix(
            rotated_dem,
            self.ref.transform,
            rotation_matrix(-rotation * 0.989)  # This is not exactly -rotation, probably due to displaced pixels.
        )

        diff = np.asarray(self.ref.data.squeeze() - unrotated_dem)

        if False:
            import matplotlib.pyplot as plt

            vmin = 0
            vmax = 1500
            extent = (self.ref.bounds.left, self.ref.bounds.right, self.ref.bounds.bottom, self.ref.bounds.top)
            plot_params = dict(
                extent=extent,
                vmin=vmin,
                vmax=vmax
            )
            plt.figure(figsize=(22, 4), dpi=100)
            plt.subplot(151)
            plt.title("Original")
            plt.imshow(self.ref.data.squeeze(), **plot_params)
            plt.xlim(*extent[:2])
            plt.ylim(*extent[2:])
            plt.subplot(152)
            plt.title(f"Rotated {rotation} degrees")
            plt.imshow(rotated_dem, **plot_params)
            plt.xlim(*extent[:2])
            plt.ylim(*extent[2:])
            plt.subplot(153)
            plt.title(f"De-rotated {-rotation} degrees")
            plt.imshow(unrotated_dem, **plot_params)
            plt.xlim(*extent[:2])
            plt.ylim(*extent[2:])
            plt.subplot(154)
            plt.title("Original vs. de-rotated")
            plt.imshow(diff, extent=extent, vmin=-10, vmax=10, cmap="coolwarm_r")
            plt.colorbar()
            plt.xlim(*extent[:2])
            plt.ylim(*extent[2:])
            plt.subplot(155)
            plt.title("Original vs. de-rotated")
            plt.hist(diff[np.isfinite(diff)], bins=np.linspace(-10, 10, 100))
            plt.tight_layout(w_pad=0.05)
            plt.show()

        # Check that the median is very close to zero
        assert np.abs(np.nanmedian(diff)) < 0.5
        # Check that the NMAD is low
        assert spatial_tools.nmad(diff) < 5
        print(np.nanmedian(diff), spatial_tools.nmad(diff))

    def test_z_scale_corr(self):
        warnings.simplefilter("error")

        # Instantiate a Z scale correction object
        zcorr = coreg.ZScaleCorr()

        # This is the z-scale to multiply the DEM with.
        factor = 1.2
        scaled_dem = self.ref.data * factor

        # Fit the correction
        zcorr.fit(self.ref.data, scaled_dem)

        # Apply the correction
        unscaled_dem = zcorr.apply(scaled_dem, None)

        # Make sure the difference is now minimal
        diff = (self.ref.data - unscaled_dem).filled(np.nan)
        assert np.abs(np.nanmedian(diff)) < 0.01

        # Create a spatially correlated error field to mess with the algorithm a bit.
        corr_size = int(self.ref.data.shape[2] / 100)
        error_field = cv2.resize(
            cv2.GaussianBlur(
                np.repeat(np.repeat(
                    np.random.randint(0, 255, (self.ref.data.shape[1]//corr_size,
                                               self.ref.data.shape[2]//corr_size), dtype='uint8'),
                    corr_size, axis=0), corr_size, axis=1),
                ksize=(2*corr_size + 1, 2*corr_size + 1),
                sigmaX=corr_size) / 255,
            dsize=(self.ref.data.shape[2], self.ref.data.shape[1])
        )

        # Create 50000 random nans
        dem_with_nans = self.ref.data.copy()
        dem_with_nans.mask = np.zeros_like(dem_with_nans, dtype=bool)
        dem_with_nans.mask.ravel()[np.random.choice(dem_with_nans.data.size, 50000, replace=False)] = True

        # Add spatially correlated errors in the order of +- 5 m
        dem_with_nans += error_field * 3

        # Try the fit now with the messed up DEM as reference.
        zcorr.fit(dem_with_nans, scaled_dem)
        unscaled_dem = zcorr.apply(scaled_dem, None)
        diff = (dem_with_nans - unscaled_dem).filled(np.nan)
        assert np.abs(np.nanmedian(diff)) < 0.05

        # Try a second-degree scaling
        scaled_dem = 1e-4 * self.ref.data ** 2 + 300 + self.ref.data * factor

        # Try to correct using a nonlinear correction.
        zcorr_nonlinear = coreg.ZScaleCorr(degree=2)
        zcorr_nonlinear.fit(dem_with_nans, scaled_dem)

        # Make sure the difference is minimal
        unscaled_dem = zcorr_nonlinear.apply(scaled_dem, None)
        diff = (dem_with_nans - unscaled_dem).filled(np.nan)
        assert np.abs(np.nanmedian(diff)) < 0.05<|MERGE_RESOLUTION|>--- conflicted
+++ resolved
@@ -16,11 +16,10 @@
 import cv2
 import geoutils as gu
 import numpy as np
-<<<<<<< HEAD
 import pytransform3d.transformations
-=======
+
 import pytest
->>>>>>> 9dd394c9
+
 
 with warnings.catch_warnings():
     warnings.simplefilter("ignore")
