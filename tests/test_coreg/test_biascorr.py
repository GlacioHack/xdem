--- conflicted
+++ resolved
@@ -567,17 +567,10 @@
         # Try default "fit" parameters instantiation
         tb = biascorr.TerrainBias()
 
-<<<<<<< HEAD
-        assert tb._fit_or_bin == "bin"
-        assert tb.meta["bin_sizes"] == 1000
-        assert tb.meta["bin_statistic"] == np.nanmedian
-        assert tb.meta["terrain_attribute"] == "maximum_curvature"
-=======
         assert tb.meta["inputs"]["fitorbin"]["fit_or_bin"] == "bin"
-        assert tb.meta["inputs"]["fitorbin"]["bin_sizes"] == 100
+        assert tb.meta["inputs"]["fitorbin"]["bin_sizes"] == 1000
         assert tb.meta["inputs"]["fitorbin"]["bin_statistic"] == np.nanmedian
         assert tb.meta["inputs"]["specific"]["terrain_attribute"] == "maximum_curvature"
->>>>>>> a4e7e006
         assert tb._needs_vars is False
 
         assert tb.meta["inputs"]["fitorbin"]["bias_var_names"] == ["maximum_curvature"]
