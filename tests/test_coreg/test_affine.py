--- conflicted
+++ resolved
@@ -249,11 +249,7 @@
         inlier_mask = ~self.outlines.create_mask(ref)
 
         # Run co-registration
-<<<<<<< HEAD
-        nuth_kaab = xdem.coreg.NuthKaab()
-=======
         nuth_kaab = xdem.coreg.NuthKaab(offset_threshold=0.005)
->>>>>>> a4e7e006
         nuth_kaab.fit(ref, tba, inlier_mask=inlier_mask, verbose=verbose, random_state=42)
 
         # Check the output .metadata is always the same
@@ -262,11 +258,7 @@
             nuth_kaab.meta["outputs"]["affine"]["shift_y"],
             nuth_kaab.meta["outputs"]["affine"]["shift_z"],
         )
-<<<<<<< HEAD
-        assert shifts == pytest.approx((-9.200801, -2.785496, -1.9818556))
-=======
         assert shifts == pytest.approx((-9.198341, -2.786257, -1.981793))
->>>>>>> a4e7e006
 
     def test_gradientdescending(self, subsample: int = 10000, verbose: bool = False) -> None:
         """
