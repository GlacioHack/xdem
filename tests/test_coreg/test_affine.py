"""Functions to test the affine coregistrations."""
from __future__ import annotations

import warnings

import geopandas as gpd
import geoutils
import numpy as np
import pytest
import pytransform3d
import rasterio as rio
from geoutils import Raster, Vector
from geoutils._typing import NDArrayNum
from geoutils.raster import RasterType
from geoutils.raster.raster import _shift_transform
from scipy.ndimage import binary_dilation

from xdem import coreg, examples
from xdem.coreg.affine import AffineCoreg, _reproject_horizontal_shift_samecrs


def load_examples(crop: bool = True) -> tuple[RasterType, RasterType, Vector]:
    """Load example files to try coregistration methods with."""

    reference_dem = Raster(examples.get_path("longyearbyen_ref_dem"))
    to_be_aligned_dem = Raster(examples.get_path("longyearbyen_tba_dem"))
    glacier_mask = Vector(examples.get_path("longyearbyen_glacier_outlines"))

    if crop:
        # Crop to smaller extents for test speed
        res = reference_dem.res
        crop_geom = (
            reference_dem.bounds.left,
            reference_dem.bounds.bottom,
            reference_dem.bounds.left + res[0] * 300,
            reference_dem.bounds.bottom + res[1] * 300,
        )
        reference_dem = reference_dem.crop(crop_geom)
        to_be_aligned_dem = to_be_aligned_dem.crop(crop_geom)

    return reference_dem, to_be_aligned_dem, glacier_mask


def gdal_reproject_horizontal_shift_samecrs(filepath_example: str, xoff: float, yoff: float) -> NDArrayNum:
    """
    Reproject horizontal shift in same CRS with GDAL for testing purposes.

    :param filepath_example: Path to raster file.
    :param xoff: X shift in georeferenced unit.
    :param yoff: Y shift in georeferenced unit.

    :return: Reprojected shift array in the same CRS.
    """

    from osgeo import gdal, gdalconst

    # Open source raster from file
    src = gdal.Open(filepath_example, gdalconst.GA_ReadOnly)

    # Create output raster in memory
    driver = "MEM"
    method = gdal.GRA_Bilinear
    drv = gdal.GetDriverByName(driver)
    dest = drv.Create("", src.RasterXSize, src.RasterYSize, 1, gdal.GDT_Float32)
    proj = src.GetProjection()
    ndv = src.GetRasterBand(1).GetNoDataValue()
    dest.SetProjection(proj)

    # Shift the horizontally shifted geotransform
    gt = src.GetGeoTransform()
    gtl = list(gt)
    gtl[0] += xoff
    gtl[3] += yoff
    dest.SetGeoTransform(tuple(gtl))

    # Copy the raster metadata of the source to dest
    dest.SetMetadata(src.GetMetadata())
    dest.GetRasterBand(1).SetNoDataValue(ndv)
    dest.GetRasterBand(1).Fill(ndv)

    # Reproject with resampling
    gdal.ReprojectImage(src, dest, proj, proj, method)

    # Extract reprojected array
    array = dest.GetRasterBand(1).ReadAsArray().astype("float32")
    array[array == ndv] = np.nan

    return array


class TestAffineCoreg:

    ref, tba, outlines = load_examples()  # Load example reference, to-be-aligned and mask.
    inlier_mask = ~outlines.create_mask(ref)

    # Check all point-raster possibilities supported
    # Use the reference DEM for both, it will be artificially misaligned during tests
    # Raster-Raster
<<<<<<< HEAD
    fit_args_rst_rst = dict(
        reference_elev=ref,
        to_be_aligned_elev=tba,
        inlier_mask=inlier_mask
    )
=======
    fit_args_rst_rst = dict(reference_elev=ref, to_be_aligned_elev=tba, inlier_mask=inlier_mask)
>>>>>>> 186cab99

    # Convert DEMs to points with a bit of subsampling for speed-up
    ref_pts = ref.to_pointcloud(data_column_name="z", subsample=50000, random_state=42).ds
    tba_pts = ref.to_pointcloud(data_column_name="z", subsample=50000, random_state=42).ds

    # Raster-Point
<<<<<<< HEAD
    fit_args_rst_pts = dict(
        reference_elev=ref,
        to_be_aligned_elev=tba_pts,
        inlier_mask=inlier_mask
    )

    # Point-Raster
    fit_args_pts_rst = dict(
        reference_elev=ref_pts,
        to_be_aligned_elev=tba,
        inlier_mask=inlier_mask
    )
=======
    fit_args_rst_pts = dict(reference_elev=ref, to_be_aligned_elev=tba_pts, inlier_mask=inlier_mask)

    # Point-Raster
    fit_args_pts_rst = dict(reference_elev=ref_pts, to_be_aligned_elev=tba, inlier_mask=inlier_mask)
>>>>>>> 186cab99

    all_fit_args = [fit_args_rst_rst, fit_args_rst_pts, fit_args_pts_rst]

    # Create some 3D coordinates with Z coordinates being 0 to try the apply functions.
    points_arr = np.array([[1, 2, 3, 4], [1, 2, 3, 4], [0, 0, 0, 0]], dtype="float64").T
    points = gpd.GeoDataFrame(
        geometry=gpd.points_from_xy(x=points_arr[:, 0], y=points_arr[:, 1], crs=ref.crs), data={"z": points_arr[:, 2]}
    )

    @pytest.mark.parametrize(
        "xoff_yoff",
        [(ref.res[0], ref.res[1]), (10 * ref.res[0], 10 * ref.res[1]), (-1.2 * ref.res[0], -1.2 * ref.res[1])],
    )  # type: ignore
    def test_reproject_horizontal_shift_samecrs__gdal(self, xoff_yoff: tuple[float, float]) -> None:
        """Check that the same-CRS reprojection based on SciPy (replacing Rasterio due to subpixel errors)
        is accurate by comparing to GDAL."""

        ref = load_examples(crop=False)[0]

        # Reproject with SciPy
        xoff, yoff = xoff_yoff
        dst_transform = _shift_transform(transform=ref.transform, xoff=xoff, yoff=yoff, distance_unit="georeferenced")
        output = _reproject_horizontal_shift_samecrs(
            raster_arr=ref.data, src_transform=ref.transform, dst_transform=dst_transform
        )

        # Reproject with GDAL
        output2 = gdal_reproject_horizontal_shift_samecrs(filepath_example=ref.filename, xoff=xoff, yoff=yoff)

        # Reproject and NaN propagation is exactly the same for shifts that are a multiple of pixel resolution
        if xoff % ref.res[0] == 0 and yoff % ref.res[1] == 0:
            assert np.array_equal(output, output2, equal_nan=True)

        # For sub-pixel shifts, NaN propagation differs slightly (within 1 pixel) but the resampled values are the same
        else:
            # Verify all close values
            valids = np.logical_and(np.isfinite(output), np.isfinite(output2))
            # Max relative tolerance that is reached just for a small % of points
            assert np.allclose(output[valids], output2[valids], rtol=10e-2)
            # Median precision is much higher
            # (here absolute, equivalent to around 10e-7 relative as raster values are in the 1000s)
            assert np.nanmedian(np.abs(output[valids] - output2[valids])) < 0.0001

            # NaNs differ by 1 pixel max, i.e. the mask dilated by one includes the other
            mask_nans = ~np.isfinite(output)
            mask_dilated_plus_one = binary_dilation(mask_nans, iterations=1).astype(bool)
            assert np.array_equal(np.logical_or(mask_dilated_plus_one, ~np.isfinite(output2)), mask_dilated_plus_one)

    def test_from_classmethods(self) -> None:

        # Check that the from_matrix function works as expected.
        vshift = 5
        matrix = np.diag(np.ones(4, dtype=float))
        matrix[2, 3] = vshift
        coreg_obj = AffineCoreg.from_matrix(matrix)
        transformed_points = coreg_obj.apply(self.points)
        assert all(transformed_points["z"].values == vshift)

        # Check that the from_translation function works as expected.
        x_offset = 5
        coreg_obj2 = AffineCoreg.from_translation(x_off=x_offset)
        transformed_points2 = coreg_obj2.apply(self.points)
        assert np.array_equal(self.points.geometry.x.values + x_offset, transformed_points2.geometry.x.values)

        # Try to make a Coreg object from a nan translation (should fail).
        try:
            AffineCoreg.from_translation(np.nan)
        except ValueError as exception:
            if "non-finite values" not in str(exception):
                raise exception

    def test_raise_all_nans(self) -> None:
        """Check that the coregistration approaches fail gracefully when given only nans."""

        dem1 = np.ones((50, 50), dtype=float)
        dem2 = dem1.copy() + np.nan
        affine = rio.transform.from_origin(0, 0, 1, 1)
        crs = rio.crs.CRS.from_epsg(4326)

        vshiftcorr = coreg.VerticalShift()
        icp = coreg.ICP()

        pytest.raises(ValueError, vshiftcorr.fit, dem1, dem2, transform=affine)
        pytest.raises(ValueError, icp.fit, dem1, dem2, transform=affine)

        dem2[[3, 20, 40], [2, 21, 41]] = 1.2

        vshiftcorr.fit(dem1, dem2, transform=affine, crs=crs)

        pytest.raises(ValueError, icp.fit, dem1, dem2, transform=affine)

    @pytest.mark.parametrize("fit_args", all_fit_args)  # type: ignore
    @pytest.mark.parametrize("shifts", [(20, 5, 2), (-50, 100, 2)])  # type: ignore
    @pytest.mark.parametrize("coreg_method", [coreg.NuthKaab, coreg.DhMinimize, coreg.ICP])  # type: ignore
    def test_coreg_translations__synthetic(self, fit_args, shifts, coreg_method) -> None:
        """
        Test the horizontal/vertical shift coregistrations with synthetic shifted data. These tests include NuthKaab,
        ICP and DhMinimize.

        We test all combinaison of inputs: raster-raster, point-raster and raster-point.

        We verify that the shifts found by the coregistration are within 1% of the synthetic shifts with opposite sign
        of the ones introduced, and that applying the coregistration to the shifted elevations corrects more than
        99% of the variance from the initial elevation differences (hence, that the direction of coregistration has
        to be the right one; and that there is no other errors introduced in the process).
        """

        warnings.filterwarnings("ignore", message="Covariance of the parameters*")

        horizontal_coreg = coreg_method()

        # Copy dictionary and remove inlier mask
        elev_fit_args = fit_args.copy()
        elev_fit_args.pop("inlier_mask")

        # Create synthetic translation from the reference DEM
        ref = self.ref
        ref_shifted = ref.translate(shifts[0], shifts[1]) + shifts[2]
        # Convert to point cloud if input was point cloud
        if isinstance(elev_fit_args["to_be_aligned_elev"], gpd.GeoDataFrame):
            ref_shifted = ref_shifted.to_pointcloud(data_column_name="z", subsample=50000, random_state=42).ds
        elev_fit_args["to_be_aligned_elev"] = ref_shifted

        # Run coregistration
        coreg_elev = horizontal_coreg.fit_and_apply(**elev_fit_args, subsample=50000, random_state=42)

        # Check all fit parameters are the opposite of those used above, within a relative 1% (10% for ICP)
        fit_shifts = [-horizontal_coreg.meta["outputs"]["affine"][k] for k in ["shift_x", "shift_y", "shift_z"]]

        # ICP can be less precise than other methods
        rtol = 10e-2 if coreg_method == coreg.NuthKaab else 10e-1
        assert np.allclose(shifts, fit_shifts, rtol=rtol)

        # For a point cloud output, need to interpolate with the other DEM to get dh
        if isinstance(elev_fit_args["to_be_aligned_elev"], gpd.GeoDataFrame):
            init_dh = (
                ref.interp_points((ref_shifted.geometry.x.values, ref_shifted.geometry.y.values)) - ref_shifted["z"]
            )
            dh = ref.interp_points((coreg_elev.geometry.x.values, coreg_elev.geometry.y.values)) - coreg_elev["z"]
        else:
            init_dh = ref - ref_shifted.reproject(ref)
            dh = ref - coreg_elev.reproject(ref)

        # Plots for debugging
        PLOT = False
        if PLOT and isinstance(dh, geoutils.Raster):
            import matplotlib.pyplot as plt

            init_dh.plot()
            plt.show()
            dh.plot()
            plt.show()

        # Check applying the coregistration removes 99% of the variance (95% for ICP)
        # Need to standardize by the elevation difference spread to avoid huge/small values close to infinity
        tol = 0.01 if coreg_method == coreg.NuthKaab else 0.05
        assert np.nanvar(dh / np.nanstd(init_dh)) < tol

    @pytest.mark.parametrize(
        "coreg_method__shift",
        [
            (coreg.NuthKaab, (9.202739, 2.735573, -1.97733)),
            (coreg.DhMinimize, (10.0850892, 2.898166, -1.943001)),
            (coreg.ICP, (8.73833, 1.584255, -1.943957)),
        ],
    )  # type: ignore
    def test_coreg_translations__example(
        self, coreg_method__shift: tuple[type[AffineCoreg], tuple[float, float, float]]
    ) -> None:
        """
        Test that the translation co-registration outputs are always exactly the same on the real example data.
        """

        # Use entire DEMs here (to compare to original values from older package versions)
        ref, tba = load_examples(crop=False)[0:2]
        inlier_mask = ~self.outlines.create_mask(ref)

        # Get the coregistration method and expected shifts from the inputs
        coreg_method, expected_shifts = coreg_method__shift

        c = coreg_method(subsample=50000)
        c.fit(ref, tba, inlier_mask=inlier_mask, random_state=42)

        # Check the output translations match the exact values
        shifts = [c.meta["outputs"]["affine"][k] for k in ["shift_x", "shift_y", "shift_z"]]  # type: ignore
        assert shifts == pytest.approx(expected_shifts)

    @pytest.mark.parametrize("fit_args", all_fit_args)  # type: ignore
    @pytest.mark.parametrize("vshift", [0.2, 10.0, 1000.0])  # type: ignore
    def test_coreg_vertical_translation__synthetic(self, fit_args, vshift) -> None:
        """
        Test the vertical shift coregistration with synthetic shifted data. These tests include VerticalShift.

        We test all combinaison of inputs: raster-raster, point-raster and raster-point.
        """

        # Create a vertical shift correction instance
        vshiftcorr = coreg.VerticalShift()

        # Copy dictionary and remove inlier mask
        elev_fit_args = fit_args.copy()
        elev_fit_args.pop("inlier_mask")

        # Create synthetic vertical shift from the reference DEM
        ref = self.ref
        ref_vshifted = ref + vshift

        # Convert to point cloud if input was point cloud
        if isinstance(elev_fit_args["to_be_aligned_elev"], gpd.GeoDataFrame):
            ref_vshifted = ref_vshifted.to_pointcloud(data_column_name="z", subsample=50000, random_state=42).ds
        elev_fit_args["to_be_aligned_elev"] = ref_vshifted

        # Fit the vertical shift model to the data
        coreg_elev = vshiftcorr.fit_and_apply(**elev_fit_args, subsample=50000, random_state=42)

        # Check that the right vertical shift was found
        assert vshiftcorr.meta["outputs"]["affine"]["shift_z"] == pytest.approx(-vshift, rel=10e-2)

        # For a point cloud output, need to interpolate with the other DEM to get dh
        if isinstance(elev_fit_args["to_be_aligned_elev"], gpd.GeoDataFrame):
            init_dh = (
                ref.interp_points((ref_vshifted.geometry.x.values, ref_vshifted.geometry.y.values)) - ref_vshifted["z"]
            )
            dh = ref.interp_points((coreg_elev.geometry.x.values, coreg_elev.geometry.y.values)) - coreg_elev["z"]
        else:
            init_dh = ref - ref_vshifted
            dh = ref - coreg_elev

        # Plots for debugging
        PLOT = False
        if PLOT and isinstance(dh, geoutils.Raster):
            import matplotlib.pyplot as plt

            init_dh.plot()
            plt.show()
            dh.plot()
            plt.show()

        # Check that the median difference is zero, and that no additional variance
        # was introduced, so that the variance is also close to zero (no variance for a constant vertical shift)
        assert np.nanmedian(dh) == pytest.approx(0, abs=10e-6)
        assert np.nanvar(dh) == pytest.approx(0, abs=10e-6)

    @pytest.mark.parametrize("coreg_method__vshift", [(coreg.VerticalShift, -2.305015)])  # type: ignore
    def test_coreg_vertical_translation__example(
<<<<<<< HEAD
        self, coreg_method__vshift: tuple[type[AffineCoreg], tuple[float, float, float]]) -> None:
=======
        self, coreg_method__vshift: tuple[type[AffineCoreg], tuple[float, float, float]]
    ) -> None:
>>>>>>> 186cab99
        """
        Test that the vertical translation co-registration output is always exactly the same on the real example data.
        """

        # Use entire DEMs here (to compare to original values from older package versions)
        ref, tba = load_examples(crop=False)[0:2]
        inlier_mask = ~self.outlines.create_mask(ref)

        # Get the coregistration method and expected shifts from the inputs
        coreg_method, expected_vshift = coreg_method__vshift

        # Run co-registration
        c = coreg_method(subsample=50000)
        c.fit(ref, tba, inlier_mask=inlier_mask, random_state=42)

        # Check the output translations match the exact values
        vshift = c.meta["outputs"]["affine"]["shift_z"]
        assert vshift == pytest.approx(expected_vshift)

    @pytest.mark.parametrize("fit_args", all_fit_args)  # type: ignore
    @pytest.mark.parametrize("shifts_rotations", [(20, 5, 0, 0.02, 0.05, 0.1), (-50, 100, 0, 10, 5, 4)])  # type: ignore
    @pytest.mark.parametrize("coreg_method", [coreg.ICP])  # type: ignore
    def test_coreg_rigid__synthetic(self, fit_args, shifts_rotations, coreg_method) -> None:
        """
        Test the rigid coregistrations with synthetic misaligned (shifted and rotatedà data. These tests include ICP.

        We test all combinaison of inputs: raster-raster, point-raster and raster-point.

        We verify that the matrix found by the coregistration is within 1% of the synthetic matrix, and inverted from
        the one introduced, and that applying the coregistration to the misaligned elevations corrects more than
        95% of the variance from the initial elevation differences (hence, that the direction of coregistration has
        to be the right one; and that there is no other errors introduced in the process).
        """

        # Initiate coregistration
        horizontal_coreg = coreg_method()

        # Copy dictionary and remove inlier mask
        elev_fit_args = fit_args.copy()
        elev_fit_args.pop("inlier_mask")

        ref = self.ref

        # Create synthetic rigid transformation (translation and rotation) from the reference DEM
        sr = np.array(shifts_rotations)
        shifts = sr[:3]
        rotations = sr[3:6]
        e = np.deg2rad(rotations)
        # Derive is a 3x3 rotation matrix
        rot_matrix = pytransform3d.rotations.matrix_from_euler(e=e, i=0, j=1, k=2, extrinsic=True)
        matrix = np.diag(np.ones(4, float))
        matrix[:3, :3] = rot_matrix
        matrix[:3, 3] = shifts

        # Pass a centroid
        centroid = [ref.bounds.left, ref.bounds.bottom, np.nanmean(ref)]
        ref_shifted_rotated = coreg.apply_matrix(ref, matrix=matrix, centroid=centroid)

        # Convert to point cloud if input was point cloud
        if isinstance(elev_fit_args["to_be_aligned_elev"], gpd.GeoDataFrame):
            ref_shifted_rotated = ref_shifted_rotated.to_pointcloud(
                data_column_name="z", subsample=50000, random_state=42
            ).ds
        elev_fit_args["to_be_aligned_elev"] = ref_shifted_rotated

        # Run coregistration
        coreg_elev = horizontal_coreg.fit_and_apply(**elev_fit_args, subsample=50000, random_state=42)

        # Check that fit matrix is the invert of those used above, within a relative 10% for rotations, and within
        # a large 100% margin for shifts, as ICP has relative difficulty resolving shifts with large rotations
        fit_matrix = horizontal_coreg.meta["outputs"]["affine"]["matrix"]
        invert_fit_matrix = coreg.invert_matrix(fit_matrix)
        invert_fit_shifts = invert_fit_matrix[:3, 3]
        invert_fit_rotations = pytransform3d.rotations.euler_from_matrix(
            invert_fit_matrix[0:3, 0:3], i=0, j=1, k=2, extrinsic=True
        )
        invert_fit_rotations = np.rad2deg(invert_fit_rotations)
        assert np.allclose(shifts, invert_fit_shifts, rtol=1)
        assert np.allclose(rotations, invert_fit_rotations, rtol=10e-1)

        # For a point cloud output, need to interpolate with the other DEM to get dh
        if isinstance(elev_fit_args["to_be_aligned_elev"], gpd.GeoDataFrame):
            init_dh = (
                ref.interp_points((ref_shifted_rotated.geometry.x.values, ref_shifted_rotated.geometry.y.values))
                - ref_shifted_rotated["z"]
            )
            dh = ref.interp_points((coreg_elev.geometry.x.values, coreg_elev.geometry.y.values)) - coreg_elev["z"]
        else:
            init_dh = ref - ref_shifted_rotated
            dh = ref - coreg_elev

        # Plots for debugging
        PLOT = False
        if PLOT and isinstance(dh, geoutils.Raster):
            import matplotlib.pyplot as plt

            init_dh.plot()
            plt.show()
            dh.plot()
            plt.show()

        # Need to standardize by the elevation difference spread to avoid huge/small values close to infinity
        # Only 95% of variance as ICP cannot always resolve the last shifts
        assert np.nanvar(dh / np.nanstd(init_dh)) < 0.05

    @pytest.mark.parametrize(
        "coreg_method__shifts_rotations",
        [(coreg.ICP, (8.738332, 1.584255, -1.943957, 0.0069004, -0.00703, -0.0119733))],
    )  # type: ignore
    def test_coreg_rigid__example(
<<<<<<< HEAD
        self,
        coreg_method__shifts_rotations: tuple[type[AffineCoreg], tuple[float, float, float]]
=======
        self, coreg_method__shifts_rotations: tuple[type[AffineCoreg], tuple[float, float, float]]
>>>>>>> 186cab99
    ) -> None:
        """
        Test that the rigid co-registration outputs is always exactly the same on the real example data.
        """

        # Use entire DEMs here (to compare to original values from older package versions)
        ref, tba = load_examples(crop=False)[0:2]
        inlier_mask = ~self.outlines.create_mask(ref)

        # Get the coregistration method and expected shifts from the inputs
        coreg_method, expected_shifts_rots = coreg_method__shifts_rotations

        # Run co-registration
        c = coreg_method(subsample=50000)
        c.fit(ref, tba, inlier_mask=inlier_mask, random_state=42)

        # Check the output translations match the exact values
        fit_matrix = c.meta["outputs"]["affine"]["matrix"]
        fit_shifts = fit_matrix[:3, 3]
        fit_rotations = pytransform3d.rotations.euler_from_matrix(fit_matrix[0:3, 0:3], i=0, j=1, k=2, extrinsic=True)
        fit_rotations = np.rad2deg(fit_rotations)
        fit_shifts_rotations = tuple(np.concatenate((fit_shifts, fit_rotations)))

        assert fit_shifts_rotations == pytest.approx(expected_shifts_rots, abs=10e-6)<|MERGE_RESOLUTION|>--- conflicted
+++ resolved
@@ -96,40 +96,17 @@
     # Check all point-raster possibilities supported
     # Use the reference DEM for both, it will be artificially misaligned during tests
     # Raster-Raster
-<<<<<<< HEAD
-    fit_args_rst_rst = dict(
-        reference_elev=ref,
-        to_be_aligned_elev=tba,
-        inlier_mask=inlier_mask
-    )
-=======
     fit_args_rst_rst = dict(reference_elev=ref, to_be_aligned_elev=tba, inlier_mask=inlier_mask)
->>>>>>> 186cab99
 
     # Convert DEMs to points with a bit of subsampling for speed-up
     ref_pts = ref.to_pointcloud(data_column_name="z", subsample=50000, random_state=42).ds
     tba_pts = ref.to_pointcloud(data_column_name="z", subsample=50000, random_state=42).ds
 
     # Raster-Point
-<<<<<<< HEAD
-    fit_args_rst_pts = dict(
-        reference_elev=ref,
-        to_be_aligned_elev=tba_pts,
-        inlier_mask=inlier_mask
-    )
-
-    # Point-Raster
-    fit_args_pts_rst = dict(
-        reference_elev=ref_pts,
-        to_be_aligned_elev=tba,
-        inlier_mask=inlier_mask
-    )
-=======
     fit_args_rst_pts = dict(reference_elev=ref, to_be_aligned_elev=tba_pts, inlier_mask=inlier_mask)
 
     # Point-Raster
     fit_args_pts_rst = dict(reference_elev=ref_pts, to_be_aligned_elev=tba, inlier_mask=inlier_mask)
->>>>>>> 186cab99
 
     all_fit_args = [fit_args_rst_rst, fit_args_rst_pts, fit_args_pts_rst]
 
@@ -375,12 +352,8 @@
 
     @pytest.mark.parametrize("coreg_method__vshift", [(coreg.VerticalShift, -2.305015)])  # type: ignore
     def test_coreg_vertical_translation__example(
-<<<<<<< HEAD
-        self, coreg_method__vshift: tuple[type[AffineCoreg], tuple[float, float, float]]) -> None:
-=======
         self, coreg_method__vshift: tuple[type[AffineCoreg], tuple[float, float, float]]
     ) -> None:
->>>>>>> 186cab99
         """
         Test that the vertical translation co-registration output is always exactly the same on the real example data.
         """
@@ -491,12 +464,7 @@
         [(coreg.ICP, (8.738332, 1.584255, -1.943957, 0.0069004, -0.00703, -0.0119733))],
     )  # type: ignore
     def test_coreg_rigid__example(
-<<<<<<< HEAD
-        self,
-        coreg_method__shifts_rotations: tuple[type[AffineCoreg], tuple[float, float, float]]
-=======
         self, coreg_method__shifts_rotations: tuple[type[AffineCoreg], tuple[float, float, float]]
->>>>>>> 186cab99
     ) -> None:
         """
         Test that the rigid co-registration outputs is always exactly the same on the real example data.
