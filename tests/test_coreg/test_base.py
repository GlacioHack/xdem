"""Functions to test the coregistration base classes."""

from __future__ import annotations

import inspect
import re
import warnings
from typing import Any, Callable

import geopandas as gpd
import geoutils as gu
import numpy as np
import pandas as pd
import pytest
import rasterio as rio
from geoutils import Raster, Vector
from geoutils.raster import RasterType

import xdem
from xdem import coreg, examples, misc, spatialstats
from xdem._typing import NDArrayf
from xdem.coreg.base import Coreg, _apply_matrix_rst


def load_examples() -> tuple[RasterType, RasterType, Vector]:
    """Load example files to try coregistration methods with."""

    reference_raster = Raster(examples.get_path("longyearbyen_ref_dem"))
    to_be_aligned_raster = Raster(examples.get_path("longyearbyen_tba_dem"))
    glacier_mask = Vector(examples.get_path("longyearbyen_glacier_outlines"))

    return reference_raster, to_be_aligned_raster, glacier_mask


def assert_coreg_meta_equal(input1: Any, input2: Any) -> bool:
    """Short test function to check equality of coreg dictionary values."""
    if type(input1) != type(input2):
        return False
    elif isinstance(input1, (str, float, int, np.floating, np.integer, tuple, list)) or callable(input1):
        return input1 == input2
    elif isinstance(input1, np.ndarray):
        return np.array_equal(input1, input2, equal_nan=True)
    elif isinstance(input1, pd.DataFrame):
        return input1.equals(input2)
    else:
        raise TypeError(f"Input type {type(input1)} not supported for this test function.")


class TestCoregClass:

    ref, tba, outlines = load_examples()  # Load example reference, to-be-aligned and mask.
    inlier_mask = ~outlines.create_mask(ref)

    fit_params = dict(
        reference_elev=ref,
        to_be_aligned_elev=tba,
        inlier_mask=inlier_mask,
        verbose=False,
    )
    # Create some 3D coordinates with Z coordinates being 0 to try the apply functions.
    points_arr = np.array([[1, 2, 3, 4], [1, 2, 3, 4], [0, 0, 0, 0]], dtype="float64").T
    points = gpd.GeoDataFrame(
        geometry=gpd.points_from_xy(x=points_arr[:, 0], y=points_arr[:, 1], crs=ref.crs), data={"z": points_arr[:, 2]}
    )

    def test_init(self) -> None:
        """Test instantiation of Coreg"""

        c = coreg.Coreg()

        assert c._fit_called is False
        assert c._is_affine is None
        assert c._needs_vars is False

    @pytest.mark.parametrize("coreg_class", [coreg.VerticalShift, coreg.ICP, coreg.NuthKaab])  # type: ignore
    def test_copy(self, coreg_class: Callable[[], Coreg]) -> None:
        """Test that copying work expectedly (that no attributes still share references)."""

        # Create a coreg instance and copy it.
        corr = coreg_class()
        corr_copy = corr.copy()

        # Assign some attributes and .metadata after copying, respecting the CoregDict type class
        corr._meta["shift_z"] = 30
        # Make sure these don't appear in the copy
        assert corr_copy.meta != corr.meta
        assert not hasattr(corr_copy, "shift_z")

    def test_error_method(self) -> None:
        """Test different error measures."""
        dem1: NDArrayf = np.ones((50, 50)).astype(np.float32)
        # Create a vertically shifted dem
        dem2 = dem1.copy() + 2.0
        affine = rio.transform.from_origin(0, 0, 1, 1)
        crs = rio.crs.CRS.from_epsg(4326)

        vshiftcorr = coreg.VerticalShift()
        # Fit the vertical shift
        vshiftcorr.fit(dem1, dem2, transform=affine, crs=crs)

        # Check that the vertical shift after coregistration is zero
        assert vshiftcorr.error(dem1, dem2, transform=affine, crs=crs, error_type="median") == 0

        # Remove the vertical shift fit and see what happens.
        vshiftcorr.meta["shift_z"] = 0
        # Now it should be equal to dem1 - dem2
        assert vshiftcorr.error(dem1, dem2, transform=affine, crs=crs, error_type="median") == -2

        # Create random noise and see if the standard deviation is equal (it should)
        rng = np.random.default_rng(42)
        dem3 = dem1.copy() + rng.random(size=dem1.size).reshape(dem1.shape)
        assert abs(vshiftcorr.error(dem1, dem3, transform=affine, crs=crs, error_type="std") - np.std(dem3)) < 1e-6

    @pytest.mark.parametrize("subsample", [10, 10000, 0.5, 1])  # type: ignore
    def test_get_subsample_on_valid_mask(self, subsample: float | int) -> None:
        """Test the subsampling function called by all subclasses"""

        # Define a valid mask
        width = height = 50
        rng = np.random.default_rng(42)
        valid_mask = rng.integers(low=0, high=2, size=(width, height), dtype=bool)

        # Define a class with a subsample and random_state in the .metadata
        coreg = Coreg(meta={"subsample": subsample, "random_state": 42})
        subsample_mask = coreg._get_subsample_on_valid_mask(valid_mask=valid_mask)

        # Check that it returns a same-shaped array that is boolean
        assert np.shape(valid_mask) == np.shape(subsample_mask)
        assert subsample_mask.dtype == bool
        # Check that the subsampled values are all within valid values
        assert all(valid_mask[subsample_mask])
        # Check that the number of subsampled value is coherent, or the maximum possible
        if subsample <= 1:
            # If value lower than 1, fraction of valid pixels
            subsample_val: float | int = int(subsample * np.count_nonzero(valid_mask))
        else:
            # Otherwise the number of pixels
            subsample_val = subsample
        assert np.count_nonzero(subsample_mask) == min(subsample_val, np.count_nonzero(valid_mask))

    all_coregs = [
        coreg.VerticalShift,
        coreg.NuthKaab,
        coreg.ICP,
        coreg.Deramp,
        coreg.TerrainBias,
        coreg.DirectionalBias,
    ]

    @pytest.mark.parametrize("coreg_class", all_coregs)  # type: ignore
    def test_subsample(self, coreg_class: Callable) -> None:  # type: ignore

        # Check that default value is set properly
<<<<<<< HEAD
        coreg_full = coreg_class()
        argspec = inspect.getfullargspec(coreg_class)
        assert coreg_full._meta["subsample"] == argspec.defaults[argspec.args.index("subsample") - 1]  # type: ignore
=======
        coreg_full = coreg()
        argspec = inspect.getfullargspec(coreg)
        assert coreg_full.meta["subsample"] == argspec.defaults[argspec.args.index("subsample") - 1]  # type: ignore
>>>>>>> c30dbec0

        # But can be overridden during fit
        coreg_full.fit(**self.fit_params, subsample=10000, random_state=42)
        assert coreg_full.meta["subsample"] == 10000
        # Check that the random state is properly set when subsampling explicitly or implicitly
        assert coreg_full.meta["random_state"] == 42

        # Test subsampled vertical shift correction
<<<<<<< HEAD
        coreg_sub = coreg_class(subsample=0.1)
        assert coreg_sub._meta["subsample"] == 0.1
=======
        coreg_sub = coreg(subsample=0.1)
        assert coreg_sub.meta["subsample"] == 0.1
>>>>>>> c30dbec0

        # Fit the vertical shift using 10% of the unmasked data using a fraction
        coreg_sub.fit(**self.fit_params, random_state=42)
        # Do the same but specify the pixel count instead.
        # They are not perfectly equal (np.count_nonzero(self.mask) // 2 would be exact)
        # But this would just repeat the subsample code, so that makes little sense to test.
<<<<<<< HEAD
        coreg_sub = coreg_class(subsample=self.tba.data.size // 10)
        assert coreg_sub._meta["subsample"] == self.tba.data.size // 10
=======
        coreg_sub = coreg(subsample=self.tba.data.size // 10)
        assert coreg_sub.meta["subsample"] == self.tba.data.size // 10
>>>>>>> c30dbec0
        coreg_sub.fit(**self.fit_params, random_state=42)

        # Add a few performance checks
        coreg_name = coreg_class.__name__
        if coreg_name == "VerticalShift":
            # Check that the estimated vertical shifts are similar
            assert abs(coreg_sub.meta["shift_z"] - coreg_full.meta["shift_z"]) < 0.1

        elif coreg_name == "NuthKaab":
            # Calculate the difference in the full vs. subsampled matrices
            matrix_diff = np.abs(coreg_full.to_matrix() - coreg_sub.to_matrix())
            # Check that the x/y/z differences do not exceed 30cm
            assert np.count_nonzero(matrix_diff > 0.5) == 0

        elif coreg_name == "Tilt":
            # Check that the estimated biases are similar
            assert coreg_sub.meta["fit_params"] == pytest.approx(coreg_full.meta["fit_params"], rel=1e-1)

    def test_subsample__pipeline(self) -> None:
        """Test that the subsample argument works as intended for pipelines"""

        # Check definition during instantiation
        pipe = coreg.VerticalShift(subsample=200) + coreg.Deramp(subsample=5000)

        # Check the arguments are properly defined
        assert pipe.pipeline[0].meta["subsample"] == 200
        assert pipe.pipeline[1].meta["subsample"] == 5000

        # Check definition during fit
        pipe = coreg.VerticalShift() + coreg.Deramp()
        pipe.fit(**self.fit_params, subsample=1000)
        assert pipe.pipeline[0].meta["subsample"] == 1000
        assert pipe.pipeline[1].meta["subsample"] == 1000

    def test_subsample__errors(self) -> None:
        """Check proper errors are raised when using the subsample argument"""

        # A warning should be raised when overriding with fit if non-default parameter was passed during instantiation
        vshift = coreg.VerticalShift(subsample=100)

        with pytest.warns(
            UserWarning,
            match=re.escape(
                "Subsample argument passed to fit() will override non-default "
                "subsample value defined at instantiation. To silence this "
                "warning: only define 'subsample' in either fit(subsample=...) "
                "or instantiation e.g. VerticalShift(subsample=...)."
            ),
        ):
            vshift.fit(**self.fit_params, subsample=1000)

        # Same for a pipeline
        pipe = coreg.VerticalShift(subsample=200) + coreg.Deramp()
        with pytest.warns(
            UserWarning,
            match=re.escape(
                "Subsample argument passed to fit() will override non-default "
                "subsample values defined for individual steps of the pipeline. "
                "To silence this warning: only define 'subsample' in either "
                "fit(subsample=...) or instantiation e.g., VerticalShift(subsample=...)."
            ),
        ):
            pipe.fit(**self.fit_params, subsample=1000)

        # Same for a blockwise co-registration
        block = coreg.BlockwiseCoreg(coreg.VerticalShift(subsample=200), subdivision=4)
        with pytest.warns(
            UserWarning,
            match=re.escape(
                "Subsample argument passed to fit() will override non-default subsample "
                "values defined in the step within the blockwise method. To silence this "
                "warning: only define 'subsample' in either fit(subsample=...) or "
                "instantiation e.g., VerticalShift(subsample=...)."
            ),
        ):
            block.fit(**self.fit_params, subsample=1000)

    def test_coreg_raster_and_ndarray_args(self) -> None:

        # Create a small sample-DEM
        dem1 = xdem.DEM.from_array(
            np.arange(25, dtype="int32").reshape(5, 5),
            transform=rio.transform.from_origin(0, 5, 1, 1),
            crs=4326,
            nodata=-9999,
        )
        # Assign a funny value to one particular pixel. This is to validate that reprojection works perfectly.
        dem1.data[1, 1] = 100

        # Translate the DEM 1 "meter" right and add a vertical shift
        dem2 = dem1.reproject(bounds=rio.coords.BoundingBox(1, 0, 6, 5), silent=True)
        dem2 += 1

        # Create a vertical shift correction for Rasters ("_r") and for arrays ("_a")
        vshiftcorr_r = coreg.VerticalShift()
        vshiftcorr_a = vshiftcorr_r.copy()

        # Fit the data
        vshiftcorr_r.fit(reference_elev=dem1, to_be_aligned_elev=dem2)
        vshiftcorr_a.fit(
            reference_elev=dem1.data,
            to_be_aligned_elev=dem2.reproject(dem1, silent=True).data,
            transform=dem1.transform,
            crs=dem1.crs,
        )

        # Validate that they ended up giving the same result.
        assert vshiftcorr_r.meta["shift_z"] == vshiftcorr_a.meta["shift_z"]

        # De-shift dem2
        dem2_r = vshiftcorr_r.apply(dem2)
        dem2_a, _ = vshiftcorr_a.apply(dem2.data, transform=dem2.transform, crs=dem2.crs)

        # Validate that the return formats were the expected ones, and that they are equal.
        # Issue - dem2_a does not have the same shape, the first dimension is being squeezed
        # TODO - Fix coreg.apply?
        assert isinstance(dem2_r, xdem.DEM)
        assert isinstance(dem2_a, np.ma.masked_array)
        assert np.ma.allequal(dem2_r.data.squeeze(), dem2_a)

        # If apply on a masked_array was given without a transform, it should fail.
        with pytest.raises(ValueError, match="'transform' must be given"):
            vshiftcorr_a.apply(dem2.data, crs=dem2.crs)

        # If apply on a masked_array was given without a crs, it should fail.
        with pytest.raises(ValueError, match="'crs' must be given"):
            vshiftcorr_a.apply(dem2.data, transform=dem2.transform)

        # If transform provided with input Raster, should raise a warning
        with pytest.warns(UserWarning, match="DEM .* overrides the given 'transform'"):
            vshiftcorr_a.apply(dem2, transform=dem2.transform)

        # If crs provided with input Raster, should raise a warning
        with pytest.warns(UserWarning, match="DEM .* overrides the given 'crs'"):
            vshiftcorr_a.apply(dem2, crs=dem2.crs)

    # Inputs contain: coregistration method, is implemented, comparison is "strict" or "approx"
    @pytest.mark.parametrize(
        "inputs",
        [
            [xdem.coreg.VerticalShift(), True, "strict"],
            [xdem.coreg.Tilt(), True, "strict"],
            [xdem.coreg.NuthKaab(), True, "approx"],
            [xdem.coreg.NuthKaab() + xdem.coreg.Tilt(), True, "approx"],
            [xdem.coreg.BlockwiseCoreg(step=xdem.coreg.NuthKaab(), subdivision=16), False, ""],
            [xdem.coreg.ICP(), False, ""],
        ],
    )  # type: ignore
    def test_apply_resample(self, inputs: list[Any]) -> None:
        """
        Test that the option resample of coreg.apply works as expected.
        For vertical correction only (VerticalShift, Deramp...), option True or False should yield same results.
        For horizontal shifts (NuthKaab etc), georef should differ, but DEMs should be the same after resampling.
        For others, the method is not implemented.
        """
        # Get test inputs
        coreg_method, is_implemented, comp = inputs
        ref_dem, tba_dem, outlines = load_examples()  # Load example reference, to-be-aligned and mask.

        # Prepare coreg
        inlier_mask = ~outlines.create_mask(ref_dem)
        coreg_method.fit(tba_dem, ref_dem, inlier_mask=inlier_mask)

        # If not implemented, should raise an error
        if not is_implemented:
            with pytest.raises(NotImplementedError, match="Option `resample=False` not implemented for coreg method *"):
                coreg_method.apply(tba_dem, resample=False)
            return
        else:
            dem_coreg_resample = coreg_method.apply(tba_dem)
            dem_coreg_noresample = coreg_method.apply(tba_dem, resample=False)

        if comp == "strict":
            # Both methods should yield the exact same output
            assert dem_coreg_resample == dem_coreg_noresample
        elif comp == "approx":
            # The georef should be different
            assert dem_coreg_noresample.transform != dem_coreg_resample.transform

            # After resampling, both results should be almost equal
            dem_final = dem_coreg_noresample.reproject(dem_coreg_resample)
            diff = dem_final - dem_coreg_resample
            assert np.all(np.abs(diff.data) == pytest.approx(0, abs=1e-2))
            # assert np.count_nonzero(diff.data) == 0

        # Test it works with different resampling algorithms
        coreg_method.apply(tba_dem, resample=True, resampling=rio.warp.Resampling.nearest)
        coreg_method.apply(tba_dem, resample=True, resampling=rio.warp.Resampling.cubic)
        with pytest.raises(ValueError, match="'None' is not a valid rasterio.enums.Resampling method.*"):
            coreg_method.apply(tba_dem, resample=True, resampling=None)

    @pytest.mark.parametrize("coreg_class", all_coregs)  # type: ignore
    def test_fit_and_apply(self, coreg_class: Callable) -> None:  # type: ignore
        """Check that fit_and_apply returns the same results as using fit, then apply, for any coreg."""

        # Initiate two similar coregs
        coreg_fit_then_apply = coreg_class()
        coreg_fit_and_apply = coreg_class()

        # Perform fit, then apply
        coreg_fit_then_apply.fit(**self.fit_params, subsample=10000, random_state=42)
        aligned_then = coreg_fit_then_apply.apply(elev=self.fit_params["to_be_aligned_elev"])

        # Perform fit and apply
        aligned_and = coreg_fit_and_apply.fit_and_apply(**self.fit_params, subsample=10000, random_state=42)

        # Check outputs are the same: aligned raster, and metadata keys and values

        assert list(coreg_fit_and_apply._meta.keys()) == list(coreg_fit_then_apply._meta.keys())

        # TODO: Fix randomness of directional bias...
        if coreg_class != coreg.DirectionalBias:
            assert aligned_and.raster_equal(aligned_then, warn_failure_reason=True)
            assert all(
                assert_coreg_meta_equal(coreg_fit_and_apply._meta[k], coreg_fit_then_apply._meta[k])
                for k in coreg_fit_and_apply._meta.keys()
            )

    def test_fit_and_apply__pipeline(self) -> None:
        """Check if it works for a pipeline"""

        # Initiate two similar coregs
        coreg_fit_then_apply = coreg.NuthKaab() + coreg.Deramp()
        coreg_fit_and_apply = coreg.NuthKaab() + coreg.Deramp()

        # Perform fit, then apply
        coreg_fit_then_apply.fit(**self.fit_params, subsample=10000, random_state=42)
        aligned_then = coreg_fit_then_apply.apply(elev=self.fit_params["to_be_aligned_elev"])

        # Perform fit and apply
        aligned_and = coreg_fit_and_apply.fit_and_apply(**self.fit_params, subsample=10000, random_state=42)

        assert aligned_and.raster_equal(aligned_then, warn_failure_reason=True)
        assert list(coreg_fit_and_apply.pipeline[0]._meta.keys()) == list(coreg_fit_then_apply.pipeline[0]._meta.keys())
        assert all(
            assert_coreg_meta_equal(coreg_fit_and_apply.pipeline[0]._meta[k], coreg_fit_then_apply.pipeline[0]._meta[k])
            for k in coreg_fit_and_apply.pipeline[0]._meta.keys()
        )
        assert list(coreg_fit_and_apply.pipeline[1]._meta.keys()) == list(coreg_fit_then_apply.pipeline[1]._meta.keys())
        assert all(
            assert_coreg_meta_equal(coreg_fit_and_apply.pipeline[1]._meta[k], coreg_fit_then_apply.pipeline[1]._meta[k])
            for k in coreg_fit_and_apply.pipeline[1]._meta.keys()
        )

    @pytest.mark.parametrize(
        "combination",
        [
            ("dem1", "dem2", "None", "None", "fit", "passes", ""),
            ("dem1", "dem2", "None", "None", "apply", "passes", ""),
            ("dem1.data", "dem2.data", "dem1.transform", "dem1.crs", "fit", "passes", ""),
            ("dem1.data", "dem2.data", "dem1.transform", "dem1.crs", "apply", "passes", ""),
            (
                "dem1",
                "dem2.data",
                "dem1.transform",
                "dem1.crs",
                "fit",
                "warns",
                "'reference_dem' .* overrides the given *",
            ),
            ("dem1.data", "dem2", "dem1.transform", "None", "fit", "warns", "'dem_to_be_aligned' .* overrides .*"),
            (
                "dem1.data",
                "dem2.data",
                "None",
                "dem1.crs",
                "fit",
                "error",
                "'transform' must be given if both DEMs are array-like.",
            ),
            (
                "dem1.data",
                "dem2.data",
                "dem1.transform",
                "None",
                "fit",
                "error",
                "'crs' must be given if both DEMs are array-like.",
            ),
            (
                "dem1",
                "dem2.data",
                "None",
                "dem1.crs",
                "apply",
                "error",
                "'transform' must be given if DEM is array-like.",
            ),
            (
                "dem1",
                "dem2.data",
                "dem1.transform",
                "None",
                "apply",
                "error",
                "'crs' must be given if DEM is array-like.",
            ),
            ("dem1", "dem2", "dem2.transform", "None", "apply", "warns", "DEM .* overrides the given 'transform'"),
            (
                "None",
                "None",
                "None",
                "None",
                "fit",
                "error",
                "Input elevation data should be a raster, " "an array or a geodataframe.",
            ),
            ("dem1 + np.nan", "dem2", "None", "None", "fit", "error", "'reference_dem' had only NaNs"),
            ("dem1", "dem2 + np.nan", "None", "None", "fit", "error", "'dem_to_be_aligned' had only NaNs"),
        ],
    )  # type: ignore
    def test_coreg_raises(self, combination: tuple[str, str, str, str, str, str, str]) -> None:
        """
        Assert that the expected warnings/errors are triggered under different circumstances.

        The 'combination' param contains this in order:
            1. The reference_dem (will be eval'd)
            2. The dem to be aligned (will be eval'd)
            3. The transform to use (will be eval'd)
            4. The CRS to use (will be eval'd)
            5. Which coreg method to assess
            6. The expected outcome of the test.
            7. The error/warning message (if applicable)
        """

        ref_dem, tba_dem, transform, crs, testing_step, result, text = combination

        # Create a small sample-DEM
        dem1 = xdem.DEM.from_array(
            np.arange(25, dtype="float64").reshape(5, 5),
            transform=rio.transform.from_origin(0, 5, 1, 1),
            crs=4326,
            nodata=-9999,
        )
        dem2 = dem1.copy()  # noqa

        # Evaluate the parametrization (e.g. 'dem2.transform')
        ref_dem, tba_dem, transform, crs = map(eval, (ref_dem, tba_dem, transform, crs))

        # Use VerticalShift as a representative example.
        vshiftcorr = xdem.coreg.VerticalShift()

        def fit_func() -> Coreg:
            return vshiftcorr.fit(ref_dem, tba_dem, transform=transform, crs=crs)

        def apply_func() -> NDArrayf:
            return vshiftcorr.apply(tba_dem, transform=transform, crs=crs)

        # Try running the methods in order and validate the result.
        for method, method_call in [("fit", fit_func), ("apply", apply_func)]:
            with warnings.catch_warnings():
                if method != testing_step:  # E.g. skip warnings for 'fit' if 'apply' is being tested.
                    warnings.simplefilter("ignore")

                if result == "warns" and testing_step == method:
                    with pytest.warns(UserWarning, match=text):
                        method_call()
                elif result == "error" and testing_step == method:
                    with pytest.raises(ValueError, match=text):
                        method_call()
                else:
                    method_call()

                if testing_step == "fit":  # If we're testing 'fit', 'apply' does not have to be run.
                    return

    def test_coreg_oneliner(self) -> None:
        """Test that a DEM can be coregistered in one line by chaining calls."""
        dem_arr = np.ones((5, 5), dtype="int32")
        dem_arr2 = dem_arr + 1
        transform = rio.transform.from_origin(0, 5, 1, 1)
        crs = rio.crs.CRS.from_epsg(4326)

        dem_arr2_fixed, _ = (
            coreg.VerticalShift()
            .fit(dem_arr, dem_arr2, transform=transform, crs=crs)
            .apply(dem_arr2, transform=transform, crs=crs)
        )

        assert np.array_equal(dem_arr, dem_arr2_fixed)


class TestCoregPipeline:

    ref, tba, outlines = load_examples()  # Load example reference, to-be-aligned and mask.
    inlier_mask = ~outlines.create_mask(ref)

    fit_params = dict(
        reference_elev=ref.data,
        to_be_aligned_elev=tba.data,
        inlier_mask=inlier_mask,
        transform=ref.transform,
        crs=ref.crs,
        verbose=True,
    )
    # Create some 3D coordinates with Z coordinates being 0 to try the apply functions.
    points_arr = np.array([[1, 2, 3, 4], [1, 2, 3, 4], [0, 0, 0, 0]], dtype="float64").T
    points = gpd.GeoDataFrame(
        geometry=gpd.points_from_xy(x=points_arr[:, 0], y=points_arr[:, 1], crs=ref.crs), data={"z": points_arr[:, 2]}
    )

    @pytest.mark.parametrize("coreg_class", [coreg.VerticalShift, coreg.ICP, coreg.NuthKaab])  # type: ignore
    def test_copy(self, coreg_class: Callable[[], Coreg]) -> None:

        # Create a pipeline, add some .metadata, and copy it
        pipeline = coreg_class() + coreg_class()
        pipeline.pipeline[0]._meta["shift_z"] = 1

        pipeline_copy = pipeline.copy()

        # Add some more .metadata after copying (this should not be transferred)
        pipeline_copy.pipeline[0]._meta["shift_y"] = 0.5 * 30

        assert pipeline.pipeline[0].meta != pipeline_copy.pipeline[0].meta
        assert pipeline_copy.pipeline[0]._meta["shift_z"]

    def test_pipeline(self) -> None:

        # Create a pipeline from two coreg methods.
        pipeline = coreg.CoregPipeline([coreg.VerticalShift(), coreg.NuthKaab()])
        pipeline.fit(**self.fit_params)

        aligned_dem, _ = pipeline.apply(self.tba.data, transform=self.ref.transform, crs=self.ref.crs)

        assert aligned_dem.shape == self.ref.data.squeeze().shape

        # Make a new pipeline with two vertical shift correction approaches.
        pipeline2 = coreg.CoregPipeline([coreg.VerticalShift(), coreg.VerticalShift()])
        # Set both "estimated" vertical shifts to be 1
        pipeline2.pipeline[0].meta["shift_z"] = 1
        pipeline2.pipeline[1].meta["shift_z"] = 1

        # Assert that the combined vertical shift is 2
        assert pipeline2.to_matrix()[2, 3] == 2.0

    all_coregs = [
        coreg.VerticalShift(),
        coreg.NuthKaab(),
        coreg.ICP(),
        coreg.Deramp(),
        coreg.TerrainBias(),
        coreg.DirectionalBias(),
    ]

    @pytest.mark.parametrize("coreg1", all_coregs)  # type: ignore
    @pytest.mark.parametrize("coreg2", all_coregs)  # type: ignore
    def test_pipeline_combinations__nobiasvar(self, coreg1: Coreg, coreg2: Coreg) -> None:
        """Test pipelines with all combinations of coregistration subclasses (without bias variables)"""

        # Create a pipeline from one affine and one biascorr methods.
        pipeline = coreg.CoregPipeline([coreg1, coreg2])
        pipeline.fit(**self.fit_params)

        aligned_dem, _ = pipeline.apply(self.tba.data, transform=self.ref.transform, crs=self.ref.crs)
        assert aligned_dem.shape == self.ref.data.squeeze().shape

    @pytest.mark.parametrize("coreg1", all_coregs)  # type: ignore
    @pytest.mark.parametrize(
        "coreg2",
        [
            coreg.BiasCorr(bias_var_names=["slope"], fit_or_bin="bin"),
            coreg.BiasCorr(bias_var_names=["slope", "aspect"], fit_or_bin="bin"),
        ],
    )  # type: ignore
    def test_pipeline_combinations__biasvar(self, coreg1: Coreg, coreg2: Coreg) -> None:
        """Test pipelines with all combinations of coregistration subclasses with bias variables"""

        # Create a pipeline from one affine and one biascorr methods.
        pipeline = coreg.CoregPipeline([coreg1, coreg2])
        bias_vars = {"slope": xdem.terrain.slope(self.ref), "aspect": xdem.terrain.aspect(self.ref)}
        pipeline.fit(**self.fit_params, bias_vars=bias_vars)

        aligned_dem, _ = pipeline.apply(
            self.tba.data, transform=self.ref.transform, crs=self.ref.crs, bias_vars=bias_vars
        )
        assert aligned_dem.shape == self.ref.data.squeeze().shape

    def test_pipeline__errors(self) -> None:
        """Test pipeline raises proper errors."""

        pipeline = coreg.CoregPipeline([coreg.NuthKaab(), coreg.BiasCorr()])
        with pytest.raises(
            ValueError,
            match=re.escape(
                "No `bias_vars` passed to .fit() for bias correction step "
                "<class 'xdem.coreg.biascorr.BiasCorr'> of the pipeline."
            ),
        ):
            pipeline.fit(**self.fit_params)

        pipeline2 = coreg.CoregPipeline([coreg.NuthKaab(), coreg.BiasCorr(), coreg.BiasCorr()])
        with pytest.raises(
            ValueError,
            match=re.escape(
                "No `bias_vars` passed to .fit() for bias correction step <class 'xdem.coreg.biascorr.BiasCorr'> "
                "of the pipeline. As you are using several bias correction steps requiring"
                " `bias_vars`, don't forget to explicitly define their `bias_var_names` "
                "during instantiation, e.g. BiasCorr(bias_var_names=['slope'])."
            ),
        ):
            pipeline2.fit(**self.fit_params)

        with pytest.raises(
            ValueError,
            match=re.escape(
                "When using several bias correction steps requiring `bias_vars` in a pipeline,"
                "the `bias_var_names` need to be explicitly defined at each step's "
                "instantiation, e.g. BiasCorr(bias_var_names=['slope'])."
            ),
        ):
            pipeline2.fit(**self.fit_params, bias_vars={"slope": xdem.terrain.slope(self.ref)})

        pipeline3 = coreg.CoregPipeline([coreg.NuthKaab(), coreg.BiasCorr(bias_var_names=["slope"])])
        with pytest.raises(
            ValueError,
            match=re.escape(
                "Not all keys of `bias_vars` in .fit() match the `bias_var_names` defined during "
                "instantiation of the bias correction step <class 'xdem.coreg.biascorr.BiasCorr'>: ['slope']."
            ),
        ):
            pipeline3.fit(**self.fit_params, bias_vars={"ncc": xdem.terrain.slope(self.ref)})

    def test_pipeline_pts(self) -> None:

        pipeline = coreg.NuthKaab() + coreg.GradientDescending()
        ref_points = self.ref.to_pointcloud(subsample=5000).ds
        ref_points["E"] = ref_points.geometry.x
        ref_points["N"] = ref_points.geometry.y
        ref_points.rename(columns={"b1": "z"}, inplace=True)

        # Check that this runs without error
        pipeline.fit(reference_elev=ref_points, to_be_aligned_elev=self.tba)

        for part in pipeline.pipeline:
            assert np.abs(part.meta["shift_x"]) > 0

        assert pipeline.pipeline[0].meta["shift_x"] != pipeline.pipeline[1].meta["shift_x"]

    def test_coreg_add(self) -> None:

        # Test with a vertical shift of 4
        vshift = 4

        vshift1 = coreg.VerticalShift()
        vshift2 = coreg.VerticalShift()

        # Set the vertical shift attribute
        for vshift_corr in (vshift1, vshift2):
            vshift_corr.meta["shift_z"] = vshift

        # Add the two coregs and check that the resulting vertical shift is 2* vertical shift
        vshift3 = vshift1 + vshift2
        assert vshift3.to_matrix()[2, 3] == vshift * 2

        # Make sure the correct exception is raised on incorrect additions
        with pytest.raises(ValueError, match="Incompatible add type"):
            vshift1 + 1  # type: ignore

        # Try to add a Coreg step to an already existing CoregPipeline
        vshift4 = vshift3 + vshift1
        assert vshift4.to_matrix()[2, 3] == vshift * 3

        # Try to add two CoregPipelines
        vshift5 = vshift3 + vshift3
        assert vshift5.to_matrix()[2, 3] == vshift * 4

    def test_pipeline_consistency(self) -> None:
        """Check that pipelines properties are respected: reflectivity, fusion of same coreg"""

        # Test 1: Fusion of same coreg
        # Many vertical shifts
        many_vshifts = coreg.VerticalShift() + coreg.VerticalShift() + coreg.VerticalShift()
        many_vshifts.fit(**self.fit_params, random_state=42)
        aligned_dem, _ = many_vshifts.apply(self.tba.data, transform=self.ref.transform, crs=self.ref.crs)

        # The last steps should have shifts of EXACTLY zero
        assert many_vshifts.pipeline[1].meta["shift_z"] == pytest.approx(0, abs=10e-5)
        assert many_vshifts.pipeline[2].meta["shift_z"] == pytest.approx(0, abs=10e-5)

        # Many horizontal + vertical shifts
        many_nks = coreg.NuthKaab() + coreg.NuthKaab() + coreg.NuthKaab()
        many_nks.fit(**self.fit_params, random_state=42)
        aligned_dem, _ = many_nks.apply(self.tba.data, transform=self.ref.transform, crs=self.ref.crs)

        # The last steps should have shifts of NEARLY zero
        assert many_nks.pipeline[1].meta["shift_z"] == pytest.approx(0, abs=0.02)
        assert many_nks.pipeline[1].meta["shift_x"] == pytest.approx(0, abs=0.02)
        assert many_nks.pipeline[1].meta["shift_y"] == pytest.approx(0, abs=0.02)
        assert many_nks.pipeline[2].meta["shift_z"] == pytest.approx(0, abs=0.02)
        assert many_nks.pipeline[2].meta["shift_x"] == pytest.approx(0, abs=0.02)
        assert many_nks.pipeline[2].meta["shift_y"] == pytest.approx(0, abs=0.02)

        # Test 2: Reflectivity
        # Those two pipelines should give almost the same result
        nk_vshift = coreg.NuthKaab() + coreg.VerticalShift()
        vshift_nk = coreg.VerticalShift() + coreg.NuthKaab()

        nk_vshift.fit(**self.fit_params, random_state=42)
        aligned_dem, _ = nk_vshift.apply(self.tba.data, transform=self.ref.transform, crs=self.ref.crs)
        vshift_nk.fit(**self.fit_params, random_state=42)
        aligned_dem, _ = vshift_nk.apply(self.tba.data, transform=self.ref.transform, crs=self.ref.crs)

        assert np.allclose(nk_vshift.to_matrix(), vshift_nk.to_matrix(), atol=10e-1)


class TestBlockwiseCoreg:
    ref, tba, outlines = load_examples()  # Load example reference, to-be-aligned and mask.
    inlier_mask = ~outlines.create_mask(ref)

    fit_params = dict(
        reference_elev=ref.data,
        to_be_aligned_elev=tba.data,
        inlier_mask=inlier_mask,
        transform=ref.transform,
        crs=ref.crs,
        verbose=False,
    )
    # Create some 3D coordinates with Z coordinates being 0 to try the apply functions.
    points_arr = np.array([[1, 2, 3, 4], [1, 2, 3, 4], [0, 0, 0, 0]], dtype="float64").T
    points = gpd.GeoDataFrame(
        geometry=gpd.points_from_xy(x=points_arr[:, 0], y=points_arr[:, 1], crs=ref.crs), data={"z": points_arr[:, 2]}
    )

    @pytest.mark.parametrize(
        "pipeline", [coreg.VerticalShift(), coreg.VerticalShift() + coreg.NuthKaab()]
    )  # type: ignore
    @pytest.mark.parametrize("subdivision", [4, 10])  # type: ignore
    def test_blockwise_coreg(self, pipeline: Coreg, subdivision: int) -> None:

        blockwise = coreg.BlockwiseCoreg(step=pipeline, subdivision=subdivision)

        # Results can not yet be extracted (since fit has not been called) and should raise an error
        with pytest.raises(AssertionError, match="No coreg results exist.*"):
            blockwise.to_points()

        blockwise.fit(**self.fit_params)
        points = blockwise.to_points()

        # Validate that the number of points is equal to the amount of subdivisions.
        assert points.shape[0] == subdivision

        # Validate that the points do not represent only the same location.
        assert np.sum(np.linalg.norm(points[:, :, 0] - points[:, :, 1], axis=1)) != 0.0

        z_diff = points[:, 2, 1] - points[:, 2, 0]

        # Validate that all values are different
        assert np.unique(z_diff).size == z_diff.size, "Each coreg cell should have different results."

        # Validate that the BlockwiseCoreg doesn't accept uninstantiated Coreg classes
        with pytest.raises(ValueError, match="instantiated Coreg subclass"):
            coreg.BlockwiseCoreg(step=coreg.VerticalShift, subdivision=1)  # type: ignore

        # Metadata copying has been an issue. Validate that all chunks have unique ids
        chunk_numbers = [m["i"] for m in blockwise.meta["step_meta"]]
        assert np.unique(chunk_numbers).shape[0] == len(chunk_numbers)

        transformed_dem = blockwise.apply(self.tba)

        ddem_pre = (self.ref - self.tba)[~self.inlier_mask]
        ddem_post = (self.ref - transformed_dem)[~self.inlier_mask]

        # Check that the periglacial difference is lower after coregistration.
        assert abs(np.ma.median(ddem_post)) < abs(np.ma.median(ddem_pre))

        stats = blockwise.stats()

        # Check that nans don't exist (if they do, something has gone very wrong)
        assert np.all(np.isfinite(stats["nmad"]))
        # Check that offsets were actually calculated.
        assert np.sum(np.abs(np.linalg.norm(stats[["x_off", "y_off", "z_off"]], axis=0))) > 0

    def test_blockwise_coreg_large_gaps(self) -> None:
        """Test BlockwiseCoreg when large gaps are encountered, e.g. around the frame of a rotated DEM."""
        reference_dem = self.ref.reproject(crs="EPSG:3413", res=self.ref.res, resampling="bilinear")
        dem_to_be_aligned = self.tba.reproject(ref=reference_dem, resampling="bilinear")

        blockwise = xdem.coreg.BlockwiseCoreg(xdem.coreg.NuthKaab(), 64, warn_failures=False)

        # This should not fail or trigger warnings as warn_failures is False
        blockwise.fit(reference_dem, dem_to_be_aligned)

        stats = blockwise.stats()

        # We expect holes in the blockwise coregistration, so there should not be 64 "successful" blocks.
        assert stats.shape[0] < 64

        # Statistics are only calculated on finite values, so all of these should be finite as well.
        assert np.all(np.isfinite(stats))

        # Copy the TBA DEM and set a square portion to nodata
        tba = self.tba.copy()
        mask = np.zeros(np.shape(tba.data), dtype=bool)
        mask[450:500, 450:500] = True
        tba.set_mask(mask=mask)

        blockwise = xdem.coreg.BlockwiseCoreg(xdem.coreg.NuthKaab(), 8, warn_failures=False)

        # Align the DEM and apply the blockwise to a zero-array (to get the zshift)
        aligned = blockwise.fit(self.ref, tba).apply(tba)
        zshift, _ = blockwise.apply(np.zeros_like(tba.data), transform=tba.transform, crs=tba.crs)

        # Validate that the zshift is not something crazy high and that no negative values exist in the data.
        assert np.nanmax(np.abs(zshift)) < 50
        assert np.count_nonzero(aligned.data.compressed() < -50) == 0

        # Check that coregistration improved the alignment
        ddem_post = (aligned - self.ref).data.compressed()
        ddem_pre = (tba - self.ref).data.compressed()
        assert abs(np.nanmedian(ddem_pre)) > abs(np.nanmedian(ddem_post))
        assert np.nanstd(ddem_pre) > np.nanstd(ddem_post)


def test_apply_matrix() -> None:

    ref, tba, outlines = load_examples()  # Load example reference, to-be-aligned and mask.
    ref_arr = gu.raster.get_array_and_mask(ref)[0]

    # Test only vertical shift (it should just apply the vertical shift and not make anything else)
    vshift = 5
    matrix = np.diag(np.ones(4, float))
    matrix[2, 3] = vshift
    transformed_dem = _apply_matrix_rst(ref_arr, ref.transform, matrix)
    reverted_dem = transformed_dem - vshift

    # Check that the reverted DEM has the exact same values as the initial one
    # (resampling is not an exact science, so this will only apply for vertical shift corrections)
    assert np.nanmedian(reverted_dem) == np.nanmedian(np.asarray(ref.data))

    # Synthesize a shifted and vertically offset DEM
    pixel_shift = 11
    vshift = 5
    shifted_dem = ref_arr.copy()
    shifted_dem[:, pixel_shift:] = shifted_dem[:, :-pixel_shift]
    shifted_dem[:, :pixel_shift] = np.nan
    shifted_dem += vshift

    matrix = np.diag(np.ones(4, dtype=float))
    matrix[0, 3] = pixel_shift * tba.res[0]
    matrix[2, 3] = -vshift

    transformed_dem = _apply_matrix_rst(shifted_dem, ref.transform, matrix, resampling="bilinear")
    diff = np.asarray(ref_arr - transformed_dem)

    # Check that the median is very close to zero
    assert np.abs(np.nanmedian(diff)) < 0.01
    # Check that the NMAD is low
    assert spatialstats.nmad(diff) < 0.01

    def rotation_matrix(rotation: float = 30) -> NDArrayf:
        rotation = np.deg2rad(rotation)
        matrix = np.array(
            [
                [1, 0, 0, 0],
                [0, np.cos(rotation), -np.sin(rotation), 0],
                [0, np.sin(rotation), np.cos(rotation), 0],
                [0, 0, 0, 1],
            ]
        )
        return matrix

    rotation = 4
    centroid = (
        np.mean([ref.bounds.left, ref.bounds.right]),
        np.mean([ref.bounds.top, ref.bounds.bottom]),
        ref.data.mean(),
    )
    rotated_dem = _apply_matrix_rst(ref.data.squeeze(), ref.transform, rotation_matrix(rotation), centroid=centroid)
    # Make sure that the rotated DEM is way off, but is centered around the same approximate point.
    assert np.abs(np.nanmedian(rotated_dem - ref.data.data)) < 1
    assert spatialstats.nmad(rotated_dem - ref.data.data) > 500

    # Apply a rotation in the opposite direction
    unrotated_dem = (
        _apply_matrix_rst(rotated_dem, ref.transform, rotation_matrix(-rotation * 0.99), centroid=centroid) + 4.0
    )  # TODO: Check why the 0.99 rotation and +4 vertical shift were introduced.

    diff = np.asarray(ref.data.squeeze() - unrotated_dem)

    # if False:
    #     import matplotlib.pyplot as plt
    #
    #     vmin = 0
    #     vmax = 1500
    #     extent = (ref.bounds.left, ref.bounds.right, ref.bounds.bottom, ref.bounds.top)
    #     plot_params = dict(
    #         extent=extent,
    #         vmin=vmin,
    #         vmax=vmax
    #     )
    #     plt.figure(figsize=(22, 4), dpi=100)
    #     plt.subplot(151)
    #     plt.title("Original")
    #     plt.imshow(ref.data.squeeze(), **plot_params)
    #     plt.xlim(*extent[:2])
    #     plt.ylim(*extent[2:])
    #     plt.subplot(152)
    #     plt.title(f"Rotated {rotation} degrees")
    #     plt.imshow(rotated_dem, **plot_params)
    #     plt.xlim(*extent[:2])
    #     plt.ylim(*extent[2:])
    #     plt.subplot(153)
    #     plt.title(f"De-rotated {-rotation} degrees")
    #     plt.imshow(unrotated_dem, **plot_params)
    #     plt.xlim(*extent[:2])
    #     plt.ylim(*extent[2:])
    #     plt.subplot(154)
    #     plt.title("Original vs. de-rotated")
    #     plt.imshow(diff, extent=extent, vmin=-10, vmax=10, cmap="coolwarm_r")
    #     plt.colorbar()
    #     plt.xlim(*extent[:2])
    #     plt.ylim(*extent[2:])
    #     plt.subplot(155)
    #     plt.title("Original vs. de-rotated")
    #     plt.hist(diff[np.isfinite(diff)], bins=np.linspace(-10, 10, 100))
    #     plt.tight_layout(w_pad=0.05)
    #     plt.show()

    # Check that the median is very close to zero
    assert np.abs(np.nanmedian(diff)) < 0.5
    # Check that the NMAD is low
    assert spatialstats.nmad(diff) < 5
    print(np.nanmedian(diff), spatialstats.nmad(diff))


def test_warp_dem() -> None:
    """Test that the warp_dem function works expectedly."""

    small_dem = np.zeros((5, 10), dtype="float32")
    small_transform = rio.transform.from_origin(0, 5, 1, 1)

    source_coords = np.array([[0, 0, 0], [0, 5, 0], [10, 0, 0], [10, 5, 0]]).astype(small_dem.dtype)

    dest_coords = source_coords.copy()
    dest_coords[0, 0] = -1e-5

    warped_dem = coreg.base.warp_dem(
        dem=small_dem,
        transform=small_transform,
        source_coords=source_coords,
        destination_coords=dest_coords,
        resampling="linear",
        trim_border=False,
    )
    assert np.nansum(np.abs(warped_dem - small_dem)) < 1e-6

    elev_shift = 5.0
    dest_coords[1, 2] = elev_shift
    warped_dem = coreg.base.warp_dem(
        dem=small_dem,
        transform=small_transform,
        source_coords=source_coords,
        destination_coords=dest_coords,
        resampling="linear",
    )

    # The warped DEM should have the value 'elev_shift' in the upper left corner.
    assert warped_dem[0, 0] == elev_shift
    # The corner should be zero, so the corner pixel (represents the corner minus resolution / 2) should be close.
    # We select the pixel before the corner (-2 in X-axis) to avoid the NaN propagation on the bottom row.
    assert warped_dem[-2, -1] < 1

    # Synthesise some X/Y/Z coordinates on the DEM.
    source_coords = np.array(
        [
            [0, 0, 200],
            [480, 20, 200],
            [460, 480, 200],
            [10, 460, 200],
            [250, 250, 200],
        ]
    )

    # Copy the source coordinates and apply some shifts
    dest_coords = source_coords.copy()
    # Apply in the X direction
    dest_coords[0, 0] += 20
    dest_coords[1, 0] += 7
    dest_coords[2, 0] += 10
    dest_coords[3, 0] += 5

    # Apply in the Y direction
    dest_coords[4, 1] += 5

    # Apply in the Z direction
    dest_coords[3, 2] += 5
    test_shift = 6  # This shift will be validated below
    dest_coords[4, 2] += test_shift

    # Generate a semi-random DEM
    transform = rio.transform.from_origin(0, 500, 1, 1)
    shape = (500, 550)
    dem = misc.generate_random_field(shape, 100) * 200 + misc.generate_random_field(shape, 10) * 50

    # Warp the DEM using the source-destination coordinates.
    transformed_dem = coreg.base.warp_dem(
        dem=dem, transform=transform, source_coords=source_coords, destination_coords=dest_coords, resampling="linear"
    )

    # Try to undo the warp by reversing the source-destination coordinates.
    untransformed_dem = coreg.base.warp_dem(
        dem=transformed_dem,
        transform=transform,
        source_coords=dest_coords,
        destination_coords=source_coords,
        resampling="linear",
    )
    # Validate that the DEM is now more or less the same as the original.
    # Due to the randomness, the threshold is quite high, but would be something like 10+ if it was incorrect.
    assert spatialstats.nmad(dem - untransformed_dem) < 0.5

    if False:
        import matplotlib.pyplot as plt

        plt.figure(dpi=200)
        plt.subplot(141)

        plt.imshow(dem, vmin=0, vmax=300)
        plt.subplot(142)
        plt.imshow(transformed_dem, vmin=0, vmax=300)
        plt.subplot(143)
        plt.imshow(untransformed_dem, vmin=0, vmax=300)

        plt.subplot(144)
        plt.imshow(dem - untransformed_dem, cmap="coolwarm_r", vmin=-10, vmax=10)
        plt.show()<|MERGE_RESOLUTION|>--- conflicted
+++ resolved
@@ -151,15 +151,9 @@
     def test_subsample(self, coreg_class: Callable) -> None:  # type: ignore
 
         # Check that default value is set properly
-<<<<<<< HEAD
         coreg_full = coreg_class()
         argspec = inspect.getfullargspec(coreg_class)
-        assert coreg_full._meta["subsample"] == argspec.defaults[argspec.args.index("subsample") - 1]  # type: ignore
-=======
-        coreg_full = coreg()
-        argspec = inspect.getfullargspec(coreg)
         assert coreg_full.meta["subsample"] == argspec.defaults[argspec.args.index("subsample") - 1]  # type: ignore
->>>>>>> c30dbec0
 
         # But can be overridden during fit
         coreg_full.fit(**self.fit_params, subsample=10000, random_state=42)
@@ -168,26 +162,16 @@
         assert coreg_full.meta["random_state"] == 42
 
         # Test subsampled vertical shift correction
-<<<<<<< HEAD
         coreg_sub = coreg_class(subsample=0.1)
-        assert coreg_sub._meta["subsample"] == 0.1
-=======
-        coreg_sub = coreg(subsample=0.1)
         assert coreg_sub.meta["subsample"] == 0.1
->>>>>>> c30dbec0
 
         # Fit the vertical shift using 10% of the unmasked data using a fraction
         coreg_sub.fit(**self.fit_params, random_state=42)
         # Do the same but specify the pixel count instead.
         # They are not perfectly equal (np.count_nonzero(self.mask) // 2 would be exact)
         # But this would just repeat the subsample code, so that makes little sense to test.
-<<<<<<< HEAD
         coreg_sub = coreg_class(subsample=self.tba.data.size // 10)
-        assert coreg_sub._meta["subsample"] == self.tba.data.size // 10
-=======
-        coreg_sub = coreg(subsample=self.tba.data.size // 10)
         assert coreg_sub.meta["subsample"] == self.tba.data.size // 10
->>>>>>> c30dbec0
         coreg_sub.fit(**self.fit_params, random_state=42)
 
         # Add a few performance checks
@@ -396,14 +380,14 @@
 
         # Check outputs are the same: aligned raster, and metadata keys and values
 
-        assert list(coreg_fit_and_apply._meta.keys()) == list(coreg_fit_then_apply._meta.keys())
+        assert list(coreg_fit_and_apply.meta.keys()) == list(coreg_fit_then_apply.meta.keys())
 
         # TODO: Fix randomness of directional bias...
         if coreg_class != coreg.DirectionalBias:
             assert aligned_and.raster_equal(aligned_then, warn_failure_reason=True)
             assert all(
-                assert_coreg_meta_equal(coreg_fit_and_apply._meta[k], coreg_fit_then_apply._meta[k])
-                for k in coreg_fit_and_apply._meta.keys()
+                assert_coreg_meta_equal(coreg_fit_and_apply.meta[k], coreg_fit_then_apply.meta[k])
+                for k in coreg_fit_and_apply.meta.keys()
             )
 
     def test_fit_and_apply__pipeline(self) -> None:
@@ -421,15 +405,15 @@
         aligned_and = coreg_fit_and_apply.fit_and_apply(**self.fit_params, subsample=10000, random_state=42)
 
         assert aligned_and.raster_equal(aligned_then, warn_failure_reason=True)
-        assert list(coreg_fit_and_apply.pipeline[0]._meta.keys()) == list(coreg_fit_then_apply.pipeline[0]._meta.keys())
+        assert list(coreg_fit_and_apply.pipeline[0].meta.keys()) == list(coreg_fit_then_apply.pipeline[0].meta.keys())
         assert all(
-            assert_coreg_meta_equal(coreg_fit_and_apply.pipeline[0]._meta[k], coreg_fit_then_apply.pipeline[0]._meta[k])
-            for k in coreg_fit_and_apply.pipeline[0]._meta.keys()
+            assert_coreg_meta_equal(coreg_fit_and_apply.pipeline[0].meta[k], coreg_fit_then_apply.pipeline[0].meta[k])
+            for k in coreg_fit_and_apply.pipeline[0].meta.keys()
         )
-        assert list(coreg_fit_and_apply.pipeline[1]._meta.keys()) == list(coreg_fit_then_apply.pipeline[1]._meta.keys())
+        assert list(coreg_fit_and_apply.pipeline[1].meta.keys()) == list(coreg_fit_then_apply.pipeline[1].meta.keys())
         assert all(
-            assert_coreg_meta_equal(coreg_fit_and_apply.pipeline[1]._meta[k], coreg_fit_then_apply.pipeline[1]._meta[k])
-            for k in coreg_fit_and_apply.pipeline[1]._meta.keys()
+            assert_coreg_meta_equal(coreg_fit_and_apply.pipeline[1].meta[k], coreg_fit_then_apply.pipeline[1].meta[k])
+            for k in coreg_fit_and_apply.pipeline[1].meta.keys()
         )
 
     @pytest.mark.parametrize(
