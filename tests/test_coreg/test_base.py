"""Functions to test the coregistration base classes."""

from __future__ import annotations

import inspect
import re
import warnings
from typing import Any, Callable, Iterable, Mapping

import geopandas as gpd
import geoutils as gu
import numpy as np
import pandas as pd
import pytest
import pytransform3d.rotations
import rasterio as rio
from geoutils import Raster, Vector
from geoutils.raster import RasterType
from scipy.ndimage import binary_dilation

import xdem
from xdem import coreg, examples, misc, spatialstats
from xdem._typing import NDArrayf
from xdem.coreg.base import Coreg, apply_matrix, dict_key_to_str


def load_examples() -> tuple[RasterType, RasterType, Vector]:
    """Load example files to try coregistration methods with."""

    reference_dem = Raster(examples.get_path("longyearbyen_ref_dem"))
    to_be_aligned_dem = Raster(examples.get_path("longyearbyen_tba_dem"))
    glacier_mask = Vector(examples.get_path("longyearbyen_glacier_outlines"))

    # Crop to smaller extents for test speed
    res = reference_dem.res
    crop_geom = (
        reference_dem.bounds.left,
        reference_dem.bounds.bottom,
        reference_dem.bounds.left + res[0] * 300,
        reference_dem.bounds.bottom + res[1] * 300,
    )
    reference_dem = reference_dem.crop(crop_geom)
    to_be_aligned_dem = to_be_aligned_dem.crop(crop_geom)

    return reference_dem, to_be_aligned_dem, glacier_mask


def assert_coreg_meta_equal(input1: Any, input2: Any) -> bool:
    """Short test function to check equality of coreg dictionary values."""

    # Different equality check based on input: number, callable, array, dataframe
    if type(input1) != type(input2):
        return False
    elif isinstance(input1, (str, float, int, np.floating, np.integer, tuple, list)) or callable(input1):
        return input1 == input2
    elif isinstance(input1, np.ndarray):
        return np.array_equal(input1, input2, equal_nan=True)
    elif isinstance(input1, pd.DataFrame):
        return input1.equals(input2)
    # If input is a dictionary, we recursively call this function to check equality of all its sub-keys
    elif isinstance(input1, dict):
        return all(assert_coreg_meta_equal(input1[k], input2[k]) for k in input1.keys())
    else:
        raise TypeError(f"Input type {type(input1)} not supported for this test function.")


class TestCoregClass:

    ref, tba, outlines = load_examples()  # Load example reference, to-be-aligned and mask.
    inlier_mask = ~outlines.create_mask(ref)

    fit_params = dict(
        reference_elev=ref,
        to_be_aligned_elev=tba,
        inlier_mask=inlier_mask,
        verbose=False,
    )
    # Create some 3D coordinates with Z coordinates being 0 to try the apply functions.
    points_arr = np.array([[1, 2, 3, 4], [1, 2, 3, 4], [0, 0, 0, 0]], dtype="float64").T
    points = gpd.GeoDataFrame(
        geometry=gpd.points_from_xy(x=points_arr[:, 0], y=points_arr[:, 1], crs=ref.crs), data={"z": points_arr[:, 2]}
    )

    def test_init(self) -> None:
        """Test instantiation of Coreg"""

        c = coreg.Coreg()

        assert c._fit_called is False
        assert c._is_affine is None
        assert c._needs_vars is False

    def test_info(self) -> None:
        """
        Test all coreg keys required for info() exist by mapping all sub-keys in CoregDict and comparing to
        coreg.base.dict_key_to_str.
        Check the info() string return contains the right text for a given key.
        """

        # This recursive function will find all sub-keys that are not TypedDict within a TypedDict
        def recursive_typeddict_items(typed_dict: Mapping[str, Any]) -> Iterable[str]:
            for key, value in typed_dict.__annotations__.items():
                try:
                    sub_typed_dict = getattr(coreg.base, value.__forward_arg__)
                    if type(sub_typed_dict) is type(typed_dict):
                        yield from recursive_typeddict_items(sub_typed_dict)
                except AttributeError:
                    yield key

        # All subkeys
        list_coregdict_keys = list(recursive_typeddict_items(coreg.base.CoregDict))  # type: ignore

        # Assert all keys exist in the mapping key to str dictionary used for info
        list_info_keys = list(dict_key_to_str.keys())

        # TODO: Remove GradientDescending + ICP keys here once generic optimizer is used
        # Temporary exceptions: pipeline/blockwise + gradientdescending/icp
        list_exceptions = [
            "step_meta",
            "pipeline",
            "x0",
            "bounds",
            "deltainit",
            "deltatol",
            "feps",
            "rejection_scale",
            "num_levels",
        ]

        # Compare the two lists
        list_missing_keys = [k for k in list_coregdict_keys if (k not in list_info_keys and k not in list_exceptions)]
        if len(list_missing_keys) > 0:
            raise AssertionError(
                f"Missing keys in coreg.base.dict_key_to_str " f"for Coreg.info(): {', '.join(list_missing_keys)}"
            )

        # Check that info() contains the mapped string for an example
        c = coreg.Coreg(meta={"subsample": 10000})
        assert dict_key_to_str["subsample"] in c.info(verbose=False)

    @pytest.mark.parametrize("coreg_class", [coreg.VerticalShift, coreg.ICP, coreg.NuthKaab])  # type: ignore
    def test_copy(self, coreg_class: Callable[[], Coreg]) -> None:
        """Test that copying work expectedly (that no attributes still share references)."""

        # Create a coreg instance and copy it.
        corr = coreg_class()
        corr_copy = corr.copy()

        # Assign some attributes and .metadata after copying, respecting the CoregDict type class
        corr._meta["outputs"]["affine"] = {"shift_z": 30}
        # Make sure these don't appear in the copy
        assert corr_copy.meta != corr.meta

    def test_error_method(self) -> None:
        """Test different error measures."""
        dem1: NDArrayf = np.ones((50, 50)).astype(np.float32)
        # Create a vertically shifted dem
        dem2 = dem1.copy() + 2.0
        affine = rio.transform.from_origin(0, 0, 1, 1)
        crs = rio.crs.CRS.from_epsg(4326)

        vshiftcorr = coreg.VerticalShift()
        # Fit the vertical shift
        vshiftcorr.fit(dem1, dem2, transform=affine, crs=crs)

        # Check that the vertical shift after coregistration is zero
        assert vshiftcorr.error(dem1, dem2, transform=affine, crs=crs, error_type="median") == 0

        # Remove the vertical shift fit and see what happens.
        vshiftcorr.meta["outputs"]["affine"]["shift_z"] = 0
        # Now it should be equal to dem1 - dem2
        assert vshiftcorr.error(dem1, dem2, transform=affine, crs=crs, error_type="median") == -2

        # Create random noise and see if the standard deviation is equal (it should)
        rng = np.random.default_rng(42)
        dem3 = dem1.copy() + rng.random(size=dem1.size).reshape(dem1.shape)
        assert abs(vshiftcorr.error(dem1, dem3, transform=affine, crs=crs, error_type="std") - np.std(dem3)) < 1e-6

    @pytest.mark.parametrize("subsample", [10, 10000, 0.5, 1])  # type: ignore
    def test_get_subsample_on_valid_mask(self, subsample: float | int) -> None:
        """Test the subsampling function called by all subclasses"""

        # Define a valid mask
        width = height = 50
        rng = np.random.default_rng(42)
        valid_mask = rng.integers(low=0, high=2, size=(width, height), dtype=bool)

        # Define a class with a subsample and random_state in the .metadata
        coreg = Coreg(meta={"subsample": subsample, "random_state": 42})
        subsample_mask = coreg._get_subsample_on_valid_mask(valid_mask=valid_mask)

        # Check that it returns a same-shaped array that is boolean
        assert np.shape(valid_mask) == np.shape(subsample_mask)
        assert subsample_mask.dtype == bool
        # Check that the subsampled values are all within valid values
        assert all(valid_mask[subsample_mask])
        # Check that the number of subsampled value is coherent, or the maximum possible
        if subsample <= 1:
            # If value lower than 1, fraction of valid pixels
            subsample_val: float | int = int(subsample * np.count_nonzero(valid_mask))
        else:
            # Otherwise the number of pixels
            subsample_val = subsample
        assert np.count_nonzero(subsample_mask) == min(subsample_val, np.count_nonzero(valid_mask))

    all_coregs = [
        coreg.VerticalShift,
        coreg.NuthKaab,
        coreg.ICP,
        coreg.Deramp,
        coreg.TerrainBias,
        coreg.DirectionalBias,
    ]

    @pytest.mark.parametrize("coreg_class", all_coregs)  # type: ignore
    def test_subsample(self, coreg_class: Callable) -> None:  # type: ignore

        # Check that default value is set properly
        coreg_full = coreg_class()
        argspec = inspect.getfullargspec(coreg_class)
        assert (
            coreg_full.meta["inputs"]["random"]["subsample"]
            == argspec.defaults[argspec.args.index("subsample") - 1]  # type: ignore
        )

        # But can be overridden during fit
        coreg_full.fit(**self.fit_params, subsample=10000, random_state=42)
        assert coreg_full.meta["inputs"]["random"]["subsample"] == 10000
        # Check that the random state is properly set when subsampling explicitly or implicitly
        assert coreg_full.meta["inputs"]["random"]["random_state"] == 42

        # Test subsampled vertical shift correction
        coreg_sub = coreg_class(subsample=0.1)
        assert coreg_sub.meta["inputs"]["random"]["subsample"] == 0.1

        # Fit the vertical shift using 10% of the unmasked data using a fraction
        coreg_sub.fit(**self.fit_params, random_state=42)
        # Do the same but specify the pixel count instead.
        # They are not perfectly equal (np.count_nonzero(self.mask) // 2 would be exact)
        # But this would just repeat the subsample code, so that makes little sense to test.
        coreg_sub = coreg_class(subsample=self.tba.data.size // 10)
        assert coreg_sub.meta["inputs"]["random"]["subsample"] == self.tba.data.size // 10
        coreg_sub.fit(**self.fit_params, random_state=42)

        # Add a few performance checks
        coreg_name = coreg_class.__name__
        if coreg_name == "VerticalShift":
            # Check that the estimated vertical shifts are similar
            assert (
                abs(coreg_sub.meta["outputs"]["affine"]["shift_z"] - coreg_full.meta["outputs"]["affine"]["shift_z"])
                < 0.1
            )

        elif coreg_name == "NuthKaab":
            # Calculate the difference in the full vs. subsampled matrices
            matrix_diff = np.abs(coreg_full.to_matrix() - coreg_sub.to_matrix())
            # Check that the x/y/z differences do not exceed 30cm
            assert np.count_nonzero(matrix_diff > 0.5) == 0

    def test_subsample__pipeline(self) -> None:
        """Test that the subsample argument works as intended for pipelines"""

        # Check definition during instantiation
        pipe = coreg.VerticalShift(subsample=200) + coreg.Deramp(subsample=5000)

        # Check the arguments are properly defined
        assert pipe.pipeline[0].meta["inputs"]["random"]["subsample"] == 200
        assert pipe.pipeline[1].meta["inputs"]["random"]["subsample"] == 5000

        # Check definition during fit
        pipe = coreg.VerticalShift() + coreg.Deramp()
        pipe.fit(**self.fit_params, subsample=1000)
        assert pipe.pipeline[0].meta["inputs"]["random"]["subsample"] == 1000
        assert pipe.pipeline[1].meta["inputs"]["random"]["subsample"] == 1000

    def test_subsample__errors(self) -> None:
        """Check proper errors are raised when using the subsample argument"""

        # A warning should be raised when overriding with fit if non-default parameter was passed during instantiation
        vshift = coreg.VerticalShift(subsample=100)

        with pytest.warns(
            UserWarning,
            match=re.escape(
                "Subsample argument passed to fit() will override non-default "
                "subsample value defined at instantiation. To silence this "
                "warning: only define 'subsample' in either fit(subsample=...) "
                "or instantiation e.g. VerticalShift(subsample=...)."
            ),
        ):
            vshift.fit(**self.fit_params, subsample=1000)

        # Same for a pipeline
        pipe = coreg.VerticalShift(subsample=200) + coreg.Deramp()
        with pytest.warns(
            UserWarning,
            match=re.escape(
                "Subsample argument passed to fit() will override non-default "
                "subsample values defined for individual steps of the pipeline. "
                "To silence this warning: only define 'subsample' in either "
                "fit(subsample=...) or instantiation e.g., VerticalShift(subsample=...)."
            ),
        ):
            pipe.fit(**self.fit_params, subsample=1000)

        # Same for a blockwise co-registration
        block = coreg.BlockwiseCoreg(coreg.VerticalShift(subsample=200), subdivision=4)
        with pytest.warns(
            UserWarning,
            match=re.escape(
                "Subsample argument passed to fit() will override non-default subsample "
                "values defined in the step within the blockwise method. To silence this "
                "warning: only define 'subsample' in either fit(subsample=...) or "
                "instantiation e.g., VerticalShift(subsample=...)."
            ),
        ):
            block.fit(**self.fit_params, subsample=1000)

    def test_coreg_raster_and_ndarray_args(self) -> None:

        # Create a small sample-DEM
        dem1 = xdem.DEM.from_array(
            np.arange(25, dtype="int32").reshape(5, 5),
            transform=rio.transform.from_origin(0, 5, 1, 1),
            crs=4326,
            nodata=-9999,
        )
        # Assign a funny value to one particular pixel. This is to validate that reprojection works perfectly.
        dem1.data[1, 1] = 100

        # Translate the DEM 1 "meter" right and add a vertical shift
        dem2 = dem1.reproject(bounds=rio.coords.BoundingBox(1, 0, 6, 5), silent=True)
        dem2 += 1

        # Create a vertical shift correction for Rasters ("_r") and for arrays ("_a")
        vshiftcorr_r = coreg.VerticalShift()
        vshiftcorr_a = vshiftcorr_r.copy()

        # Fit the data
        vshiftcorr_r.fit(reference_elev=dem1, to_be_aligned_elev=dem2)
        vshiftcorr_a.fit(
            reference_elev=dem1.data,
            to_be_aligned_elev=dem2.reproject(dem1, silent=True).data,
            transform=dem1.transform,
            crs=dem1.crs,
        )

        # Validate that they ended up giving the same result.
        assert vshiftcorr_r.meta["outputs"]["affine"]["shift_z"] == vshiftcorr_a.meta["outputs"]["affine"]["shift_z"]

        # De-shift dem2
        dem2_r = vshiftcorr_r.apply(dem2)
        dem2_a, _ = vshiftcorr_a.apply(dem2.data, transform=dem2.transform, crs=dem2.crs)

        # Validate that the return formats were the expected ones, and that they are equal.
        # Issue - dem2_a does not have the same shape, the first dimension is being squeezed
        # TODO - Fix coreg.apply?
        assert isinstance(dem2_r, xdem.DEM)
        assert isinstance(dem2_a, np.ma.masked_array)
        assert np.ma.allequal(dem2_r.data.squeeze(), dem2_a)

        # If apply on a masked_array was given without a transform, it should fail.
        with pytest.raises(ValueError, match="'transform' must be given"):
            vshiftcorr_a.apply(dem2.data, crs=dem2.crs)

        # If apply on a masked_array was given without a crs, it should fail.
        with pytest.raises(ValueError, match="'crs' must be given"):
            vshiftcorr_a.apply(dem2.data, transform=dem2.transform)

        # If transform provided with input Raster, should raise a warning
        with pytest.warns(UserWarning, match="DEM .* overrides the given 'transform'"):
            vshiftcorr_a.apply(dem2, transform=dem2.transform)

        # If crs provided with input Raster, should raise a warning
        with pytest.warns(UserWarning, match="DEM .* overrides the given 'crs'"):
            vshiftcorr_a.apply(dem2, crs=dem2.crs)

    # Inputs contain: coregistration method, is implemented, comparison is "strict" or "approx"
    @pytest.mark.parametrize(
        "inputs",
        [
            [xdem.coreg.VerticalShift(), True, "strict"],
            [xdem.coreg.NuthKaab(), True, "approx"],
            [xdem.coreg.NuthKaab() + xdem.coreg.VerticalShift(), True, "approx"],
            [xdem.coreg.BlockwiseCoreg(step=xdem.coreg.NuthKaab(), subdivision=16), False, ""],
            [xdem.coreg.ICP(), False, ""],
        ],
    )  # type: ignore
    def test_apply_resample(self, inputs: list[Any]) -> None:
        """
        Test that the option resample of coreg.apply works as expected.
        For vertical correction only (VerticalShift, Deramp...), option True or False should yield same results.
        For horizontal shifts (NuthKaab etc), georef should differ, but DEMs should be the same after resampling.
        For others, the method is not implemented.
        """
        # Ignore curve_fit potential warnings
        warnings.filterwarnings("ignore", "Covariance of the parameters could not be estimated*")

        # Get test inputs
        coreg_method, is_implemented, comp = inputs
        ref_dem, tba_dem, outlines = load_examples()  # Load example reference, to-be-aligned and mask.

        # Prepare coreg
        inlier_mask = ~outlines.create_mask(ref_dem)
        coreg_method.fit(tba_dem, ref_dem, inlier_mask=inlier_mask)

        # If not implemented, should raise an error
        if not is_implemented:
            with pytest.raises(NotImplementedError, match="Option `resample=False` not supported*"):
                coreg_method.apply(tba_dem, resample=False)
            return
        else:
            dem_coreg_resample = coreg_method.apply(tba_dem)
            dem_coreg_noresample = coreg_method.apply(tba_dem, resample=False)

        if comp == "strict":
            # Both methods should yield the exact same output
            assert dem_coreg_resample == dem_coreg_noresample
        elif comp == "approx":
            # The georef should be different
            assert dem_coreg_noresample.transform != dem_coreg_resample.transform

            # After resampling, both results should be almost equal
            dem_final = dem_coreg_noresample.reproject(dem_coreg_resample)
            diff = dem_final - dem_coreg_resample
            assert np.all(np.abs(diff.data) == pytest.approx(0, abs=1e-2))
            # assert np.count_nonzero(diff.data) == 0

        # Test it works with different resampling algorithms
        coreg_method.apply(tba_dem, resample=True, resampling=rio.warp.Resampling.nearest)
        coreg_method.apply(tba_dem, resample=True, resampling=rio.warp.Resampling.cubic)
        with pytest.raises(ValueError, match="'None' is not a valid rasterio.enums.Resampling method.*"):
            coreg_method.apply(tba_dem, resample=True, resampling=None)

    @pytest.mark.parametrize("coreg_class", all_coregs)  # type: ignore
    def test_fit_and_apply(self, coreg_class: Callable) -> None:  # type: ignore
        """Check that fit_and_apply returns the same results as using fit, then apply, for any coreg."""

        # Initiate two similar coregs
        coreg_fit_then_apply = coreg_class()
        coreg_fit_and_apply = coreg_class()

        # Perform fit, then apply
        coreg_fit_then_apply.fit(**self.fit_params, subsample=10000, random_state=42)
        aligned_then = coreg_fit_then_apply.apply(elev=self.fit_params["to_be_aligned_elev"])

        # Perform fit and apply
        aligned_and = coreg_fit_and_apply.fit_and_apply(**self.fit_params, subsample=10000, random_state=42)

        # Check outputs are the same: aligned raster, and metadata keys and values

        assert list(coreg_fit_and_apply.meta.keys()) == list(coreg_fit_then_apply.meta.keys())

        # TODO: Fix randomness of directional bias...
        if coreg_class != coreg.DirectionalBias:
            assert aligned_and.raster_equal(aligned_then, warn_failure_reason=True)
            assert all(
                assert_coreg_meta_equal(coreg_fit_and_apply.meta[k], coreg_fit_then_apply.meta[k])
                for k in coreg_fit_and_apply.meta.keys()
            )

    def test_fit_and_apply__pipeline(self) -> None:
        """Check if it works for a pipeline"""

        # Initiate two similar coregs
        coreg_fit_then_apply = coreg.NuthKaab() + coreg.Deramp()
        coreg_fit_and_apply = coreg.NuthKaab() + coreg.Deramp()

        # Perform fit, then apply
        coreg_fit_then_apply.fit(**self.fit_params, subsample=10000, random_state=42)
        aligned_then = coreg_fit_then_apply.apply(elev=self.fit_params["to_be_aligned_elev"])

        # Perform fit and apply
        aligned_and = coreg_fit_and_apply.fit_and_apply(**self.fit_params, subsample=10000, random_state=42)

        assert aligned_and.raster_equal(aligned_then, warn_failure_reason=True)
        assert list(coreg_fit_and_apply.pipeline[0].meta.keys()) == list(coreg_fit_then_apply.pipeline[0].meta.keys())
        assert all(
            assert_coreg_meta_equal(coreg_fit_and_apply.pipeline[0].meta[k], coreg_fit_then_apply.pipeline[0].meta[k])
            for k in coreg_fit_and_apply.pipeline[0].meta.keys()
        )
        assert list(coreg_fit_and_apply.pipeline[1].meta.keys()) == list(coreg_fit_then_apply.pipeline[1].meta.keys())
        assert all(
            assert_coreg_meta_equal(coreg_fit_and_apply.pipeline[1].meta[k], coreg_fit_then_apply.pipeline[1].meta[k])
            for k in coreg_fit_and_apply.pipeline[1].meta.keys()
        )

    @pytest.mark.parametrize(
        "combination",
        [
            ("dem1", "dem2", "None", "None", "fit", "passes", ""),
            ("dem1", "dem2", "None", "None", "apply", "passes", ""),
            ("dem1.data", "dem2.data", "dem1.transform", "dem1.crs", "fit", "passes", ""),
            ("dem1.data", "dem2.data", "dem1.transform", "dem1.crs", "apply", "passes", ""),
            (
                "dem1",
                "dem2.data",
                "dem1.transform",
                "dem1.crs",
                "fit",
                "warns",
                "'reference_dem' .* overrides the given *",
            ),
            ("dem1.data", "dem2", "dem1.transform", "None", "fit", "warns", "'dem_to_be_aligned' .* overrides .*"),
            (
                "dem1.data",
                "dem2.data",
                "None",
                "dem1.crs",
                "fit",
                "error",
                "'transform' must be given if both DEMs are array-like.",
            ),
            (
                "dem1.data",
                "dem2.data",
                "dem1.transform",
                "None",
                "fit",
                "error",
                "'crs' must be given if both DEMs are array-like.",
            ),
            (
                "dem1",
                "dem2.data",
                "None",
                "dem1.crs",
                "apply",
                "error",
                "'transform' must be given if DEM is array-like.",
            ),
            (
                "dem1",
                "dem2.data",
                "dem1.transform",
                "None",
                "apply",
                "error",
                "'crs' must be given if DEM is array-like.",
            ),
            ("dem1", "dem2", "dem2.transform", "None", "apply", "warns", "DEM .* overrides the given 'transform'"),
            (
                "None",
                "None",
                "None",
                "None",
                "fit",
                "error",
                "Input elevation data should be a raster, " "an array or a geodataframe.",
            ),
            ("dem1 + np.nan", "dem2", "None", "None", "fit", "error", "'reference_dem' had only NaNs"),
            ("dem1", "dem2 + np.nan", "None", "None", "fit", "error", "'dem_to_be_aligned' had only NaNs"),
        ],
    )  # type: ignore
    def test_coreg_raises(self, combination: tuple[str, str, str, str, str, str, str]) -> None:
        """
        Assert that the expected warnings/errors are triggered under different circumstances.

        The 'combination' param contains this in order:
            1. The reference_dem (will be eval'd)
            2. The dem to be aligned (will be eval'd)
            3. The transform to use (will be eval'd)
            4. The CRS to use (will be eval'd)
            5. Which coreg method to assess
            6. The expected outcome of the test.
            7. The error/warning message (if applicable)
        """

        ref_dem, tba_dem, transform, crs, testing_step, result, text = combination

        # Create a small sample-DEM
        dem1 = xdem.DEM.from_array(
            np.arange(25, dtype="float64").reshape(5, 5),
            transform=rio.transform.from_origin(0, 5, 1, 1),
            crs=4326,
            nodata=-9999,
        )
        dem2 = dem1.copy()  # noqa

        # Evaluate the parametrization (e.g. 'dem2.transform')
        ref_dem, tba_dem, transform, crs = map(eval, (ref_dem, tba_dem, transform, crs))

        # Use VerticalShift as a representative example.
        vshiftcorr = xdem.coreg.VerticalShift()

        def fit_func() -> Coreg:
            return vshiftcorr.fit(ref_dem, tba_dem, transform=transform, crs=crs)

        def apply_func() -> NDArrayf:
            return vshiftcorr.apply(tba_dem, transform=transform, crs=crs)

        # Try running the methods in order and validate the result.
        for method, method_call in [("fit", fit_func), ("apply", apply_func)]:
            with warnings.catch_warnings():
                if method != testing_step:  # E.g. skip warnings for 'fit' if 'apply' is being tested.
                    warnings.simplefilter("ignore")

                if result == "warns" and testing_step == method:
                    with pytest.warns(UserWarning, match=text):
                        method_call()
                elif result == "error" and testing_step == method:
                    with pytest.raises(ValueError, match=text):
                        method_call()
                else:
                    method_call()

                if testing_step == "fit":  # If we're testing 'fit', 'apply' does not have to be run.
                    return

    def test_coreg_oneliner(self) -> None:
        """Test that a DEM can be coregistered in one line by chaining calls."""
        dem_arr = np.ones((5, 5), dtype="int32")
        dem_arr2 = dem_arr + 1
        transform = rio.transform.from_origin(0, 5, 1, 1)
        crs = rio.crs.CRS.from_epsg(4326)

        dem_arr2_fixed, _ = (
            coreg.VerticalShift()
            .fit(dem_arr, dem_arr2, transform=transform, crs=crs)
            .apply(dem_arr2, transform=transform, crs=crs)
        )

        assert np.array_equal(dem_arr, dem_arr2_fixed)


class TestCoregPipeline:

    ref, tba, outlines = load_examples()  # Load example reference, to-be-aligned and mask.
    inlier_mask = ~outlines.create_mask(ref)

    fit_params = dict(
        reference_elev=ref.data,
        to_be_aligned_elev=tba.data,
        inlier_mask=inlier_mask,
        transform=ref.transform,
        crs=ref.crs,
        verbose=True,
    )
    # Create some 3D coordinates with Z coordinates being 0 to try the apply functions.
    points_arr = np.array([[1, 2, 3, 4], [1, 2, 3, 4], [0, 0, 0, 0]], dtype="float64").T
    points = gpd.GeoDataFrame(
        geometry=gpd.points_from_xy(x=points_arr[:, 0], y=points_arr[:, 1], crs=ref.crs), data={"z": points_arr[:, 2]}
    )

    @pytest.mark.parametrize("coreg_class", [coreg.VerticalShift, coreg.ICP, coreg.NuthKaab])  # type: ignore
    def test_copy(self, coreg_class: Callable[[], Coreg]) -> None:

        # Create a pipeline, add some .metadata, and copy it
        pipeline = coreg_class() + coreg_class()
        pipeline.pipeline[0]._meta["outputs"]["affine"] = {"shift_z": 1}

        pipeline_copy = pipeline.copy()

        # Add some more .metadata after copying (this should not be transferred)
        pipeline_copy.pipeline[0]._meta["outputs"]["affine"].update({"shift_y": 0.5 * 30})

        assert pipeline.pipeline[0].meta != pipeline_copy.pipeline[0].meta
        assert pipeline_copy.pipeline[0]._meta["outputs"]["affine"]["shift_z"]

    def test_pipeline(self) -> None:

        # Create a pipeline from two coreg methods.
        pipeline = coreg.CoregPipeline([coreg.VerticalShift(), coreg.NuthKaab()])
        pipeline.fit(**self.fit_params, subsample=5000, random_state=42)

        aligned_dem, _ = pipeline.apply(self.tba.data, transform=self.ref.transform, crs=self.ref.crs)

        assert aligned_dem.shape == self.ref.data.squeeze().shape

        # Make a new pipeline with two vertical shift correction approaches.
        pipeline2 = coreg.CoregPipeline([coreg.VerticalShift(), coreg.VerticalShift()])
        # Set both "estimated" vertical shifts to be 1
        pipeline2.pipeline[0].meta["outputs"]["affine"] = {"shift_z": 1}
        pipeline2.pipeline[1].meta["outputs"]["affine"] = {"shift_z": 1}

        # Assert that the combined vertical shift is 2
        assert pipeline2.to_matrix()[2, 3] == 2.0

    # TODO: Figure out why DirectionalBias + DirectionalBias pipeline fails with Scipy error
    #  on bounds constraints on Mac only?
    all_coregs = [
        coreg.VerticalShift,
        coreg.NuthKaab,
        coreg.ICP,
        coreg.Deramp,
        coreg.TerrainBias,
        # coreg.DirectionalBias,
    ]

    @pytest.mark.parametrize("coreg1", all_coregs)  # type: ignore
    @pytest.mark.parametrize("coreg2", all_coregs)  # type: ignore
    def test_pipeline_combinations__nobiasvar(self, coreg1: Callable[[], Coreg], coreg2: Callable[[], Coreg]) -> None:
        """Test pipelines with all combinations of coregistration subclasses (without bias variables)"""

        # Create a pipeline from one affine and one biascorr methods.
        pipeline = coreg.CoregPipeline([coreg1(), coreg2()])
        pipeline.fit(**self.fit_params, subsample=5000, random_state=42)

        aligned_dem, _ = pipeline.apply(self.tba.data, transform=self.ref.transform, crs=self.ref.crs)
        assert aligned_dem.shape == self.ref.data.squeeze().shape

    @pytest.mark.parametrize("coreg1", all_coregs)  # type: ignore
    @pytest.mark.parametrize(
        "coreg2_init_kwargs",
        [
            dict(bias_var_names=["slope"], fit_or_bin="bin"),
            dict(bias_var_names=["slope", "aspect"], fit_or_bin="bin"),
        ],
    )  # type: ignore
    def test_pipeline_combinations__biasvar(
        self, coreg1: Callable[[], Coreg], coreg2_init_kwargs: dict[str, str]
    ) -> None:
        """Test pipelines with all combinations of coregistration subclasses with bias variables"""

        # Create a pipeline from one affine and one biascorr methods
        pipeline = coreg.CoregPipeline([coreg1(), coreg.BiasCorr(**coreg2_init_kwargs)])
        print(pipeline.pipeline[0].meta["inputs"]["random"]["subsample"])
        print(pipeline.pipeline[1].meta["inputs"]["random"]["subsample"])
        bias_vars = {"slope": xdem.terrain.slope(self.ref), "aspect": xdem.terrain.aspect(self.ref)}
        pipeline.fit(**self.fit_params, bias_vars=bias_vars, subsample=5000, random_state=42)

        aligned_dem, _ = pipeline.apply(
            self.tba.data, transform=self.ref.transform, crs=self.ref.crs, bias_vars=bias_vars
        )
        assert aligned_dem.shape == self.ref.data.squeeze().shape

    def test_pipeline__errors(self) -> None:
        """Test pipeline raises proper errors."""

        pipeline = coreg.CoregPipeline([coreg.NuthKaab(), coreg.BiasCorr()])
        with pytest.raises(
            ValueError,
            match=re.escape(
                "No `bias_vars` passed to .fit() for bias correction step "
                "<class 'xdem.coreg.biascorr.BiasCorr'> of the pipeline."
            ),
        ):
            pipeline.fit(**self.fit_params)

        pipeline2 = coreg.CoregPipeline([coreg.NuthKaab(), coreg.BiasCorr(), coreg.BiasCorr()])
        with pytest.raises(
            ValueError,
            match=re.escape(
                "No `bias_vars` passed to .fit() for bias correction step <class 'xdem.coreg.biascorr.BiasCorr'> "
                "of the pipeline. As you are using several bias correction steps requiring"
                " `bias_vars`, don't forget to explicitly define their `bias_var_names` "
                "during instantiation, e.g. BiasCorr(bias_var_names=['slope'])."
            ),
        ):
            pipeline2.fit(**self.fit_params)

        with pytest.raises(
            ValueError,
            match=re.escape(
                "When using several bias correction steps requiring `bias_vars` in a pipeline,"
                "the `bias_var_names` need to be explicitly defined at each step's "
                "instantiation, e.g. BiasCorr(bias_var_names=['slope'])."
            ),
        ):
            pipeline2.fit(**self.fit_params, bias_vars={"slope": xdem.terrain.slope(self.ref)})

        pipeline3 = coreg.CoregPipeline([coreg.NuthKaab(), coreg.BiasCorr(bias_var_names=["slope"])])
        with pytest.raises(
            ValueError,
            match=re.escape(
                "Not all keys of `bias_vars` in .fit() match the `bias_var_names` defined during "
                "instantiation of the bias correction step <class 'xdem.coreg.biascorr.BiasCorr'>: ['slope']."
            ),
        ):
            pipeline3.fit(**self.fit_params, bias_vars={"ncc": xdem.terrain.slope(self.ref)})

    def test_pipeline_pts(self) -> None:

        pipeline = coreg.NuthKaab() + coreg.GradientDescending()
        ref_points = self.ref.to_pointcloud(subsample=5000, random_state=42).ds
        ref_points["E"] = ref_points.geometry.x
        ref_points["N"] = ref_points.geometry.y
        ref_points.rename(columns={"b1": "z"}, inplace=True)

        # Check that this runs without error
        pipeline.fit(reference_elev=ref_points, to_be_aligned_elev=self.tba)

        for part in pipeline.pipeline:
            assert np.abs(part.meta["outputs"]["affine"]["shift_x"]) > 0

        assert (
            pipeline.pipeline[0].meta["outputs"]["affine"]["shift_x"]
            != pipeline.pipeline[1].meta["outputs"]["affine"]["shift_x"]
        )

    def test_coreg_add(self) -> None:

        # Test with a vertical shift of 4
        vshift = 4

        vshift1 = coreg.VerticalShift()
        vshift2 = coreg.VerticalShift()

        # Set the vertical shift attribute
        for vshift_corr in (vshift1, vshift2):
            vshift_corr.meta["outputs"]["affine"] = {"shift_z": vshift}

        # Add the two coregs and check that the resulting vertical shift is 2* vertical shift
        vshift3 = vshift1 + vshift2
        assert vshift3.to_matrix()[2, 3] == vshift * 2

        # Make sure the correct exception is raised on incorrect additions
        with pytest.raises(ValueError, match="Incompatible add type"):
            vshift1 + 1  # type: ignore

        # Try to add a Coreg step to an already existing CoregPipeline
        vshift4 = vshift3 + vshift1
        assert vshift4.to_matrix()[2, 3] == vshift * 3

        # Try to add two CoregPipelines
        vshift5 = vshift3 + vshift3
        assert vshift5.to_matrix()[2, 3] == vshift * 4

    def test_pipeline_consistency(self) -> None:
        """Check that pipelines properties are respected: reflectivity, fusion of same coreg"""

        # Test 1: Fusion of same coreg
        # Many vertical shifts
        many_vshifts = coreg.VerticalShift() + coreg.VerticalShift() + coreg.VerticalShift()
        many_vshifts.fit(**self.fit_params, random_state=42)
        aligned_dem, _ = many_vshifts.apply(self.tba.data, transform=self.ref.transform, crs=self.ref.crs)

        # The last steps should have shifts of EXACTLY zero
        assert many_vshifts.pipeline[1].meta["outputs"]["affine"]["shift_z"] == pytest.approx(0, abs=10e-5)
        assert many_vshifts.pipeline[2].meta["outputs"]["affine"]["shift_z"] == pytest.approx(0, abs=10e-5)

        # Many horizontal + vertical shifts
        many_nks = coreg.NuthKaab() + coreg.NuthKaab() + coreg.NuthKaab()
        many_nks.fit(**self.fit_params, random_state=42)
        aligned_dem, _ = many_nks.apply(self.tba.data, transform=self.ref.transform, crs=self.ref.crs)

        # The last steps should have shifts of NEARLY zero
<<<<<<< HEAD
        assert many_nks.pipeline[1].meta["outputs"]["affine"]["shift_z"] == pytest.approx(0, abs=0.02)
        assert many_nks.pipeline[1].meta["outputs"]["affine"]["shift_x"] == pytest.approx(0, abs=0.02)
        assert many_nks.pipeline[1].meta["outputs"]["affine"]["shift_y"] == pytest.approx(0, abs=0.02)
        assert many_nks.pipeline[2].meta["outputs"]["affine"]["shift_z"] == pytest.approx(0, abs=0.02)
        assert many_nks.pipeline[2].meta["outputs"]["affine"]["shift_x"] == pytest.approx(0, abs=0.02)
        assert many_nks.pipeline[2].meta["outputs"]["affine"]["shift_y"] == pytest.approx(0, abs=0.02)
=======
        assert many_nks.pipeline[1].meta["outputs"]["affine"]["shift_z"] == pytest.approx(0, abs=0.05)
        assert many_nks.pipeline[1].meta["outputs"]["affine"]["shift_x"] == pytest.approx(0, abs=0.05)
        assert many_nks.pipeline[1].meta["outputs"]["affine"]["shift_y"] == pytest.approx(0, abs=0.05)
        assert many_nks.pipeline[2].meta["outputs"]["affine"]["shift_z"] == pytest.approx(0, abs=0.05)
        assert many_nks.pipeline[2].meta["outputs"]["affine"]["shift_x"] == pytest.approx(0, abs=0.05)
        assert many_nks.pipeline[2].meta["outputs"]["affine"]["shift_y"] == pytest.approx(0, abs=0.05)
>>>>>>> a4e7e006

        # Test 2: Reflectivity
        # Those two pipelines should give almost the same result
        nk_vshift = coreg.NuthKaab() + coreg.VerticalShift()
        vshift_nk = coreg.VerticalShift() + coreg.NuthKaab()

        nk_vshift.fit(**self.fit_params, random_state=42)
        aligned_dem, _ = nk_vshift.apply(self.tba.data, transform=self.ref.transform, crs=self.ref.crs)
        vshift_nk.fit(**self.fit_params, random_state=42)
        aligned_dem, _ = vshift_nk.apply(self.tba.data, transform=self.ref.transform, crs=self.ref.crs)

        assert np.allclose(nk_vshift.to_matrix(), vshift_nk.to_matrix(), atol=10e-1)


class TestBlockwiseCoreg:
    ref, tba, outlines = load_examples()  # Load example reference, to-be-aligned and mask.
    inlier_mask = ~outlines.create_mask(ref)

    fit_params = dict(
        reference_elev=ref.data,
        to_be_aligned_elev=tba.data,
        inlier_mask=inlier_mask,
        transform=ref.transform,
        crs=ref.crs,
        verbose=False,
    )
    # Create some 3D coordinates with Z coordinates being 0 to try the apply functions.
    points_arr = np.array([[1, 2, 3, 4], [1, 2, 3, 4], [0, 0, 0, 0]], dtype="float64").T
    points = gpd.GeoDataFrame(
        geometry=gpd.points_from_xy(x=points_arr[:, 0], y=points_arr[:, 1], crs=ref.crs), data={"z": points_arr[:, 2]}
    )

    @pytest.mark.parametrize(
        "pipeline", [coreg.VerticalShift(), coreg.VerticalShift() + coreg.NuthKaab()]
    )  # type: ignore
    @pytest.mark.parametrize("subdivision", [4, 10])  # type: ignore
    def test_blockwise_coreg(self, pipeline: Coreg, subdivision: int) -> None:

        blockwise = coreg.BlockwiseCoreg(step=pipeline, subdivision=subdivision)

        # Results can not yet be extracted (since fit has not been called) and should raise an error
        with pytest.raises(AssertionError, match="No coreg results exist.*"):
            blockwise.to_points()

        blockwise.fit(**self.fit_params)
        points = blockwise.to_points()

        # Validate that the number of points is equal to the amount of subdivisions.
        assert points.shape[0] == subdivision

        # Validate that the points do not represent only the same location.
        assert np.sum(np.linalg.norm(points[:, :, 0] - points[:, :, 1], axis=1)) != 0.0

        z_diff = points[:, 2, 1] - points[:, 2, 0]

        # Validate that all values are different
        assert np.unique(z_diff).size == z_diff.size, "Each coreg cell should have different results."

        # Validate that the BlockwiseCoreg doesn't accept uninstantiated Coreg classes
        with pytest.raises(ValueError, match="instantiated Coreg subclass"):
            coreg.BlockwiseCoreg(step=coreg.VerticalShift, subdivision=1)  # type: ignore

        # Metadata copying has been an issue. Validate that all chunks have unique ids
        chunk_numbers = [m["i"] for m in blockwise.meta["step_meta"]]
        assert np.unique(chunk_numbers).shape[0] == len(chunk_numbers)

        transformed_dem = blockwise.apply(self.tba)

        ddem_pre = (self.ref - self.tba)[~self.inlier_mask]
        ddem_post = (self.ref - transformed_dem)[~self.inlier_mask]

        # Check that the periglacial difference is lower after coregistration.
        assert abs(np.ma.median(ddem_post)) < abs(np.ma.median(ddem_pre))

        stats = blockwise.stats()

        # Check that nans don't exist (if they do, something has gone very wrong)
        assert np.all(np.isfinite(stats["nmad"]))
        # Check that offsets were actually calculated.
        assert np.sum(np.abs(np.linalg.norm(stats[["x_off", "y_off", "z_off"]], axis=0))) > 0

    def test_blockwise_coreg_large_gaps(self) -> None:
        """Test BlockwiseCoreg when large gaps are encountered, e.g. around the frame of a rotated DEM."""
        reference_dem = self.ref.reproject(crs="EPSG:3413", res=self.ref.res, resampling="bilinear")
        dem_to_be_aligned = self.tba.reproject(ref=reference_dem, resampling="bilinear")

        blockwise = xdem.coreg.BlockwiseCoreg(xdem.coreg.NuthKaab(), 64, warn_failures=False)

        # This should not fail or trigger warnings as warn_failures is False
        blockwise.fit(reference_dem, dem_to_be_aligned)

        stats = blockwise.stats()

        # We expect holes in the blockwise coregistration, so there should not be 64 "successful" blocks.
        assert stats.shape[0] < 64

        # Statistics are only calculated on finite values, so all of these should be finite as well.
        assert np.all(np.isfinite(stats))

        # Copy the TBA DEM and set a square portion to nodata
        tba = self.tba.copy()
        mask = np.zeros(np.shape(tba.data), dtype=bool)
        mask[450:500, 450:500] = True
        tba.set_mask(mask=mask)

        blockwise = xdem.coreg.BlockwiseCoreg(xdem.coreg.NuthKaab(), 8, warn_failures=False)

        # Align the DEM and apply the blockwise to a zero-array (to get the zshift)
        aligned = blockwise.fit(self.ref, tba).apply(tba)
        zshift, _ = blockwise.apply(np.zeros_like(tba.data), transform=tba.transform, crs=tba.crs)

        # Validate that the zshift is not something crazy high and that no negative values exist in the data.
        assert np.nanmax(np.abs(zshift)) < 50
        assert np.count_nonzero(aligned.data.compressed() < -50) == 0

        # Check that coregistration improved the alignment
        ddem_post = (aligned - self.ref).data.compressed()
        ddem_pre = (tba - self.ref).data.compressed()
        assert abs(np.nanmedian(ddem_pre)) > abs(np.nanmedian(ddem_post))
        # TODO: Figure out why STD here is larger since PR #530
        # assert np.nanstd(ddem_pre) > np.nanstd(ddem_post)


class TestAffineManipulation:

    ref, tba, outlines = load_examples()  # Load example reference, to-be-aligned and mask.

    # Identity transformation
    matrix_identity = np.diag(np.ones(4, float))

    # Vertical shift
    matrix_vertical = matrix_identity.copy()
    matrix_vertical[2, 3] = 1

    # Vertical and horizontal shifts
    matrix_translations = matrix_identity.copy()
    matrix_translations[:3, 3] = [0.5, 1, 1.5]

    # Single rotation
    rotation = np.deg2rad(5)
    matrix_rotations = matrix_identity.copy()
    matrix_rotations[1, 1] = np.cos(rotation)
    matrix_rotations[2, 2] = np.cos(rotation)
    matrix_rotations[2, 1] = -np.sin(rotation)
    matrix_rotations[1, 2] = np.sin(rotation)

    # Mix of translations and rotations in all axes (X, Y, Z) simultaneously
    rotation_x = 5
    rotation_y = 10
    rotation_z = 3
    e = np.deg2rad(np.array([rotation_x, rotation_y, rotation_z]))
    # This is a 3x3 rotation matrix
    rot_matrix = pytransform3d.rotations.matrix_from_euler(e=e, i=0, j=1, k=2, extrinsic=True)
    matrix_all = matrix_rotations.copy()
    matrix_all[0:3, 0:3] = rot_matrix
    matrix_all[:3, 3] = [0.5, 1, 1.5]

    list_matrices = [matrix_identity, matrix_vertical, matrix_translations, matrix_rotations, matrix_all]

    @pytest.mark.parametrize("matrix", list_matrices)  # type: ignore
    def test_apply_matrix__points_opencv(self, matrix: NDArrayf) -> None:
        """
        Test that apply matrix's exact transformation for points (implemented with NumPy matrix multiplication)
        is exactly the same as the one of OpenCV (optional dependency).
        """

        # Create random points
        points = np.random.default_rng(42).normal(size=(10, 3))

        # Convert to a geodataframe and use apply_matrix for the point cloud
        epc = gpd.GeoDataFrame(data={"z": points[:, 2]}, geometry=gpd.points_from_xy(x=points[:, 0], y=points[:, 1]))
        trans_epc = apply_matrix(epc, matrix=matrix)

        # Run the same operation with openCV
        import cv2

        trans_cv2_arr = cv2.perspectiveTransform(points[:, :].reshape(1, -1, 3), matrix)[0, :, :]

        # Transform point cloud back to array
        trans_numpy = np.array([trans_epc.geometry.x.values, trans_epc.geometry.y.values, trans_epc["z"].values]).T
        assert np.allclose(trans_numpy, trans_cv2_arr)

    @pytest.mark.parametrize("regrid_method", [None, "iterative", "griddata"])  # type: ignore
    @pytest.mark.parametrize("matrix", list_matrices)  # type: ignore
    def test_apply_matrix__raster(self, regrid_method: None | str, matrix: NDArrayf) -> None:
        """Test that apply matrix gives consistent results between points and rasters (thus validating raster
        implementation, as point implementation is validated above), for all possible regridding methods."""

        # Create a synthetic raster and convert to point cloud
        # dem = gu.Raster(self.ref)
        dem_arr = np.linspace(0, 2, 25).reshape(5, 5)
        transform = rio.transform.from_origin(0, 5, 1, 1)
        dem = gu.Raster.from_array(dem_arr, transform=transform, crs=4326, nodata=100)
        epc = dem.to_pointcloud(data_column_name="z").ds

        # If a centroid was not given, default to the center of the DEM (at Z=0).
        centroid = (np.mean(epc.geometry.x.values), np.mean(epc.geometry.y.values), 0.0)

        # Apply affine transformation to both datasets
        trans_dem = apply_matrix(dem, matrix=matrix, centroid=centroid, force_regrid_method=regrid_method)
        trans_epc = apply_matrix(epc, matrix=matrix, centroid=centroid)

        # Interpolate transformed DEM at coordinates of the transformed point cloud
        # Because the raster created as a constant slope (plan-like), the interpolated values should be very close
        z_points = trans_dem.interp_points(points=(trans_epc.geometry.x.values, trans_epc.geometry.y.values))
        valids = np.isfinite(z_points)
        assert np.count_nonzero(valids) > 0
        assert np.allclose(z_points[valids], trans_epc.z.values[valids], rtol=10e-5)

    def test_apply_matrix__raster_nodata(self) -> None:
        """Test the nodatas created by apply_matrix are consistent between methods"""

        # Use matrix with all transformations
        matrix = self.matrix_all

        # Create a synthetic raster, add NaNs, and convert to point cloud
        dem_arr = np.linspace(0, 2, 400).reshape(20, 20)
        dem_arr[10:14, 10:14] = np.nan
        dem_arr[5, 5] = np.nan
        dem_arr[:2, :] = np.nan
        transform = rio.transform.from_origin(0, 5, 1, 1)
        dem = gu.Raster.from_array(dem_arr, transform=transform, crs=4326, nodata=100)
        epc = dem.to_pointcloud(data_column_name="z").ds

        centroid = (np.mean(epc.geometry.x.values), np.mean(epc.geometry.y.values), 0.0)

        trans_dem_it = apply_matrix(dem, matrix=matrix, centroid=centroid, force_regrid_method="iterative")
        trans_dem_gd = apply_matrix(dem, matrix=matrix, centroid=centroid, force_regrid_method="griddata")

        # Get nodata mask
        mask_nodata_it = trans_dem_it.data.mask
        mask_nodata_gd = trans_dem_gd.data.mask

        # The iterative mask should be larger and contain the other (as griddata interpolates up to 1 pixel away)
        assert np.array_equal(np.logical_or(mask_nodata_gd, mask_nodata_it), mask_nodata_it)

        # Verify nodata masks are located within two pixels of each other (1 pixel can be added by griddata,
        # and 1 removed by regular-grid interpolation by the iterative method)
        smallest_mask = ~binary_dilation(
            ~mask_nodata_it, iterations=2
        )  # Invert before dilate to avoid spreading at the edges
        # All smallest mask value should exist in the mask of griddata
        assert np.array_equal(np.logical_or(smallest_mask, mask_nodata_gd), mask_nodata_gd)

    def test_apply_matrix__raster_realdata(self) -> None:
        """Testing real data no complex matrix only to avoid all loops"""

        # Use real data
        dem = self.ref
        dem.crop((dem.bounds.left, dem.bounds.bottom, dem.bounds.left + 2000, dem.bounds.bottom + 2000))
        epc = dem.to_pointcloud(data_column_name="z").ds

        # Only testing complex matrices for speed
        matrix = self.matrix_all

        # If a centroid was not given, default to the center of the DEM (at Z=0).
        centroid = (np.mean(epc.geometry.x.values), np.mean(epc.geometry.y.values), 0.0)

        # Apply affine transformation to both datasets
        trans_dem_it = apply_matrix(dem, matrix=matrix, centroid=centroid, force_regrid_method="iterative")
        trans_dem_gd = apply_matrix(dem, matrix=matrix, centroid=centroid, force_regrid_method="griddata")
        trans_epc = apply_matrix(epc, matrix=matrix, centroid=centroid)

        # Interpolate transformed DEM at coordinates of the transformed point cloud, and check values are very close
        z_points_it = trans_dem_it.interp_points(points=(trans_epc.geometry.x.values, trans_epc.geometry.y.values))
        z_points_gd = trans_dem_gd.interp_points(points=(trans_epc.geometry.x.values, trans_epc.geometry.y.values))

        valids = np.logical_and(np.isfinite(z_points_it), np.isfinite(z_points_gd))
        assert np.count_nonzero(valids) > 0

        diff_it = z_points_it[valids] - trans_epc.z.values[valids]
        diff_gd = z_points_gd[valids] - trans_epc.z.values[valids]

        # Because of outliers, noise and slope near 90°, several solutions can exist
        # Additionally, contrary to the check in the __raster test which uses a constant slope DEM, the slopes vary
        # here so the interpolation check is less accurate so all values can vary a bit
        assert np.percentile(np.abs(diff_it), 90) < 1
        assert np.percentile(np.abs(diff_it), 50) < 0.2
        assert np.percentile(np.abs(diff_gd), 90) < 1
        assert np.percentile(np.abs(diff_gd), 50) < 0.2

        # But, between themselves, the two re-gridding methods should yield much closer results
        # (no errors due to 2D interpolation for checking)
        diff_it_gd = z_points_gd[valids] - z_points_it[valids]
        assert np.percentile(np.abs(diff_it_gd), 99) < 1  # 99% of values are within a meter (instead of 90%)
        assert np.percentile(np.abs(diff_it_gd), 50) < 0.02  # 10 times more precise than above


def test_warp_dem() -> None:
    """Test that the warp_dem function works expectedly."""

    small_dem = np.zeros((5, 10), dtype="float32")
    small_transform = rio.transform.from_origin(0, 5, 1, 1)

    source_coords = np.array([[0, 0, 0], [0, 5, 0], [10, 0, 0], [10, 5, 0]]).astype(small_dem.dtype)

    dest_coords = source_coords.copy()
    dest_coords[0, 0] = -1e-5

    warped_dem = coreg.base.warp_dem(
        dem=small_dem,
        transform=small_transform,
        source_coords=source_coords,
        destination_coords=dest_coords,
        resampling="linear",
        trim_border=False,
    )
    assert np.nansum(np.abs(warped_dem - small_dem)) < 1e-6

    elev_shift = 5.0
    dest_coords[1, 2] = elev_shift
    warped_dem = coreg.base.warp_dem(
        dem=small_dem,
        transform=small_transform,
        source_coords=source_coords,
        destination_coords=dest_coords,
        resampling="linear",
    )

    # The warped DEM should have the value 'elev_shift' in the upper left corner.
    assert warped_dem[0, 0] == elev_shift
    # The corner should be zero, so the corner pixel (represents the corner minus resolution / 2) should be close.
    # We select the pixel before the corner (-2 in X-axis) to avoid the NaN propagation on the bottom row.
    assert warped_dem[-2, -1] < 1

    # Synthesise some X/Y/Z coordinates on the DEM.
    source_coords = np.array(
        [
            [0, 0, 200],
            [480, 20, 200],
            [460, 480, 200],
            [10, 460, 200],
            [250, 250, 200],
        ]
    )

    # Copy the source coordinates and apply some shifts
    dest_coords = source_coords.copy()
    # Apply in the X direction
    dest_coords[0, 0] += 20
    dest_coords[1, 0] += 7
    dest_coords[2, 0] += 10
    dest_coords[3, 0] += 5

    # Apply in the Y direction
    dest_coords[4, 1] += 5

    # Apply in the Z direction
    dest_coords[3, 2] += 5
    test_shift = 6  # This shift will be validated below
    dest_coords[4, 2] += test_shift

    # Generate a semi-random DEM
    transform = rio.transform.from_origin(0, 500, 1, 1)
    shape = (500, 550)
    dem = misc.generate_random_field(shape, 100) * 200 + misc.generate_random_field(shape, 10) * 50

    # Warp the DEM using the source-destination coordinates.
    transformed_dem = coreg.base.warp_dem(
        dem=dem, transform=transform, source_coords=source_coords, destination_coords=dest_coords, resampling="linear"
    )

    # Try to undo the warp by reversing the source-destination coordinates.
    untransformed_dem = coreg.base.warp_dem(
        dem=transformed_dem,
        transform=transform,
        source_coords=dest_coords,
        destination_coords=source_coords,
        resampling="linear",
    )
    # Validate that the DEM is now more or less the same as the original.
    # Due to the randomness, the threshold is quite high, but would be something like 10+ if it was incorrect.
    assert spatialstats.nmad(dem - untransformed_dem) < 0.5

    if False:
        import matplotlib.pyplot as plt

        plt.figure(dpi=200)
        plt.subplot(141)

        plt.imshow(dem, vmin=0, vmax=300)
        plt.subplot(142)
        plt.imshow(transformed_dem, vmin=0, vmax=300)
        plt.subplot(143)
        plt.imshow(untransformed_dem, vmin=0, vmax=300)

        plt.subplot(144)
        plt.imshow(dem - untransformed_dem, cmap="coolwarm_r", vmin=-10, vmax=10)
        plt.show()<|MERGE_RESOLUTION|>--- conflicted
+++ resolved
@@ -835,21 +835,12 @@
         aligned_dem, _ = many_nks.apply(self.tba.data, transform=self.ref.transform, crs=self.ref.crs)
 
         # The last steps should have shifts of NEARLY zero
-<<<<<<< HEAD
-        assert many_nks.pipeline[1].meta["outputs"]["affine"]["shift_z"] == pytest.approx(0, abs=0.02)
-        assert many_nks.pipeline[1].meta["outputs"]["affine"]["shift_x"] == pytest.approx(0, abs=0.02)
-        assert many_nks.pipeline[1].meta["outputs"]["affine"]["shift_y"] == pytest.approx(0, abs=0.02)
-        assert many_nks.pipeline[2].meta["outputs"]["affine"]["shift_z"] == pytest.approx(0, abs=0.02)
-        assert many_nks.pipeline[2].meta["outputs"]["affine"]["shift_x"] == pytest.approx(0, abs=0.02)
-        assert many_nks.pipeline[2].meta["outputs"]["affine"]["shift_y"] == pytest.approx(0, abs=0.02)
-=======
         assert many_nks.pipeline[1].meta["outputs"]["affine"]["shift_z"] == pytest.approx(0, abs=0.05)
         assert many_nks.pipeline[1].meta["outputs"]["affine"]["shift_x"] == pytest.approx(0, abs=0.05)
         assert many_nks.pipeline[1].meta["outputs"]["affine"]["shift_y"] == pytest.approx(0, abs=0.05)
         assert many_nks.pipeline[2].meta["outputs"]["affine"]["shift_z"] == pytest.approx(0, abs=0.05)
         assert many_nks.pipeline[2].meta["outputs"]["affine"]["shift_x"] == pytest.approx(0, abs=0.05)
         assert many_nks.pipeline[2].meta["outputs"]["affine"]["shift_y"] == pytest.approx(0, abs=0.05)
->>>>>>> a4e7e006
 
         # Test 2: Reflectivity
         # Those two pipelines should give almost the same result
