--- conflicted
+++ resolved
@@ -21,12 +21,7 @@
 import xdem
 from xdem import coreg, examples
 from xdem._typing import NDArrayf
-<<<<<<< HEAD
-from xdem.coreg import BlockwiseCoreg
 from xdem.coreg.base import Coreg, _apply_matrix_pts_mat, apply_matrix, dict_key_to_str
-=======
-from xdem.coreg.base import Coreg, apply_matrix, dict_key_to_str
->>>>>>> 6e9db157
 
 
 def load_examples() -> tuple[RasterType, RasterType, Vector]:
