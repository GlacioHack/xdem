# Configuration file for the Sphinx documentation builder.
#
# This file only contains a selection of the most common options. For a full
# list see the documentation:
# https://www.sphinx-doc.org/en/master/usage/configuration.html

# -- Path setup --------------------------------------------------------------

# If extensions (or modules to document with autodoc) are in another directory,
# add these directories to sys.path here. If the directory is relative to the
# documentation root, use os.path.abspath to make it absolute, like shown here.
#
import os
import sys

# Allow conf.py to find the xdem module
sys.path.append(os.path.abspath("../.."))
sys.path.append(os.path.abspath("../../xdem/"))
sys.path.append(os.path.abspath(".."))

from sphinx_gallery.sorting import ExplicitOrder

import xdem.version

# -- Project information -----------------------------------------------------

project = "xdem"
copyright = "2021, Erik Mannerfelt, Romain Hugonnet, Amaury Dehecq and others"

author = "Erik Mannerfelt, Romain Hugonnet, Amaury Dehecq and others"

# The full version, including alpha/beta/rc tags
release = xdem.version.version


os.environ["PYTHON"] = sys.executable


# -- General configuration ---------------------------------------------------

# Add any Sphinx extension module names here, as strings. They can be
# extensions coming with Sphinx (named 'sphinx.ext.*') or your custom
# ones.
extensions = [
    "sphinx.ext.autodoc",  # Create the API documentation automatically
    "sphinx.ext.viewcode",  # Create the "[source]" button in the API to show the source code.
    "matplotlib.sphinxext.plot_directive",  # Render matplotlib figures from code.
    "sphinx.ext.autosummary",  # Create API doc summary texts from the docstrings.
    "sphinx.ext.inheritance_diagram",  # For class inheritance diagrams (see coregistration.rst).
    "sphinx_autodoc_typehints",  # Include type hints in the API documentation.
    "sphinxcontrib.programoutput",
    "sphinx_gallery.gen_gallery",  # Examples gallery
    "sphinx.ext.intersphinx",
    "myst_parser" # Form of Markdown that works with sphinx, used a lot by the Sphinx Book Theme
]

# autosummary_generate = True

intersphinx_mapping = {
    "geoutils": ("https://geoutils.readthedocs.io/en/latest", None),
    "rasterio": ("https://rasterio.readthedocs.io/en/latest", None),
    "numpy": ("https://numpy.org/doc/stable", None),
    "matplotlib": ("https://matplotlib.org/stable", None),
}

sphinx_gallery_conf = {
    "examples_dirs": [
        os.path.join(os.path.dirname(__file__), "../", "../", "examples/basic"),
        os.path.join(os.path.dirname(__file__), "../", "../", "examples/advanced"),
    ],  # path to your example scripts
    "gallery_dirs": ["basic_examples", "advanced_examples"],  # path to where to save gallery generated output
    "inspect_global_variables": True,  # Make links to the class/function definitions.
    "reference_url": {
        # The module you locally document uses None
        "xdem": None,
    },
    # directory where function/class granular galleries are stored
    "backreferences_dir": "gen_modules/backreferences",
    "doc_module": ("xdem", "geoutils"),  # which function/class levels are used to create galleries
    # 'subsection_order': ExplicitOrder([os.path.join(os.path.dirname(__file__), "../", "../", "examples", "basic"),
    #                                    os.path.join(os.path.dirname(__file__), "../", "../", "examples", "advanced")])
}

# Add any paths that contain templates here, relative to this directory.
templates_path = [os.path.join(os.path.dirname(__file__), "_templates")]


# -- Options for HTML output -------------------------------------------------

# The theme to use for HTML and HTML Help pages.  See the documentation for
# a list of builtin themes.
#
<<<<<<< HEAD
html_theme = 'sphinx_book_theme'

html_theme_options = {"use_sidenotes": True,
                      "repository_url": "https://github.com/GlacioHack/xdem",
                      "use_repository_button": True,
                      }

# html_logo = "path/to/myimage.png"
html_title = "xDEM's documentation"

=======
html_theme = "sphinx_rtd_theme"
>>>>>>> 69a1044c

# Add any paths that contain custom static files (such as style sheets) here,
# relative to this directory. They are copied after the builtin static files,
# so a file named "default.css" will overwrite the builtin "default.css".
html_static_path = ["imgs"]  # Commented out as we have no custom static data


exclude_patterns = ["_templates"]<|MERGE_RESOLUTION|>--- conflicted
+++ resolved
@@ -90,7 +90,6 @@
 # The theme to use for HTML and HTML Help pages.  See the documentation for
 # a list of builtin themes.
 #
-<<<<<<< HEAD
 html_theme = 'sphinx_book_theme'
 
 html_theme_options = {"use_sidenotes": True,
@@ -101,10 +100,6 @@
 # html_logo = "path/to/myimage.png"
 html_title = "xDEM's documentation"
 
-=======
-html_theme = "sphinx_rtd_theme"
->>>>>>> 69a1044c
-
 # Add any paths that contain custom static files (such as style sheets) here,
 # relative to this directory. They are copied after the builtin static files,
 # so a file named "default.css" will overwrite the builtin "default.css".
