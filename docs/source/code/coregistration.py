"""Example code for the DEM coregistration chapter (it's made like this to test the syntax). """
#######################
# SECTION: Example data
#######################
import geoutils as gu
import numpy as np

import xdem
from xdem import coreg

# Load the data using xdem and geoutils (could be with rasterio and geopandas instead)
# Load a reference DEM from 2009
ref_dem = xdem.DEM(xdem.examples.get_path("longyearbyen_ref_dem"))
# Load a moderately well aligned DEM from 1990
tba_dem = xdem.DEM(xdem.examples.get_path("longyearbyen_tba_dem")).reproject(ref_dem, silent=True)
# Load glacier outlines from 1990. This will act as the unstable ground.
glacier_outlines = gu.Vector(xdem.examples.get_path("longyearbyen_glacier_outlines"))

# This is a boolean numpy 2D array. Note the bitwise not (~) symbol
inlier_mask = ~glacier_outlines.create_mask(ref_dem)

########################
# SECTION: Nuth and Kääb
########################

nuth_kaab = coreg.NuthKaab()
# Fit the data to a suitable x/y/z offset.
nuth_kaab.fit(ref_dem, tba_dem, inlier_mask=inlier_mask)

# Apply the transformation to the data (or any other data)
aligned_dem = nuth_kaab.apply(tba_dem)

####################
# SECTION: Deramping
####################

# Instantiate a 1st order deramping object.
deramp = coreg.Deramp(degree=1)
# Fit the data to a suitable polynomial solution.
deramp.fit(ref_dem, tba_dem, inlier_mask=inlier_mask)

# Apply the transformation to the data (or any other data)
deramped_dem = deramp.apply(tba_dem)

##########################
# SECTION: Bias correction
##########################

vshift_corr = coreg.VerticalShift()
# Note that the transform argument is not needed, since it is a simple vertical correction.
<<<<<<< HEAD
vshift_corr.fit(ref_data, tba_data, inlier_mask=inlier_mask, transform=reference_dem.transform)

# Apply the vertical shift to a DEM
corrected_dem = vshift_corr.apply(tba_data, transform=dem_to_be_aligned.transform)
=======
bias_corr.fit(ref_dem, tba_dem, inlier_mask=inlier_mask)

# Apply the bias to a DEM
corrected_dem = bias_corr.apply(tba_dem)
>>>>>>> 61f0785a

# Use median vertical shift instead
vshift_median = coreg.VerticalShift(vshift_func=np.median)

# bias_median.fit(... # etc.

##############
# SECTION: ICP
##############

# Instantiate the object with default parameters
icp = coreg.ICP()
# Fit the data to a suitable transformation.
icp.fit(ref_dem, tba_dem, inlier_mask=inlier_mask)

# Apply the transformation matrix to the data (or any other data)
aligned_dem = icp.apply(tba_dem)

###################
# SECTION: Pipeline
###################

pipeline = coreg.CoregPipeline([coreg.VerticalShift(), coreg.ICP()])

# pipeline.fit(...  # etc.

# This works identically to the syntax above
pipeline2 = coreg.VerticalShift() + coreg.ICP()<|MERGE_RESOLUTION|>--- conflicted
+++ resolved
@@ -48,17 +48,10 @@
 
 vshift_corr = coreg.VerticalShift()
 # Note that the transform argument is not needed, since it is a simple vertical correction.
-<<<<<<< HEAD
-vshift_corr.fit(ref_data, tba_data, inlier_mask=inlier_mask, transform=reference_dem.transform)
+vshift_corr.fit(ref_dem, tba_dem, inlier_mask=inlier_mask)
 
 # Apply the vertical shift to a DEM
-corrected_dem = vshift_corr.apply(tba_data, transform=dem_to_be_aligned.transform)
-=======
-bias_corr.fit(ref_dem, tba_dem, inlier_mask=inlier_mask)
-
-# Apply the bias to a DEM
-corrected_dem = bias_corr.apply(tba_dem)
->>>>>>> 61f0785a
+corrected_dem = vshift_corr.apply(tba_dem)
 
 # Use median vertical shift instead
 vshift_median = coreg.VerticalShift(vshift_func=np.median)
