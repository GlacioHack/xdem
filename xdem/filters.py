--- conflicted
+++ resolved
@@ -21,17 +21,8 @@
 
 import warnings
 
-<<<<<<< HEAD
-=======
-try:
-    import cv2
-
-    _has_cv2 = True
-except ImportError:
-    _has_cv2 = False
 from collections.abc import Callable
 
->>>>>>> 7775c0d1
 import numpy as np
 import scipy
 
@@ -79,64 +70,6 @@
             gauss = gauss_no_nan / gauss_mask
 
         return gauss
-
-
-<<<<<<< HEAD
-=======
-def gaussian_filter_cv(array: NDArrayf, sigma: float) -> NDArrayf:
-    """
-    Apply a Gaussian filter to a raster that may contain NaNs, using OpenCV's implementation.
-    Arguments are for now hard-coded to be identical to scipy.
-
-    N.B: kernel_size is set automatically based on sigma
-
-    :param array: the input array to be filtered.
-    :param sigma: the sigma of the Gaussian kernel
-
-    :returns: the filtered array (same shape as input)
-    """
-    if not _has_cv2:
-        raise ValueError("Optional dependency needed. Install 'opencv'.")
-
-    # Check that array dimension is 2, or can be squeezed to 2D
-    orig_shape = array.shape
-    if len(orig_shape) == 2:
-        pass
-    elif len(orig_shape) == 3:
-        if orig_shape[0] == 1:
-            array = array.squeeze()
-        else:
-            raise NotImplementedError("Case of array of dimension 3 not implemented.")
-    else:
-        raise ValueError(f"Invalid array shape given: {orig_shape}. Expected 2D or 3D array.")
-
-    # In case array does not contain NaNs, use OpenCV's gaussian filter directly
-    # With kernel size (0, 0), i.e. set to default, and borderType=BORDER_REFLECT, the output is equivalent to scipy
-    if np.count_nonzero(np.isnan(array)) == 0:
-        gauss = cv2.GaussianBlur(array, (0, 0), sigmaX=sigma, borderType=cv2.BORDER_REFLECT)
-
-    # If array contain NaNs, need a more sophisticated approach
-    # Inspired by https://stackoverflow.com/a/36307291
-    else:
-
-        # Run filter on a copy with NaNs set to 0
-        array_no_nan = array.copy()
-        array_no_nan[np.isnan(array)] = 0
-        gauss_no_nan = cv2.GaussianBlur(array_no_nan, (0, 0), sigmaX=sigma, borderType=cv2.BORDER_REFLECT)
-        del array_no_nan
-
-        # Mask of NaN values
-        nan_mask = 0 * array.copy() + 1
-        nan_mask[np.isnan(array)] = 0
-        gauss_mask = cv2.GaussianBlur(nan_mask, (0, 0), sigmaX=sigma, borderType=cv2.BORDER_REFLECT)
-        del nan_mask
-
-        with warnings.catch_warnings():
-            warnings.filterwarnings("ignore", message="invalid value encountered")
-            gauss = gauss_no_nan / gauss_mask
-
-    return gauss.reshape(orig_shape)
-
 
 def median_filter_scipy(array: NDArrayf, **kwargs: dict[Any, Any]) -> NDArrayf:
     """
@@ -219,8 +152,6 @@
     # In the end we want the filtered array without negative infinite values, so we put back NaNs
     return np.where(nans, array, array_nans_replaced_f)
 
-
->>>>>>> 7775c0d1
 def distance_filter(array: NDArrayf, radius: float, outlier_threshold: float) -> NDArrayf:
     """
     Filter out pixels whose value is distant more than a set threshold from the average value of all neighbor \
