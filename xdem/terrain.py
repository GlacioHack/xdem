--- conflicted
+++ resolved
@@ -7,10 +7,6 @@
 import numba
 import numpy as np
 
-<<<<<<< HEAD
-=======
-from geoutils import spatial_tools
->>>>>>> 2ab7a3ed
 import geoutils as gu
 from geoutils.georaster import RasterType, Raster
 
@@ -173,11 +169,7 @@
     :returns: An array of coefficients for each pixel of shape (9, row, col).
     """
     # This function only formats and validates the inputs. For the true functionality, see _get_quadric_coefficients()
-<<<<<<< HEAD
     dem_arr = gu.spatial_tools.get_array_and_mask(dem)[0]
-=======
-    dem_arr = spatial_tools.get_array_and_mask(dem)[0]
->>>>>>> 2ab7a3ed
 
     if len(dem_arr.shape) != 2:
         raise ValueError(
