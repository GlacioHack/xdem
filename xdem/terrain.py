# Copyright (c) 2024 xDEM developers
#
# This file is part of the xDEM project:
# https://github.com/glaciohack/xdem
#
# Licensed under the Apache License, Version 2.0 (the "License");
# you may not use this file except in compliance with the License.
#
# You may obtain a copy of the License at
#
# http://www.apache.org/licenses/LICENSE-2.0
#
# Unless required by applicable law or agreed to in writing, software
# distributed under the License is distributed on an "AS IS" BASIS,
# WITHOUT WARRANTIES OR CONDITIONS OF ANY KIND, either express or implied.
# See the License for the specific language governing permissions and
# limitations under the License.

"""Terrain attribute calculations, such as slope, aspect, hillshade, curvature and ruggedness indexes."""
from __future__ import annotations

import warnings
from typing import Any, Literal, Sized, overload

import geoutils as gu
import numba
import numpy as np
import scipy.fft as fft
from geoutils.raster import Raster, RasterType
from geoutils.raster.distributed_computing import (
    MultiprocConfig,
    map_overlap_multiproc_save,
)
from scipy.ndimage import generic_filter

from xdem._typing import DTypeLike, MArrayf, NDArrayf

# List available attributes
available_attributes = [
    "slope",
    "aspect",
    "hillshade",
    "curvature",
    "planform_curvature",
    "profile_curvature",
    "maximum_curvature",
    "topographic_position_index",
    "terrain_ruggedness_index",
    "roughness",
    "rugosity",
    "fractal_roughness",
    "texture_shading",
]

##############################################################################
# SURFACE FIT ATTRIBUTES: DEPENDENT ON FIT COEFFICIENTS IN A FIXED WINDOW SIZE
##############################################################################

# Store coefficient of fixed window-size attributes outside functions
# to allow reuse with several engines (Numba, SciPy, Cuda)

# Zevenberg and Thorne (1987) coefficients, Equations 3 to 11
#############################################################

# A, B, C and I are effectively unused for terrain attributes, only useful to get quadric fit
zt_a = np.array([[1 / 4, -1 / 2, 1 / 4], [-1 / 2, 1, -1 / 2], [1 / 4, -1 / 2, 1 / 4]])
zt_b = np.array([[-1 / 4, 0, 1 / 4], [1 / 2, 0, -1 / 2], [-1 / 4, 0, 1 / 4]])
zt_c = np.array([[1 / 4, -1 / 2, 1 / 4], [0, 0, 0], [-1 / 4, 1 / 2, -1 / 4]])
zt_i = np.array([[0, 0, 0], [0, 1, 0], [0, 0, 0]])

# All below useful for curvature
zt_d = np.array([[0, 1 / 2, 0], [0, -1, 0], [0, 1 / 2, 0]])
zt_e = np.array([[0, 0, 0], [1 / 2, -1, 1 / 2], [0, 0, 0]])
zt_f = np.array([[-1 / 4, 0, 1 / 4], [0, 0, 0], [1 / 4, 0, -1 / 4]])

# The G and H coefficients are the only ones needed for slope/aspect/hillshade
zt_g = np.array([[0, 1 / 2, 0], [0, 0, 0], [0, -1 / 2, 0]])
zt_h = np.array([[0, 0, 0], [-1 / 2, 0, 1 / 2], [0, 0, 0]])
zv_coefs = {
    "zt_a": zt_a,
    "zt_b": zt_b,
    "zt_c": zt_c,
    "zt_d": zt_d,
    "zt_e": zt_e,
    "zt_f": zt_f,
    "zt_g": zt_g,
    "zt_h": zt_h,
    "zt_i": zt_i,
}

# Horn (1981) coefficients, page 18 bottom left equations
#########################################################

h1 = np.array([[1, 0, -1], [2, 0, -2], [1, 0, -1]])
h2 = np.array([[-1, -2, -1], [0, 0, 0], [1, 2, 1]])
horn_coefs = {"h1": h1, "h2": h2}

# Florinsky (2009) coefficients, equations 12-20
#########################################

fl_a = np.array(
    [
        [-1, 2, 0, -2, 1],
        [-1, 2, 0, -2, 1],
        [-1, 2, 0, -2, 1],
        [-1, 2, 0, -2, 1],
        [-1, 2, 0, -2, 1],
    ]
)

fl_d = np.array(
    [
        [1, 1, 1, 1, 1],
        [-2, -2, -2, -2, -2],
        [0, 0, 0, 0, 0],
        [2, 2, 2, 2, 2],
        [-1, -1, -1, -1, -1],
    ]
)

fl_b = np.array(
    [
        [4, -2, -4, -2, 4],
        [2, -1, -2, -1, 2],
        [0, 0, 0, 0, 0],
        [-2, 1, 2, 1, -2],
        [-4, 2, 4, 2, -4],
    ]
)

fl_c = np.array(
    [
        [-4, -2, 0, 2, 4],
        [2, 1, 0, -1, -2],
        [4, 2, 0, -2, -4],
        [2, 1, 0, -1, -2],
        [-4, -2, 0, 2, 4],
    ]
)

fl_r = np.array(
    [
        [2, -1, -2, -1, 2],
        [2, -1, -2, -1, 2],
        [2, -1, -2, -1, 2],
        [2, -1, -2, -1, 2],
        [2, -1, -2, -1, 2],
    ]
)

fl_t = np.array(
    [
        [2, 2, 2, 2, 2],
        [-1, -1, -1, -1, -1],
        [-2, -2, -2, -2, -2],
        [-1, -1, -1, -1, -1],
        [2, 2, 2, 2, 2],
    ]
)

fl_s = np.array(
    [
        [-4, -2, 0, 2, 4],
        [-2, -1, 0, 1, 2],
        [0, 0, 0, 0, 0],
        [2, 1, 0, -1, -2],
        [4, 2, 0, -2, -4],
    ]
)

fl_p = np.array(
    [
        [31, -44, 0, 44, -31],
        [-5, -62, 0, 62, 5],
        [-17, -68, 0, 68, 17],
        [-5, -62, 0, 62, 5],
        [31, -44, 0, 44, -31],
    ]
)

fl_q = np.array(
    [
        [-31, 5, 17, 5, -31],
        [44, 62, 68, 62, 44],
        [0, 0, 0, 0, 0],
        [-44, -62, -68, -62, -44],
        [31, -5, -17, -5, 31],
    ]
)


fl_coefs = {
    "fl_a": fl_a,
    "fl_d": fl_d,
    "fl_b": fl_b,
    "fl_c": fl_c,
    "fl_r": fl_r,
    "fl_t": fl_t,
    "fl_s": fl_s,
    "fl_p": fl_p,
    "fl_q": fl_q,
}


all_coefs = zv_coefs.copy()
all_coefs.update(horn_coefs)
all_coefs.update(fl_coefs)

# Dividers associated with coefficients
#######################################


def _divider_method_coef(res: float, coef: str) -> float:
    """Divider for a given coefficient based on resolution."""

    mapping_div_coef = {
        "zt_a": res**4,
        "zt_b": res**3,
        "zt_c": res**3,
        "zt_d": res**2,
        "zt_e": res**2,
        "zt_f": res**2,
        "zt_g": res,
        "zt_h": res,
        "zt_i": 1,
        "h1": 8 * res,
        "h2": 8 * res,
        "fl_a": 10 * res**3,
        "fl_d": 10 * res**3,
        "fl_b": 70 * res**3,
        "fl_c": 70 * res**3,
        "fl_r": 35 * res**2,
        "fl_t": 35 * res**2,
        "fl_s": 100 * res**2,
        "fl_p": 420 * res,
        "fl_q": 420 * res,
    }

    return mapping_div_coef[coef]


def _preprocess_surface_fit(
    surface_attributes: list[str],
    resolution: float,
    surface_fit: Literal["Horn", "ZevenbergThorne", "Florinsky"],
) -> tuple[list[NDArrayf], list[int], list[int], list[bool], int]:
    """
    Pre-processing for surface fit attributes.

    Determine the list of surface coefficients that need to be derived given input attributes, and map ordered indexes
    to be used to derive them through SciPy or Numba loop efficiently. (to minimize memory and CPU usage)

    Returns list of arrays with coefficients, list of indexes to map coefs and attributes, list of boolean to make a
    given attribute, and the size of the output attribute array.
    """

    # Step 1: Get coefficients needed for the list of attributes

    # For slope, aspect and hillshade, only 2 coefs depending on method
    if any(att in surface_attributes for att in ["slope", "aspect", "hillshade"]):
        if surface_fit == "Horn":
            c_sah = ["h1", "h2"]
        elif surface_fit == "ZevenbergThorne":
            c_sah = ["zt_g", "zt_h"]
        elif surface_fit == "Florinsky":
            c_sah = ["fl_p", "fl_q"]
    else:
        c_sah = []

    # For simple curvature, only 2 coefs needed
    if "curvature" in surface_attributes:
        if surface_fit == "ZevenbergThorne":
            c_curv = ["zt_d", "zt_e"]
        elif surface_fit == "Florinsky":
            c_curv = ["fl_r", "fl_t"]
    else:
        c_curv = []

    # For other curvature, 5 coefs needed
    if any(
        att in surface_attributes
        for att in ["planform_curvature", "profile_curvature", "maximum_curvature"]
    ):
        if surface_fit == "ZevenbergThorne":
            c_pcurv = ["zt_d", "zt_e", "zt_f", "zt_g", "zt_h"]
        elif surface_fit == "Florinsky":
            c_pcurv = ["fl_r", "fl_t", "fl_s", "fl_p", "fl_q"]
    else:
        c_pcurv = []

    coef_names = list(set(c_sah + c_curv + c_pcurv))

    # Coefficient arrays take almost no memory, so we want the finest precision
    coef_arrs = [all_coefs[cn].astype(np.float64) for cn in coef_names]

    # Divide coefficients by associated resolution factors
    for i in range(len(coef_names)):
        coef_arrs[i] /= _divider_method_coef(res=resolution, coef=coef_names[i])

    # Step 2: Derive ordered indexes for attributes/coefs outside of SciPy/Numba processing for speed

    # Define booleans for generating attributes
    make_slope = "slope" in surface_attributes or "hillshade" in surface_attributes
    make_aspect = "aspect" in surface_attributes or "hillshade" in surface_attributes
    make_hillshade = "hillshade" in surface_attributes
    make_curvature = "curvature" in surface_attributes
    make_planform_curvature = (
        "planform_curvature" in surface_attributes
        or "maximum_curvature" in surface_attributes
    )
    make_profile_curvature = (
        "profile_curvature" in surface_attributes
        or "maximum_curvature" in surface_attributes
    )
    make_maximum_curvature = "maximum_curvature" in surface_attributes

    make_attrs = [
        make_slope,
        make_aspect,
        make_hillshade,
        make_curvature,
        make_planform_curvature,
        make_profile_curvature,
        make_maximum_curvature,
    ]

    # Map index of attributes and coefficients to defined order
    order_attrs = [
        "slope",
        "aspect",
        "hillshade",
        "curvature",
        "planform_curvature",
        "profile_curvature",
        "maximum_curvature",
    ]
    order_coefs = [
        "zt_a",
        "zt_b",
        "zt_c",
        "zt_d",
        "zt_e",
        "zt_f",
        "zt_g",
        "zt_h",
        "zt_i",
        "h1",
        "h2",
        "fl_a",
        "fl_d",
        "fl_b",
        "fl_c",
        "fl_r",
        "fl_t",
        "fl_s",
        "fl_p",
        "fl_q",
    ]

    idx_attrs = [
        surface_attributes.index(oa) if oa in surface_attributes else 99
        for oa in order_attrs
    ]
    idx_coefs = [coef_names.index(oc) if oc in coef_names else 99 for oc in order_coefs]

    # Because of the above indexes, we don't store the length of the output attributes anymore
    attrs_size = len(surface_attributes)

    return coef_arrs, idx_coefs, idx_attrs, make_attrs, attrs_size


def _make_attribute_from_coefs(
    coef_arrs: NDArrayf,
    h1_idx: int,
    h2_idx: int,
    zt_d_idx: int,
    zt_e_idx: int,
    zt_f_idx: int,
    zt_g_idx: int,
    zt_h_idx: int,
    fl_a_idx: int,
    fl_d_idx: int,
    fl_b_idx: int,
    fl_c_idx: int,
    fl_r_idx: int,
    fl_t_idx: int,
    fl_s_idx: int,
    fl_p_idx: int,
    fl_q_idx: int,
    slope_idx: int,
    aspect_idx: int,
    hs_idx: int,
    curv_idx: int,
    plancurv_idx: int,
    profcurv_idx: int,
    maxcurv_idx: int,
    make_attrs: list[bool],
    out_size: tuple[int, ...],
    # slope_method_id: int,
    surface_fit_id: int,
    hillshade_altitude: float = 45.0,
    hillshade_azimuth: float = 315.0,
    hillshade_z_factor: float = 1.0,
    out_dtype: DTypeLike = np.float32,
) -> NDArrayf:
    """
    Compute surface attributes given coefficients, either on N-D arrays (for output of SciPy convolve) or along
    1D array (to use within Numba function).

    The coefficient names, surfaces attributes and slope method were pre-computed into integers or indexes to enable
    fast computation within Numba loops.
    """

    # Indexes of attributes and coefficients are already mapped to the same indexes to avoid solving outside Numba loop

    # For surface attributes - CURRENT
    # slope: 0,
    # aspect: 1,
    # hillshade: 2,
    # curvature: 3,
    # planform_curvature: 4,
    # profile_curvature: 5,
    # maximum_curvature:

    # For surface attributes - NEW PLANNED?
    # slope: 0,
    # aspect; 1,
    # hillshade: 2,
    # maximal curvature: 3,
    # mimimal curvature: 4,
    # mean curvature: 5
    # profile curvature: 6,
    # plan curvature: 7
    # tangential curvature: 8
    # flowline curvature: 9
    # unsphericity curvature: 10
    # difference curvature: 11

    # For methods
    # horn: 0
    # zevenbergthorne: 1
    # florinsky: 2

    # For coefficients names
    # zt_a: 0
    # zt_b: 1
    # zt_c: 2
    # zt_d: 3
    # zt_e: 4
    # zt_f: 5
    # zt_g: 6
    # zt_h: 7
    # zt_i: 8
    # h1: 9
    # h2: 10

    C = coef_arrs

    attrs = np.full(out_size, fill_value=np.nan, dtype=out_dtype)

    # Extract conditions for making the various attributes (see mapping to integers above)
    (
        make_slope,
        make_aspect,
        make_hillshade,
        make_curvature,
        make_planform_curvature,
        make_profile_curvature,
        make_maximum_curvature,
    ) = make_attrs

    if make_slope:

        if surface_fit_id == 0:

            # This calculation is based on page 18 (bottom left) and 20-21 of Horn (1981),
            # http://dx.doi.org/10.1109/PROC.1981.11918.
            slope = np.arctan((C[h1_idx] ** 2 + C[h2_idx] ** 2) ** 0.5)

        elif surface_fit_id == 1:

            # This calculation is based on Equation 13 of Zevenbergen and Thorne (1987),
            # http://dx.doi.org/10.1002/esp.3290120107.
            # SLOPE = ARCTAN((G²+H²)**(1/2))
            slope = np.arctan((C[zt_g_idx] ** 2 + C[zt_h_idx] ** 2) ** 0.5)

        elif surface_fit_id == 2:

            slope = np.arctan((C[fl_p_idx] ** 2 + C[fl_q_idx] ** 2) ** 0.5)

            # Calculation following Florisnky (2017)
            # https://doi.org/10.1177/0309133317733667
            # slope = np.arctan(np.sqrt(C[fl_p_idx] ** 2 + C[fl_q_idx] ** 2))

        # In case slope is only derived for hillshade
        if slope_idx != 99:
            attrs[slope_idx] = slope

    if make_aspect:

        # ASPECT = ARCTAN(-H/-G)  # This did not work
        # ASPECT = (ARCTAN2(-G, H) + 0.5PI) % 2PI  did work.
        if surface_fit_id == 0:

            # This uses the estimates from Horn (1981).
            aspect = (-np.arctan2(-C[h1_idx], C[h2_idx]) - np.pi) % (2 * np.pi)

        elif surface_fit_id == 1:

            # This uses the estimate from Zevenbergen and Thorne (1987).
            aspect = (np.arctan2(-C[zt_g_idx], C[zt_h_idx]) + np.pi / 2) % (2 * np.pi)

        elif surface_fit_id == 2:

            aspect = (np.arctan2(-C[fl_p_idx], C[fl_q_idx]) + np.pi / 2) % (2 * np.pi)
            # pdemtools version - sanity check
            # aspect = np.arctan2(fl_p_idx, fl_q_idx) * np.pi

        # In case aspect is only derived for hillshade
        if aspect_idx != 99:
            attrs[aspect_idx] = aspect

    if make_hillshade:

        # If a different z-factor was given, slopemap with exaggerated gradients.
        if hillshade_z_factor != 1.0:
            slopemap = np.arctan(np.tan(slope) * hillshade_z_factor)
        else:
            slopemap = slope

        azimuth_rad = np.deg2rad(360 - hillshade_azimuth)
        altitude_rad = np.deg2rad(hillshade_altitude)

        # The operation below yielded the closest hillshade to GDAL (multiplying by 255 did not work)
        # As 0 is generally no data for this uint8, we add 1 and then 0.5 for the rounding to occur between 1 and 255
        attrs[hs_idx] = 1.5 + 254 * (
            np.sin(altitude_rad) * np.cos(slopemap)
            + np.cos(altitude_rad) * np.sin(slopemap) * np.sin(azimuth_rad - aspect)
        )

    if make_curvature:

        # TODO: No action for `if surface_fit_id == 0` (invalid). Cannot raise
        # ValueError here because numba cannot parralelise assertions.
        # Multiple checks exist before this point, but is there another
        # thing we can do at this point?

        if surface_fit_id == 1:

            # Curvature is the second derivative of the surface fit equation.
            # (URL in get_quadric_coefficients() docstring)
            # Curvature = -2(D + E) * 100, see Moore et al. (1991) Equation 16 based on Zevenberg and Thorne (1987)
            attrs[curv_idx] = -2.0 * (C[zt_d_idx] + C[zt_e_idx]) * 100

        elif surface_fit_id == 2:

            # Temporary - just reapplying from id=1
            attrs[curv_idx] = -2.0 * (C[fl_r_idx] + C[fl_t_idx]) * 100

    if make_planform_curvature:

        # TODO: No action for `if surface_fit_id == 0` (invalid). Cannot raise
        # ValueError here because numba cannot parralelise assertions.
        # Multiple checks exist before this point, but is there another
        # thing we can do at this point?

        if surface_fit_id == 1:

            # PLANC = 2(DH² + EG² -FGH)/(G²+H²)
            # Completely flat surfaces need to be set to zero to avoid division by zero
            # Unfortunately np.where doesn't support scalar input or 0d-array for the Numba parallel case,
            # so we use a 1-d array and write in a 2-d array output
            plancurv = np.where(
                C[zt_g_idx] ** 2 + C[zt_h_idx] ** 2 == 0.0,
                np.array([0.0]),
                -2
                * (
                    C[zt_d_idx] * C[zt_h_idx] ** 2
                    + C[zt_e_idx] * C[zt_g_idx] ** 2
                    - C[zt_f_idx] * C[zt_g_idx] * C[zt_h_idx]
                )
                / (C[zt_g_idx] ** 2 + C[zt_h_idx] ** 2)
                * 100,
            )

        elif surface_fit_id == 2:

            # Temporary - applying above but for Florinsky parameters
            plancurv = np.where(
                C[fl_p_idx] ** 2 + C[fl_q_idx] ** 2 == 0.0,
                np.array([0.0]),
                -2
                * (
                    C[fl_r_idx] * C[fl_q_idx] ** 2
                    + C[fl_t_idx] * C[fl_r_idx] ** 2
                    - C[fl_s_idx] * C[fl_p_idx] * C[fl_q_idx]
                )
                / (C[fl_p_idx] ** 2 + C[fl_q_idx] ** 2)
                * 100,
            )

        # In case plan curv is only derived for max curv
        if plancurv_idx != 99:
            attrs[plancurv_idx] = plancurv

    if make_profile_curvature:

        # TODO: No action for `if surface_fit_id == 0` (invalid). Cannot raise
        # ValueError here because numba cannot parralelise assertions.
        # Multiple checks exist before this point, but is there another
        # thing we can do at this point?

        if surface_fit_id == 1:

            # PROFC = -2(DG² + EH² + FGH)/(G²+H²)
            # Completely flat surfaces need to be set to zero to avoid division by zero
            # Unfortunately np.where doesn't support scalar input or 0d-array for the Numba parallel case,
            # so we use a 1-d array and write in a 2-d array output
            profcurv = np.where(
                C[zt_g_idx] ** 2 + C[zt_h_idx] ** 2 == 0.0,
                np.array([0.0]),
                2
                * (
                    C[zt_d_idx] * C[zt_g_idx] ** 2
                    + C[zt_e_idx] * C[zt_h_idx] ** 2
                    + C[zt_f_idx] * C[zt_g_idx] * C[zt_h_idx]
                )
                / (C[zt_g_idx] ** 2 + C[zt_h_idx] ** 2)
                * 100,
            )

        elif surface_fit_id == 2:

            # Temporary, adapting above for Florinsky
            profcurv = np.where(
                C[fl_p_idx] ** 2 + C[fl_q_idx] ** 2 == 0.0,
                np.array([0.0]),
                2
                * (
                    C[fl_r_idx] * C[fl_q_idx] ** 2
                    + C[fl_t_idx] * C[fl_q_idx] ** 2
                    + C[fl_s_idx] * C[fl_q_idx] * C[fl_q_idx]
                )
                / (C[fl_p_idx] ** 2 + C[fl_q_idx] ** 2)
                * 100,
            )

        # In case profile curv is only derived for max curv
        if profcurv_idx != 99:
            attrs[profcurv_idx] = profcurv

    if make_maximum_curvature:

        minc = np.minimum(plancurv, profcurv)
        maxc = np.maximum(plancurv, profcurv)
        attrs[maxcurv_idx] = np.where(np.abs(minc) > maxc, minc, maxc)

    return attrs


@numba.njit(inline="always", cache=True)  # type: ignore
def _convolution_numba(
    dem: NDArrayf,
    filters: NDArrayf,
    row: int,
    col: int,
    out_dtype: DTypeLike = np.float32,
) -> NDArrayf:
    """Convolution in Numba for a given row/col pixel."""

    n_M, M1, M2 = filters.shape

    # Compute coefficients from convolution
    coefs = np.zeros((n_M,), dtype=out_dtype)
    for m1 in range(M1):
        for m2 in range(M2):
            for ff in range(n_M):
                imgval = dem[row + m1, col + m2]
                filterval = filters[ff, -(m1 + 1), -(m2 + 1)]
                coefs[ff] += imgval * filterval

    return coefs


# The inline="always" is required to have the nested jit code behaving similarly as if it was in the original function
# We lose speed-up by a factor of ~5 without it
_make_attribute_from_coefs_numba = numba.njit(inline="always", cache=True)(
    _make_attribute_from_coefs
)


@numba.njit(parallel=True, cache=True)  # type: ignore
def _get_surface_attributes_numba(
    dem: NDArrayf,
    filters: NDArrayf,
    make_attrs: list[bool],
    idx_coefs: list[int],
    idx_attrs: list[int],
    attrs_size: int,
    out_dtype: DTypeLike,
    # slope_method_id: int = 0,
    surface_fit_id: int,
    hillshade_altitude: float = 45.0,
    hillshade_azimuth: float = 315.0,
    hillshade_z_factor: float = 1.0,
) -> NDArrayf:
    """
    Run the pixel-wise analysis in parallel for a 3x3 window using the resolution.

    See the xdem.terrain.get_quadric_coefficients() docstring for more info.
    """

    # Get input shapes
    N1, N2 = dem.shape
    n_M, M1, M2 = filters.shape

    # This ugly unpacking outside the loop is required for a Numba speed-up by a factor of 10
    zt_d_idx = idx_coefs[3]
    zt_e_idx = idx_coefs[4]
    zt_f_idx = idx_coefs[5]
    zt_g_idx = idx_coefs[6]
    zt_h_idx = idx_coefs[7]
    h1_idx = idx_coefs[9]
    h2_idx = idx_coefs[10]
    fl_a_idx = idx_coefs[11]
    fl_d_idx = idx_coefs[12]
    fl_b_idx = idx_coefs[13]
    fl_c_idx = idx_coefs[14]
    fl_r_idx = idx_coefs[15]
    fl_t_idx = idx_coefs[16]
    fl_s_idx = idx_coefs[17]
    fl_p_idx = idx_coefs[18]
    fl_q_idx = idx_coefs[19]
    slope_idx, aspect_idx, hs_idx, curv_idx, plancurv_idx, profcurv_idx, maxcurv_idx = (
        idx_attrs
    )

    # Define ranges to loop through given padding
    row_range = N1 - M1 + 1
    col_range = N2 - M2 + 1

    # Allocate output array
    outputs = np.full(
        (attrs_size, row_range, col_range), fill_value=np.nan, dtype=out_dtype
    )

    # Loop over every pixel concurrently by using prange
    for row in numba.prange(row_range):
        for col in numba.prange(col_range):

            # Compute coefficients from convolution
            coefs = _convolution_numba(dem, filters, row, col, out_dtype=np.float64)

            # Synthesize coefficients into attributes
            attrs = _make_attribute_from_coefs_numba(
                coef_arrs=coefs,
                make_attrs=make_attrs,
                h1_idx=h1_idx,
                h2_idx=h2_idx,
                zt_d_idx=zt_d_idx,
                zt_e_idx=zt_e_idx,
                zt_f_idx=zt_f_idx,
                zt_g_idx=zt_g_idx,
                zt_h_idx=zt_h_idx,
                fl_a_idx=fl_a_idx,
                fl_d_idx=fl_d_idx,
                fl_b_idx=fl_b_idx,
                fl_c_idx=fl_c_idx,
                fl_r_idx=fl_r_idx,
                fl_t_idx=fl_t_idx,
                fl_s_idx=fl_s_idx,
                fl_p_idx=fl_p_idx,
                fl_q_idx=fl_q_idx,
                slope_idx=slope_idx,
                aspect_idx=aspect_idx,
                hs_idx=hs_idx,
                curv_idx=curv_idx,
                plancurv_idx=plancurv_idx,
                profcurv_idx=profcurv_idx,
                maxcurv_idx=maxcurv_idx,
                out_size=(attrs_size, 1),  # 2-d required for np.where inside func
                surface_fit_id=surface_fit_id,
                out_dtype=np.float64,
                hillshade_azimuth=hillshade_azimuth,
                hillshade_altitude=hillshade_altitude,
                hillshade_z_factor=hillshade_z_factor,
            )

            # Save output for this pixel
            outputs[:, row, col] = attrs[:, 0]  # Squeeze extra dimension of last axis

    return outputs


def _get_surface_attributes_scipy(
    dem: NDArrayf,
    filters: NDArrayf,
    make_attrs: list[bool],
    idx_coefs: list[int],
    idx_attrs: list[int],
    # slope_method_id: int,
    surface_fit_id: int,
    attrs_size: int,
    out_dtype: DTypeLike = np.float32,
    **kwargs: Any,
) -> NDArrayf:

    # Perform convolution and squeeze output into 3D array
    from xdem.spatialstats import convolution

    coefs = convolution(
        imgs=dem.reshape((1, dem.shape[0], dem.shape[1])),
        filters=filters,
        method="scipy",
    ).squeeze()

    # Convert coefficients to attributes
    out_size = (attrs_size, dem.shape[0], dem.shape[1])
    with warnings.catch_warnings():
        warnings.filterwarnings("ignore", "invalid value encountered in remainder")

        # This ugly unpacking outside the function is required for a Numba speed-up by a factor of 10
        # (and SciPy uses the same function, so requires the arguments as well)
        zt_d_idx = idx_coefs[3]
        zt_e_idx = idx_coefs[4]
        zt_f_idx = idx_coefs[5]
        zt_g_idx = idx_coefs[6]
        zt_h_idx = idx_coefs[7]
        h1_idx = idx_coefs[9]
        h2_idx = idx_coefs[10]
        fl_a_idx = idx_coefs[11]
        fl_d_idx = idx_coefs[12]
        fl_b_idx = idx_coefs[13]
        fl_c_idx = idx_coefs[14]
        fl_r_idx = idx_coefs[15]
        fl_t_idx = idx_coefs[16]
        fl_s_idx = idx_coefs[17]
        fl_p_idx = idx_coefs[18]
        fl_q_idx = idx_coefs[19]

        (
            slope_idx,
            aspect_idx,
            hs_idx,
            curv_idx,
            plancurv_idx,
            profcurv_idx,
            maxcurv_idx,
        ) = idx_attrs

        attrs = _make_attribute_from_coefs(
            coef_arrs=coefs,
            make_attrs=make_attrs,
            h1_idx=h1_idx,
            h2_idx=h2_idx,
            zt_d_idx=zt_d_idx,
            zt_e_idx=zt_e_idx,
            zt_f_idx=zt_f_idx,
            zt_g_idx=zt_g_idx,
            zt_h_idx=zt_h_idx,
            fl_a_idx=fl_a_idx,
            fl_d_idx=fl_d_idx,
            fl_b_idx=fl_b_idx,
            fl_c_idx=fl_c_idx,
            fl_r_idx=fl_r_idx,
            fl_t_idx=fl_t_idx,
            fl_s_idx=fl_s_idx,
            fl_p_idx=fl_p_idx,
            fl_q_idx=fl_q_idx,
            slope_idx=slope_idx,
            aspect_idx=aspect_idx,
            hs_idx=hs_idx,
            curv_idx=curv_idx,
            plancurv_idx=plancurv_idx,
            profcurv_idx=profcurv_idx,
            maxcurv_idx=maxcurv_idx,
            out_size=out_size,
            surface_fit_id=surface_fit_id,
            out_dtype=out_dtype,
            **kwargs,
        )

    return attrs


def _get_surface_attributes(
    dem: NDArrayf,
    resolution: float,
    surface_attributes: list[str],
    out_dtype: DTypeLike = np.float32,
    slope_method: Literal["Horn", "ZevenbergThorne"] = None,
    surface_fit: Literal["Horn", "ZevenbergThorne", "Florinsky"] = "Florinsky",
    engine: Literal["scipy", "numba"] = "scipy",
    **kwargs: Any,
) -> NDArrayf:
    """
    Get surface attributes based on fit coefficients (quadric, quintic, etc) using SciPy or Numba convolution and
    reducer functions.

    - Slope, aspect and hillshade from Horn (1981), http://dx.doi.org/10.1109/PROC.1981.11918, page 18 bottom left
      equations computed on a 3x3 window.
    - Slope, aspect, hillshade and curvatures from Zevenbergen and Thorne (1987),
      http://dx.doi.org/10.1002/esp.3290120107 also computed on a 3x3 window.
    - Slope, aspect, hillshade and curvatures from Florinsky (2008),
      https://doi.org/10.1080/13658810802527499 also computed on a 5x5 window.

    :param dem: Input DEM as 2D array.
    :param resolution: Resolution of the DEM (X and Y length are equal).
    :param surface_attributes: Names of surface attributes to compute.
    :param out_dtype: Output dtype of the terrain attributes, can only be a floating type. Defaults to that of the
        input DEM if floating type or to float32 if integer type.
    :param slope_method: Method for the slope, aspect and hillshade ("Horn" or "ZevenbergThorne").
    :param engine: Engine to compute the surface attributes ("scipy" or "numba").
    """

    # Deprecating slope method
    if slope_method is not None:
        warnings.warn(
            "'slope_method' is deprecated, use 'surface_fit' instead.",
            DeprecationWarning,
            stacklevel=2,
        )
        surface_fit = slope_method  # override
        slope_method = None

    # Get list of necessary coefficients depending on method and resolution
    coef_arrs, idx_coefs, idx_attrs, make_attrs, attrs_size = _preprocess_surface_fit(
        surface_attributes=surface_attributes,
        resolution=resolution,
        surface_fit=surface_fit,
    )

    # Stack coefficients into a 3D convolution kernel along the first axis
    kern3d = np.stack(coef_arrs, axis=0)

    # Map slope method to integer ID to improve efficiency in Numba loop
    # surface_fit_id = 0 if surface_fit.lower() == "horn" else 1
    surface_fit_mapping = {"horn": 0, "zevenbergthorne": 1, "florinsky": 2}
    surface_fit_id = surface_fit_mapping.get(surface_fit.lower(), -1)

    # Run convolution to compute all coefficients, then reduce those to attributes through either SciPy or Numba
    # (For Numba: Reduction is done within loop to reduce memory usage of computing dozens of full-array coefficients)
    if engine == "scipy":
        output = _get_surface_attributes_scipy(
            dem=dem,
            filters=kern3d,
            idx_coefs=idx_coefs,
            idx_attrs=idx_attrs,
            make_attrs=make_attrs,
            surface_fit_id=surface_fit_id,
            attrs_size=attrs_size,
            out_dtype=out_dtype,
            **kwargs,
        )
    elif engine == "numba":
        _, M1, M2 = kern3d.shape
        half_M1 = int((M1 - 1) / 2)
        half_M2 = int((M2 - 1) / 2)
        dem = np.pad(
            dem,
            pad_width=((half_M1, half_M1), (half_M2, half_M2)),
            constant_values=np.nan,
        )
        # Now required to declare list typing in latest Numba before deprecation
        typed_make_attrs, typed_idx_attrs, typed_idx_coefs = (
            numba.typed.List(),
            numba.typed.List(),
            numba.typed.List(),
        )
        [typed_make_attrs.append(x) for x in make_attrs]
        [typed_idx_attrs.append(x) for x in idx_attrs]
        [typed_idx_coefs.append(x) for x in idx_coefs]
        output = _get_surface_attributes_numba(
            dem=dem,
            filters=kern3d,
            make_attrs=typed_make_attrs,
            idx_coefs=typed_idx_coefs,
            idx_attrs=typed_idx_attrs,
            attrs_size=attrs_size,
            out_dtype=out_dtype,
            surface_fit_id=surface_fit_id,
            **kwargs,
        )

    return output


############################################################################################
# WINDOWED INDEXES: ATTRIBUTES INDEPENDENT OF EACH OTHER WITH VARYING WINDOW SIZE (=FILTERS)
############################################################################################


def _tri_riley_func(arr: NDArrayf) -> float:
    """
    Terrain Ruggedness Index from Riley et al. (1999): squareroot of squared sum of differences between center and
    neighbouring pixels.
    """
    mid_ind = int(arr.shape[0] / 2)
    diff = np.abs(arr - arr[mid_ind])
    return np.sqrt(np.sum(diff**2))


def _tri_wilson_func(arr: NDArrayf, window_size: int) -> float:
    """Terrain Ruggedness Index from Wilson et al. (2007): mean difference between center and neighbouring pixels."""
    mid_ind = int(arr.shape[0] / 2)
    diff = np.abs(arr - arr[mid_ind])
    return np.sum(diff) / (window_size**2 - 1)


def _tpi_func(arr: NDArrayf, window_size: int) -> float:
    """Topographic Position Index from Weiss (2001): difference between center and mean of neighbouring pixels."""
    mid_ind = int(arr.shape[0] / 2)
    return arr[mid_ind] - (np.sum(arr) - arr[mid_ind]) / (window_size**2 - 1)


def _roughness_func(arr: NDArrayf) -> float:
    """Roughness from Dartnell (2000): difference between maximum and minimum of the window."""
    if np.count_nonzero(np.isnan(arr)) > 0:
        return float("nan")  # This is somehow necessary for Numba to not ignore NaNs
    else:
        return float(np.max(arr) - np.min(arr))


def _fractal_roughness_func(
    arr: NDArrayf, window_size: int, out_dtype: DTypeLike = np.float32
) -> float:
    """Fractal roughness according to the box-counting method of Taud and Parrot (2005)."""

    # First, we compute the number of voxels for each pixel of Equation 4
    mid_ind = int(np.floor(arr.shape[0] / 2))
    hw = int(np.floor(window_size / 2))
    mid_val = arr[mid_ind]

    count = 0
    V = np.empty((window_size, window_size), dtype=out_dtype)
    for j in range(window_size):
        for k in range(window_size):
            T = arr[window_size * j + k] - mid_val
            # The following is the equivalent of np.clip, written like this for numba
            if T < 0:
                V[j, k] = 0
            elif T > window_size:
                V[j, k] = window_size
            else:
                V[j, k] = T
            count += 1

    # Then, we compute the maximum number of voxels for varying box splitting of the cube of side the window
    # size, following Equation 5

    # Get all the divisors of the half window size
    list_box_sizes = np.zeros((hw,), dtype=np.uint8)
    for j in range(1, hw + 1):
        if hw % j == 0:
            list_box_sizes[j - 1] = j

    valids = list_box_sizes != 0
    sub_list_box_sizes = list_box_sizes[valids]

    Ns = np.empty((len(sub_list_box_sizes),), dtype=out_dtype)
    for l0 in range(0, len(sub_list_box_sizes)):
        # We loop over boxes of size q x q in the cube
        q = sub_list_box_sizes[l0]
        sumNs = 0
        for j in range(0, int((window_size - 1) / q)):
            for k in range(0, int((window_size - 1) / q)):
                sumNs += np.max(
                    V[slice(j * q, (j + 1) * q), slice(k * q, (k + 1) * q)].flatten()
                )
        Ns[l0] = sumNs / q

    # Finally, we calculate the slope of the logarithm of Ns with q
    # We do the linear regression manually, as np.polyfit is not supported by numba
    x = np.log(sub_list_box_sizes)
    y = np.log(Ns)
    # The number of observations
    n = len(x)
    # Mean of x and y vector
    m_x = np.mean(x)
    m_y = np.mean(y)
    # Cross-deviation and deviation about x
    SS_xy = np.sum(y * x) - n * m_y * m_x
    SS_xx = np.sum(x * x) - n * m_x * m_x
    # Calculating slope
    b_1 = SS_xy / SS_xx

    # The fractal dimension D is the opposite of the slope
    D = -b_1

    return D


def _rugosity_func(
    arr: NDArrayf, resolution: float, out_dtype: DTypeLike = np.float32
) -> float:
    """
    Rugosity from Jenness (2004): difference between real surface area and planimetric surface area.

    The below computation only works for a 3x3 array, would need more effort to generalize it.
    """

    # Works only on a 3x3 block
    Z = arr
    L = resolution

    # Rugosity is computed on a 3x3 window like the quadratic coefficients, see Jenness (2004) for details

    # For this, we need elevation differences and horizontal length of 16 segments
    dzs = np.zeros((16,), dtype=out_dtype)
    dls = np.zeros((16,), dtype=out_dtype)

    count_without_center = 0
    count_all = 0
    # First, the 8 connected segments from the center cells, the center cell is index 4
    for j in range(-1, 2):
        for k in range(-1, 2):

            # Skip if this is the center pixel
            if j == 0 and k == 0:
                count_all += 1
                continue
            # The first eight elevation differences from the cell center
            dzs[count_without_center] = Z[4] - Z[count_all]
            # The first eight planimetric length that can be diagonal or straight from the center
            dls[count_without_center] = np.sqrt(j**2 + k**2) * L
            count_all += 1
            count_without_center += 1

    # Manually for the remaining eight segments between surrounding pixels:
    # First, four elevation differences along the x axis
    dzs[8] = Z[0] - Z[1]
    dzs[9] = Z[1] - Z[2]
    dzs[10] = Z[6] - Z[7]
    dzs[11] = Z[7] - Z[8]
    # Second, along the y axis
    dzs[12] = Z[0] - Z[3]
    dzs[13] = Z[3] - Z[6]
    dzs[14] = Z[2] - Z[5]
    dzs[15] = Z[5] - Z[8]
    # For the planimetric lengths, all are equal to one
    dls[8:] = L

    # Finally, the half-surface length of each segment
    hsl = np.sqrt(dzs**2 + dls**2) / 2

    # Starting from up direction anticlockwise, every triangle has 2 segments between center and surrounding
    # pixels and 1 segment between surrounding pixels; pixel 4 is the center
    # above 4 the index of center-surrounding segment decrease by 1, as the center pixel was skipped
    # Triangle 1: pixels 3 and 0
    T1 = (hsl[3], hsl[0], hsl[12])
    # Triangle 2: pixels 0 and 1
    T2 = (hsl[0], hsl[1], hsl[8])
    # Triangle 3: pixels 1 and 2
    T3 = (hsl[1], hsl[2], hsl[9])
    # Triangle 4: pixels 2 and 5
    T4 = (hsl[2], hsl[4], hsl[14])
    # Triangle 5: pixels 5 and 8
    T5 = (hsl[4], hsl[7], hsl[15])
    # Triangle 6: pixels 8 and 7
    T6 = (hsl[7], hsl[6], hsl[11])
    # Triangle 7: pixels 7 and 6
    T7 = (hsl[6], hsl[5], hsl[10])
    # Triangle 8: pixels 6 and 3
    T8 = (hsl[5], hsl[3], hsl[13])

    list_T = [T1, T2, T3, T4, T5, T6, T7, T8]

    # Finally, we compute the 3D surface areas of the 8 triangles
    A = np.empty((8,), dtype=out_dtype)
    count = 0
    for T in list_T:
        # Half sum of lengths
        hs = sum(T) / 2
        # Surface area of triangle
        A[count] = np.sqrt(hs * (hs - T[0]) * (hs - T[1]) * (hs - T[2]))
        count += 1

    rug = sum(A) / L**2

    return rug


# The inline="always" is required to have the nested jit code behaving similarly as if it was in the original function
# We lose speed-up by a factor of ~5 without it
_tpi_func_numba = numba.njit(inline="always", cache=True)(_tpi_func)
_tri_riley_func_numba = numba.njit(inline="always", cache=True)(_tri_riley_func)
_tri_wilson_func_numba = numba.njit(inline="always", cache=True)(_tri_wilson_func)
_roughness_func_numba = numba.njit(inline="always", cache=True)(_roughness_func)
_rugosity_func_numba = numba.njit(inline="always", cache=True)(_rugosity_func)
_fractal_roughness_func_numba = numba.njit(inline="always", cache=True)(
    _fractal_roughness_func
)


def _preprocess_windowed_indexes(
    windowed_indexes: list[str],
) -> tuple[list[int], list[bool], int]:
    """
    Pre-processing for windowed indexes.

    Map ordered indexes to be used to derive them through SciPy or Numba loop efficiently. (to minimize memory and CPU
    usage)

    Returns list of indexes to map attributes, list of booleans to make attributes, and the size of the output
    attribute array.
    """

    # Step 2: Derive ordered indexes for attributes/coefs outside of SciPy/Numba processing for speed

    # Define booleans for generating attributes
    make_tpi = "topographic_position_index" in windowed_indexes
    make_tri = "terrain_ruggedness_index" in windowed_indexes
    make_roughness = "roughness" in windowed_indexes
    make_rugosity = "rugosity" in windowed_indexes
    make_fractal_roughness = "fractal_roughness" in windowed_indexes

    make_attrs = [
        make_tpi,
        make_tri,
        make_roughness,
        make_rugosity,
        make_fractal_roughness,
    ]

    # Map index of attributes and coefficients to defined order
    order_attrs = [
        "topographic_position_index",
        "terrain_ruggedness_index",
        "roughness",
        "rugosity",
        "fractal_roughness",
    ]
    idx_attrs = [
        windowed_indexes.index(oa) if oa in windowed_indexes else 99
        for oa in order_attrs
    ]

    # Because of the above indexes, we don't store the length of the output attributes anymore
    attrs_size = len(windowed_indexes)

    return idx_attrs, make_attrs, attrs_size


@numba.njit(inline="always", cache=True)  # type: ignore
def _make_windowed_indexes(
    dem_window: NDArrayf,
    window_size: int,
    resolution: float,
    make_attrs: list[bool],
    tpi_idx: int,
    tri_idx: int,
    roughness_idx: int,
    rugosity_idx: int,
    frac_roughness_idx: int,
    tri_method_id: int,
    out_size: tuple[int, ...],
    out_dtype: DTypeLike,
) -> NDArrayf:

    attrs = np.full(out_size, fill_value=np.nan, dtype=out_dtype)

    make_tpi, make_tri, make_roughness, make_rugosity, make_fractal_roughness = (
        make_attrs
    )

    # Topographic position index
    if make_tpi:

        attrs[tpi_idx] = _tpi_func_numba(dem_window, window_size=window_size)

    if make_tri:

        if tri_method_id == 0:
            attrs[tri_idx] = _tri_riley_func_numba(dem_window)

        elif tri_method_id == 1:
            attrs[tri_idx] = _tri_wilson_func_numba(dem_window, window_size=window_size)

    if make_roughness:

        attrs[roughness_idx] = _roughness_func_numba(dem_window)

    if make_rugosity:

        attrs[rugosity_idx] = _rugosity_func_numba(
            dem_window, resolution=resolution, out_dtype=out_dtype
        )

    if make_fractal_roughness:

        attrs[frac_roughness_idx] = _fractal_roughness_func_numba(
            dem_window, window_size=window_size, out_dtype=out_dtype
        )

    return attrs


@numba.njit(parallel=True, cache=True)  # type: ignore
def _get_windowed_indexes_numba(
    dem: NDArrayf,
    window_size: int,
    resolution: float,
    out_dtype: DTypeLike,
    attrs_size: int,
    make_attrs: list[bool],
    idx_attrs: list[int],
    tri_method_id: int,
) -> NDArrayf:
    """
    Run the pixel-wise analysis in parallel for any window size without using the resolution.

    See the xdem.terrain.get_windowed_indexes() docstring for more info.
    """

    # Get input shapes
    N1, N2 = dem.shape

    # Define ranges to loop through given padding
    row_range = N1 - window_size + 1
    col_range = N2 - window_size + 1

    # Ugly unpacking as integers outside loop required for Numba to speed-up
    tpi_idx, tri_idx, roughness_idx, rugosity_idx, frac_roughness_idx = idx_attrs

    # Allocate output array
    outputs = np.full(
        (attrs_size, row_range, col_range), fill_value=np.nan, dtype=out_dtype
    )

    # Loop over every pixel concurrently by using prange
    for row in numba.prange(row_range):
        for col in numba.prange(col_range):

            dem_window = dem[row : row + window_size, col : col + window_size].flatten()
            out_size = (attrs_size,)
            attrs = _make_windowed_indexes(
                dem_window,
                window_size=window_size,
                resolution=resolution,
                make_attrs=make_attrs,
                tpi_idx=tpi_idx,
                tri_idx=tri_idx,
                roughness_idx=roughness_idx,
                rugosity_idx=rugosity_idx,
                frac_roughness_idx=frac_roughness_idx,
                tri_method_id=tri_method_id,
                out_size=out_size,
                out_dtype=out_dtype,
            )

            outputs[:, row, col] = attrs

    return outputs


def _get_windowed_indexes_scipy(
    dem: NDArrayf,
    window_size: int,
    resolution: float,
    make_attrs: list[bool],
    idx_attrs: list[int],
    tri_method_id: int,
    attrs_size: int,
    out_dtype: DTypeLike = np.float32,
) -> NDArrayf:

    outputs = np.full(
        (attrs_size, dem.shape[0], dem.shape[1]), fill_value=np.nan, dtype=out_dtype
    )

    make_tpi, make_tri, make_roughness, make_rugosity, make_fractal_roughness = (
        make_attrs
    )

    # Topographic position index
    if make_tpi:
        tpi_idx = idx_attrs[0]
        outputs[tpi_idx] = generic_filter(
            dem,
            _tpi_func,
            mode="constant",
            size=window_size,
            cval=np.nan,
            extra_arguments=(window_size,),
        )

    if make_tri:

        tri_idx = idx_attrs[1]
        if tri_method_id == 0:
            outputs[tri_idx] = generic_filter(
                dem, _tri_riley_func, mode="constant", size=window_size, cval=np.nan
            )

        elif tri_method_id == 1:
            outputs[tri_idx] = generic_filter(
                dem,
                _tri_wilson_func,
                mode="constant",
                size=window_size,
                cval=np.nan,
                extra_arguments=(window_size,),
            )

    if make_roughness:
        roughness_idx = idx_attrs[2]
        outputs[roughness_idx] = generic_filter(
            dem, _roughness_func, mode="constant", size=window_size, cval=np.nan
        )

    if make_rugosity:
        rugosity_idx = idx_attrs[3]
        outputs[rugosity_idx] = generic_filter(
            dem,
            _rugosity_func,
            mode="constant",
            size=window_size,
            cval=np.nan,
            extra_arguments=(resolution, out_dtype),
        )

    if make_fractal_roughness:
        frac_roughness_idx = idx_attrs[4]
        with warnings.catch_warnings():
            warnings.filterwarnings(
                "ignore", category=RuntimeWarning, message="Mean of empty slice."
            )
            warnings.filterwarnings(
                "ignore",
                category=RuntimeWarning,
                message="invalid value encountered in divide",
            )
            outputs[frac_roughness_idx] = generic_filter(
                dem,
                _fractal_roughness_func,
                mode="constant",
                size=window_size,
                cval=np.nan,
                extra_arguments=(window_size, out_dtype),
            )

    return outputs


def _get_windowed_indexes(
    dem: NDArrayf,
    window_size: int,
    windowed_indexes: list[str],
    resolution: float,
    out_dtype: DTypeLike = np.float32,
    tri_method: Literal["Riley", "Wilson"] = "Riley",
    engine: Literal["scipy", "numba"] = "scipy",
) -> NDArrayf:
    """
    Derive windowed terrain indexes using SciPy or Numba based on a windowed calculation of variable size.

    Includes:

    - Terrain Ruggedness Index from Riley et al. (1999),
        http://download.osgeo.org/qgis/doc/reference-docs/Terrain_Ruggedness_Index.pdf, for topography and from Wilson
        et al. (2007), http://dx.doi.org/10.1080/01490410701295962, for bathymetry.
    - Topographic Position Index from Weiss (2001), http://www.jennessent.com/downloads/TPI-poster-TNC_18x22.pdf.
    - Roughness from Dartnell (2000), thesis referenced in Wilson et al. (2007) above.
    - Fractal roughness from Taud et Parrot (2005), https://doi.org/10.4000/geomorphologie.622.

    Nearly all methods are also referenced in Wilson et al. (2007).

    :param dem: Input DEM as 2D array.
    :param window_size: Window size to compute the index.
    :param windowed_indexes: Names of windowed indexes to compute.
    :param out_dtype: Output dtype of the terrain attributes, can only be a floating type. Defaults to that of the
        input DEM if floating type or to float32 if integer type.
    :param tri_method: Method for the terrain ruggedness index ("Riley" or "Wilson").
    :param engine: Engine to compute the windowed indexes ("scipy" or "numba").
    """

    # Get list of necessary coefficients depending on method and resolution
    idx_attrs, make_attrs, attrs_size = _preprocess_windowed_indexes(
        windowed_indexes=windowed_indexes
    )

    # Map slope method to integer ID to improve efficiency in Numba loop
    tri_method_id = 0 if tri_method.lower() == "riley" else 1

    # Run convolution to compute all coefficients, then reduce those to attributes through either SciPy or Numba
    # (For Numba: Reduction is done within loop to reduce memory usage of computing dozens of full-array coefficients)
    if engine == "scipy":
        output = _get_windowed_indexes_scipy(
            dem=dem,
            window_size=window_size,
            resolution=resolution,
            idx_attrs=idx_attrs,
            make_attrs=make_attrs,
            tri_method_id=tri_method_id,
            attrs_size=attrs_size,
            out_dtype=out_dtype,
        )
    elif engine == "numba":
        hw = int((window_size - 1) / 2)
        dem = np.pad(dem, pad_width=((hw, hw), (hw, hw)), constant_values=np.nan)
        # Now required to declare list typing in latest Numba before deprecation
        typed_make_attrs, typed_idx_attrs = numba.typed.List(), numba.typed.List()
        [typed_make_attrs.append(x) for x in make_attrs]
        [typed_idx_attrs.append(x) for x in idx_attrs]
        output = _get_windowed_indexes_numba(
            dem=dem,
            window_size=window_size,
            resolution=resolution,
            make_attrs=typed_make_attrs,
            idx_attrs=typed_idx_attrs,
            attrs_size=attrs_size,
            out_dtype=out_dtype,
            tri_method_id=tri_method_id,
        )

    return output


@overload
def get_terrain_attribute(
    dem: NDArrayf | MArrayf,
    attribute: str,
    resolution: tuple[float, float] | float | None = None,
    degrees: bool = True,
    hillshade_altitude: float = 45.0,
    hillshade_azimuth: float = 315.0,
    hillshade_z_factor: float = 1.0,
    slope_method: Literal["Horn", "ZevenbergThorne"] = None,
    surface_fit: Literal["Horn", "ZevenbergThorne", "Florinsky"] = "Florinsky",
    tri_method: Literal["Riley", "Wilson"] = "Riley",
    window_size: int = 3,
    engine: Literal["scipy", "numba"] = "numba",
    texture_alpha: float = 0.8,
    out_dtype: DTypeLike | None = None,
    mp_config: MultiprocConfig | None = None,
) -> NDArrayf: ...


@overload
def get_terrain_attribute(
    dem: NDArrayf | MArrayf,
    attribute: list[str],
    resolution: tuple[float, float] | float | None = None,
    degrees: bool = True,
    hillshade_altitude: float = 45.0,
    hillshade_azimuth: float = 315.0,
    hillshade_z_factor: float = 1.0,
    slope_method: Literal["Horn", "ZevenbergThorne"] = None,
    surface_fit: Literal["Horn", "ZevenbergThorne", "Florinsky"] = "Florinsky",
    tri_method: Literal["Riley", "Wilson"] = "Riley",
    window_size: int = 3,
    engine: Literal["scipy", "numba"] = "numba",
    texture_alpha: float = 0.8,
    out_dtype: DTypeLike | None = None,
    mp_config: MultiprocConfig | None = None,
) -> list[NDArrayf]: ...


@overload
def get_terrain_attribute(
    dem: RasterType,
    attribute: list[str],
    resolution: tuple[float, float] | float | None = None,
    degrees: bool = True,
    hillshade_altitude: float = 45.0,
    hillshade_azimuth: float = 315.0,
    hillshade_z_factor: float = 1.0,
    slope_method: Literal["Horn", "ZevenbergThorne"] = None,
    surface_fit: Literal["Horn", "ZevenbergThorne", "Florinsky"] = "Florinsky",
    tri_method: Literal["Riley", "Wilson"] = "Riley",
    window_size: int = 3,
    engine: Literal["scipy", "numba"] = "numba",
    texture_alpha: float = 0.8,
    out_dtype: DTypeLike | None = None,
    mp_config: MultiprocConfig | None = None,
) -> list[RasterType]: ...


@overload
def get_terrain_attribute(
    dem: RasterType,
    attribute: str,
    resolution: tuple[float, float] | float | None = None,
    degrees: bool = True,
    hillshade_altitude: float = 45.0,
    hillshade_azimuth: float = 315.0,
    hillshade_z_factor: float = 1.0,
    slope_method: Literal["Horn", "ZevenbergThorne"] = None,
    surface_fit: Literal["Horn", "ZevenbergThorne", "Florinsky"] = "Florinsky",
    tri_method: Literal["Riley", "Wilson"] = "Riley",
    window_size: int = 3,
    engine: Literal["scipy", "numba"] = "numba",
    texture_alpha: float = 0.8,
    out_dtype: DTypeLike | None = None,
    mp_config: MultiprocConfig | None = None,
) -> RasterType: ...


def get_terrain_attribute(
    dem: NDArrayf | MArrayf | RasterType,
    attribute: str | list[str],
    resolution: tuple[float, float] | float | None = None,
    degrees: bool = True,
    hillshade_altitude: float = 45.0,
    hillshade_azimuth: float = 315.0,
    hillshade_z_factor: float = 1.0,
    slope_method: Literal["Horn", "ZevenbergThorne"] = None,
    surface_fit: Literal["Horn", "ZevenbergThorne", "Florinsky"] = "Florinsky",
    tri_method: Literal["Riley", "Wilson"] = "Riley",
    window_size: int = 3,
    engine: Literal["scipy", "numba"] = "numba",
    texture_alpha: float = 0.8,
    out_dtype: DTypeLike | None = None,
    mp_config: MultiprocConfig | None = None,
) -> NDArrayf | list[NDArrayf] | RasterType | list[RasterType]:
    """

    TODO: UPDATE DOC STRING TO ACCOUNT FOR FLORINSKY (2009) UPDATE

    Derive one or multiple terrain attributes from a DEM.
    The attributes are based on:

    - Slope, aspect, hillshade (first method) from Horn (1981), http://dx.doi.org/10.1109/PROC.1981.11918,
    - Slope, aspect, hillshade (second method), and terrain curvatures from Zevenbergen and Thorne (1987),
        http://dx.doi.org/10.1002/esp.3290120107, with curvature expanded in Moore et al. (1991),
    - Topographic Position Index from Weiss (2001), http://www.jennessent.com/downloads/TPI-poster-TNC_18x22.pdf.
    - Terrain Ruggedness Index (topography) from Riley et al. (1999),
        http://download.osgeo.org/qgis/doc/reference-docs/Terrain_Ruggedness_Index.pdf.
    - Terrain Ruggedness Index (bathymetry) from Wilson et al. (2007), http://dx.doi.org/10.1080/01490410701295962.
    - Roughness from Dartnell (2000), thesis referenced in Wilson et al. (2007) above.
    - Rugosity from Jenness (2004), https://doi.org/10.2193/0091-7648(2004)032[0829:CLSAFD]2.0.CO;2.
    - Fractal roughness from Taud et Parrot (2005), https://doi.org/10.4000/geomorphologie.622.

    Aspect and hillshade are derived using the slope, and thus depend on the same method.
    More details on the equations in the functions get_quadric_coefficients() and get_windowed_indexes().

    This function can be run out-of-memory in multiprocessing by passing a Multiproc config argument.

    Attributes:

    * 'slope': The slope in degrees or radians (degs: 0=flat, 90=vertical). Default method: "Horn".
    * 'aspect': The slope aspect in degrees or radians (degs: 0=N, 90=E, 180=S, 270=W).
    * 'hillshade': The shaded slope in relation to its aspect.
    * 'curvature': The second derivative of elevation (the rate of slope change per pixel), multiplied by 100.
    * 'planform_curvature': The curvature perpendicular to the direction of the slope, multiplied by 100.
    * 'profile_curvature': The curvature parallel to the direction of the slope, multiplied by 100.
    * 'maximum_curvature': The maximum curvature.
    * 'surface_fit': A quadric surface fit for each individual pixel.
    * 'topographic_position_index': The topographic position index defined by a difference to the average of
        neighbouring pixels.
    * 'terrain_ruggedness_index': The terrain ruggedness index. For topography, defined by the squareroot of squared
        differences to neighbouring pixels. For bathymetry, defined by the mean absolute difference to neighbouring
        pixels. Default method: "Riley" (topography).
    * 'roughness': The roughness, i.e. maximum difference between neighbouring pixels.
    * 'rugosity': The rugosity, i.e. difference between real and planimetric surface area.
    * 'fractal_roughness': The roughness based on a volume box-counting estimate of the fractal dimension.
    * 'texture_shading': Texture shaded relief using fractional Laplacian operator to enhance terrain texture and
        fine-scale topographic features.


    :param dem: Input DEM.
    :param attribute: Terrain attribute(s) to calculate.
    :param resolution: Resolution of the DEM.
    :param degrees: Whether to convert radians to degrees.
    :param hillshade_altitude: Shading altitude in degrees (0-90°). 90° is straight from above.
    :param hillshade_azimuth: Shading azimuth in degrees (0-360°) going clockwise, starting from north.
    :param hillshade_z_factor: Vertical exaggeration factor.
    :param slope_method: Method to calculate the slope, aspect and hillshade: "Horn" or "ZevenbergThorne".
    :param tri_method: Method to calculate the Terrain Ruggedness Index: "Riley" (topography) or "Wilson" (bathymetry).
    :param window_size: Window size for windowed ruggedness and roughness indexes.
    :param engine: Engine to use for computing the attributes with convolution or other windowed calculations, currently
        supports "scipy" or "numba".
    :param out_dtype: Output dtype of the terrain attributes, can only be a floating type. Defaults to that of the
        input DEM if floating type or to float32 if integer type.
    :param mp_config: Multiprocessing configuration, run the function in multiprocessing if not None.

    :raises ValueError: If the inputs are poorly formatted or are invalid.

    :examples:
        >>> dem = np.repeat(np.arange(3), 3)[::-1].reshape(3, 3)
        >>> dem
        array([[2, 2, 2],
               [1, 1, 1],
               [0, 0, 0]])
        >>> slope, aspect = get_terrain_attribute(dem, ["slope", "aspect"], resolution=1)
        >>> slope[1, 1]
        np.float32(45.0)
        >>> aspect[1, 1]
        np.float32(180.0)

    :returns: One or multiple arrays of the requested attribute(s)
    """

    # Deprecating slope method
    if slope_method is not None:
        warnings.warn(
            "'slope_method' is deprecated, use 'surface_fit' instead.",
            DeprecationWarning,
            stacklevel=2,
        )
        surface_fit = slope_method  # override
        slope_method = None

    if mp_config is not None:
        if not isinstance(dem, Raster):
            raise TypeError("The DEM must be a Raster")
        if isinstance(attribute, str):
            attribute = [attribute]

        list_raster = []
        for attr in attribute:
            mp_config_copy = mp_config.copy()
            if mp_config.outfile is not None and len(attribute) > 1:
                mp_config_copy.outfile = (
                    mp_config_copy.outfile.split(".")[0] + "_" + attr + ".tif"
                )
            list_raster.append(
                map_overlap_multiproc_save(
                    _get_terrain_attribute,
                    dem,
                    mp_config_copy,
                    attr,
                    resolution,
                    degrees,
                    hillshade_altitude,
                    hillshade_azimuth,
                    hillshade_z_factor,
                    slope_method,
                    surface_fit,
                    tri_method,
                    window_size,
                    engine,
                    texture_alpha,
                    out_dtype,
                    depth=1,
                )
            )
        if len(list_raster) == 1:
            return list_raster[0]
        return list_raster
    else:
        return _get_terrain_attribute(  # type: ignore
            dem,
            attribute,  # type: ignore
            resolution,
            degrees,
            hillshade_altitude,
            hillshade_azimuth,
            hillshade_z_factor,
            slope_method,
            surface_fit,
            tri_method,
            window_size,
            engine,
            texture_alpha,
            out_dtype,
        )


@overload
def _get_terrain_attribute(
    dem: NDArrayf | MArrayf,
    attribute: str,
    resolution: tuple[float, float] | float | None = None,
    degrees: bool = True,
    hillshade_altitude: float = 45.0,
    hillshade_azimuth: float = 315.0,
    hillshade_z_factor: float = 1.0,
    slope_method: Literal["Horn", "ZevenbergThorne"] = None,
    surface_fit: Literal["Horn", "ZevenbergThorne", "Florinsky"] = "Florinsky",
    tri_method: Literal["Riley", "Wilson"] = "Riley",
    window_size: int = 3,
    engine: Literal["scipy", "numba"] = "numba",
    texture_alpha: float = 0.8,
    out_dtype: DTypeLike | None = None,
) -> NDArrayf: ...


@overload
def _get_terrain_attribute(
    dem: NDArrayf | MArrayf,
    attribute: list[str],
    resolution: tuple[float, float] | float | None = None,
    degrees: bool = True,
    hillshade_altitude: float = 45.0,
    hillshade_azimuth: float = 315.0,
    hillshade_z_factor: float = 1.0,
    slope_method: Literal["Horn", "ZevenbergThorne"] = None,
    surface_fit: Literal["Horn", "ZevenbergThorne", "Florinsky"] = "Florinsky",
    tri_method: Literal["Riley", "Wilson"] = "Riley",
    window_size: int = 3,
    engine: Literal["scipy", "numba"] = "numba",
    texture_alpha: float = 0.8,
    out_dtype: DTypeLike | None = None,
) -> list[NDArrayf]: ...


@overload
def _get_terrain_attribute(
    dem: RasterType,
    attribute: list[str],
    resolution: tuple[float, float] | float | None = None,
    degrees: bool = True,
    hillshade_altitude: float = 45.0,
    hillshade_azimuth: float = 315.0,
    hillshade_z_factor: float = 1.0,
    slope_method: Literal["Horn", "ZevenbergThorne"] = None,
    surface_fit: Literal["Horn", "ZevenbergThorne", "Florinsky"] = "Florinsky",
    tri_method: Literal["Riley", "Wilson"] = "Riley",
    window_size: int = 3,
    engine: Literal["scipy", "numba"] = "numba",
    texture_alpha: float = 0.8,
    out_dtype: DTypeLike | None = None,
) -> list[RasterType]: ...


@overload
def _get_terrain_attribute(
    dem: RasterType,
    attribute: str,
    resolution: tuple[float, float] | float | None = None,
    degrees: bool = True,
    hillshade_altitude: float = 45.0,
    hillshade_azimuth: float = 315.0,
    hillshade_z_factor: float = 1.0,
    slope_method: Literal["Horn", "ZevenbergThorne"] = None,
    surface_fit: Literal["Horn", "ZevenbergThorne", "Florinsky"] = "Florinsky",
    tri_method: Literal["Riley", "Wilson"] = "Riley",
    window_size: int = 3,
    engine: Literal["scipy", "numba"] = "numba",
    texture_alpha: float = 0.8,
    out_dtype: DTypeLike | None = None,
) -> RasterType: ...


def _get_terrain_attribute(
    dem: NDArrayf | MArrayf | RasterType,
    attribute: str | list[str],
    resolution: tuple[float, float] | float | None = None,
    degrees: bool = True,
    hillshade_altitude: float = 45.0,
    hillshade_azimuth: float = 315.0,
    hillshade_z_factor: float = 1.0,
    slope_method: Literal["Horn", "ZevenbergThorne"] = None,
    surface_fit: Literal["Horn", "ZevenbergThorne", "Florinsky"] = "Florinsky",
    tri_method: Literal["Riley", "Wilson"] = "Riley",
    window_size: int = 3,
    engine: Literal["scipy", "numba"] = "numba",
    texture_alpha: float = 0.8,
    out_dtype: DTypeLike | None = None,
) -> NDArrayf | list[NDArrayf] | RasterType | list[RasterType]:
    """
    See description of get_terrain_attribute().
    """

    # Deprecating slope method
    if slope_method is not None:
        warnings.warn(
            "'slope_method' is deprecated, use 'surface_fit' instead.",
            DeprecationWarning,
            stacklevel=2,
        )
        surface_fit = slope_method  # override
        slope_method = None

    if isinstance(dem, gu.Raster):
        if resolution is None:
            resolution = dem.res

    # Validate and format the inputs
    if isinstance(attribute, str):
        attribute = [attribute]

    # If output dtype is None, used that of input DEM
    if out_dtype is None:
        if np.issubdtype(dem.dtype, np.integer):
            out_dtype = np.float32
        else:
            out_dtype = np.dtype(dem.dtype)

    # These require the get_quadric_coefficients() function, which require the same X/Y resolution.
    list_requiring_surface_fit = [
        "slope",
        "aspect",
        "hillshade",
        "curvature",
        "planform_curvature",
        "profile_curvature",
        "maximum_curvature",
    ]
    attributes_requiring_surface_fit = [
        attr for attr in attribute if attr in list_requiring_surface_fit
    ]

    list_requiring_windowed_index = [
        "terrain_ruggedness_index",
        "topographic_position_index",
        "roughness",
        "rugosity",
        "fractal_roughness",
    ]
    attributes_requiring_windowed_index = [
        attr for attr in attribute if attr in list_requiring_windowed_index
    ]

    # Frequency domain attributes (texture shading)
    list_requiring_frequency_domain = ["texture_shading"]
    attributes_requiring_frequency_domain = [attr for attr in attribute if attr in list_requiring_frequency_domain]

    attributes_requiring_resolution = attributes_requiring_surface_fit + (
        ["rugosity"] if "rugosity" in attribute else []
    )
    if len(attributes_requiring_resolution) > 0:
        if resolution is None:
            raise ValueError(
                f"'resolution' must be provided as an argument for attributes: {attributes_requiring_resolution}"
            )

        if not isinstance(resolution, Sized):
            resolution = (float(resolution), float(resolution))  # type: ignore
        if resolution[0] != resolution[1]:
            raise ValueError(
                f"Surface fit and rugosity require the same X and Y resolution ({resolution} was given). "
                f"This was required by: {attributes_requiring_resolution}."
            )
    # If resolution is still None and there was no error, use a placeholder
    if resolution is None:
        resolution = 1
    # If sized, used the first
    elif isinstance(resolution, Sized):
        resolution = resolution[0]

    choices = list_requiring_surface_fit + list_requiring_windowed_index + list_requiring_frequency_domain
    for attr in attribute:
        if attr not in choices:
            raise ValueError(f"Attribute '{attr}' is not supported. Choices: {choices}")

    # list_slope_methods = ["Horn", "ZevenbergThorne"]
    list_surface_fit = ["Horn", "ZevenbergThorne", "Florinsky"]
    if surface_fit.lower() not in [sm.lower() for sm in list_surface_fit]:
        raise ValueError(
            f"Slope method '{surface_fit}' is not supported. Must be one of: {list_surface_fit}"
        )
    list_tri_methods = ["Riley", "Wilson"]
    if tri_method.lower() not in [tm.lower() for tm in list_tri_methods]:
        raise ValueError(
            f"TRI method '{tri_method}' is not supported. Must be one of: {list_tri_methods}"
        )
    if (hillshade_azimuth < 0.0) or (hillshade_azimuth > 360.0):
        raise ValueError(
            f"Azimuth must be a value between 0 and 360 degrees (given value: {hillshade_azimuth})"
        )
    if (hillshade_altitude < 0.0) or (hillshade_altitude > 90):
        raise ValueError(
            "Altitude must be a value between 0 and 90 degrees (given value: {altitude})"
        )
    if (hillshade_z_factor < 0.0) or not np.isfinite(hillshade_z_factor):
        raise ValueError(
            f"z_factor must be a non-negative finite value (given value: {hillshade_z_factor})"
        )

    # Raise warning if CRS is not projected and using a surface fit attribute
    if (
        isinstance(dem, gu.Raster)
        and not dem.crs.is_projected
        and len(attributes_requiring_surface_fit) > 0
    ):
        warnings.warn(
            category=UserWarning,
            message=f"DEM is not in a projected CRS, the following surface fit attributes might be "
            f"wrong: {list_requiring_surface_fit}."
            f"Use DEM.reproject(crs=DEM.get_metric_crs()) to reproject in a projected CRS.",
        )

    # Get array of DEM
    dem_arr = gu.raster.get_array_and_mask(dem)[0]
    # We need to be able to use NaNs to propagate invalid values in attributes
    if np.issubdtype(dem_arr.dtype, np.integer):
        dem_arr = dem_arr.astype(np.float32)

    # Process surface attributes
    if len(attributes_requiring_surface_fit) > 0:

        # Keyword arguments
        surface_kwargs = {
            "hillshade_azimuth": hillshade_azimuth,
            "hillshade_altitude": hillshade_altitude,
            "hillshade_z_factor": hillshade_z_factor,
        }

        # Get attributes
        surface_attributes = _get_surface_attributes(
            dem=dem_arr,
            resolution=resolution,
            surface_attributes=attributes_requiring_surface_fit,
            out_dtype=out_dtype,
            surface_fit=surface_fit,
            engine=engine,
            **surface_kwargs,
        )

        # Convert the unit if wanted
        if degrees:
            for attr in ["slope", "aspect"]:
                if attr not in attributes_requiring_surface_fit:
                    continue
                idx_attr = attributes_requiring_surface_fit.index(attr)
                surface_attributes[idx_attr] = np.rad2deg(surface_attributes[idx_attr])

        # Clip values for hillshade
        if "hillshade" in attributes_requiring_surface_fit:
            idx_hs = attributes_requiring_surface_fit.index("hillshade")
            surface_attributes[idx_hs] = np.clip(surface_attributes[idx_hs], 0, 255)

        # Convert to list in-place to save memory
        surface_attributes = [surface_attributes[i] for i in range(surface_attributes.shape[0])]  # type: ignore
    else:
        surface_attributes = []  # type: ignore

    # Process windowed attributes
    if len(attributes_requiring_windowed_index) > 0:

        windowed_indexes = _get_windowed_indexes(
            dem=dem_arr,
            windowed_indexes=attributes_requiring_windowed_index,
            window_size=window_size,
            resolution=resolution,
            out_dtype=out_dtype,
            tri_method=tri_method,
            engine=engine,
        )
        windowed_indexes = [windowed_indexes[i] for i in range(windowed_indexes.shape[0])]  # type: ignore
    else:
        windowed_indexes = []  # type: ignore

    # Process frequency domain attributes
    if len(attributes_requiring_frequency_domain) > 0:
        frequency_attributes = []
        for attr in attributes_requiring_frequency_domain:
            if attr == "texture_shading":
                # Use texture_alpha parameter for texture shading
                result = _texture_shading_fft(dem_arr, alpha=texture_alpha)
                frequency_attributes.append(result.astype(out_dtype))
    else:
        frequency_attributes = []  # type: ignore

    # Convert 3D array output to list of 2D arrays
<<<<<<< HEAD
    output_attributes = surface_attributes + windowed_indexes
    order_indices = [
        attribute.index(a)
        for a in attributes_requiring_surface_fit + attributes_requiring_windowed_index
=======
    output_attributes = surface_attributes + windowed_indexes + frequency_attributes
    order_indices = [
        attribute.index(a)
        for a in attributes_requiring_surface_fit
        + attributes_requiring_windowed_index
        + attributes_requiring_frequency_domain
>>>>>>> 49af1dd5
    ]
    output_attributes[:] = [output_attributes[idx] for idx in order_indices]

    if isinstance(dem, gu.Raster):
        output_attributes = [
            gu.Raster.from_array(
                attr, transform=dem.transform, crs=dem.crs, nodata=-99999
            )
            for attr in output_attributes
        ]  # type: ignore

    return output_attributes if len(output_attributes) > 1 else output_attributes[0]


@overload
def slope(
    dem: NDArrayf | MArrayf,
    method: Literal["Horn", "ZevenbergThorne"] = None,
    surface_fit: Literal["Horn", "ZevenbergThorne", "Florinsky"] = "Florinsky",
    degrees: bool = True,
    resolution: float | tuple[float, float] | None = None,
    mp_config: MultiprocConfig | None = None,
) -> NDArrayf: ...


@overload
def slope(
    dem: RasterType,
    method: Literal["Horn", "ZevenbergThorne"] = None,
    surface_fit: Literal["Horn", "ZevenbergThorne", "Florinsky"] = "Florinsky",
    degrees: bool = True,
    resolution: float | tuple[float, float] | None = None,
    mp_config: MultiprocConfig | None = None,
) -> Raster: ...


def slope(
    dem: NDArrayf | MArrayf | RasterType,
    method: Literal["Horn", "ZevenbergThorne"] = None,
    surface_fit: Literal["Horn", "ZevenbergThorne", "Florinsky"] = "Florinsky",
    degrees: bool = True,
    resolution: float | tuple[float, float] | None = None,
    mp_config: MultiprocConfig | None = None,
) -> NDArrayf | Raster:
    """
    Generate a slope map for a DEM, returned in degrees by default.

    Based on Horn (1981), http://dx.doi.org/10.1109/PROC.1981.11918 and on Zevenbergen and Thorne (1987),
    http://dx.doi.org/10.1002/esp.3290120107.

    :param dem: The DEM to generate a slope map for.
    :param method: Method to calculate slope: "Horn" or "ZevenbergThorne".
    :param degrees: Whether to use degrees or radians (False means radians).
    :param resolution: The X/Y resolution of the DEM, only if passed as an array.
    :param mp_config: Multiprocessing configuration, run the function in multiprocessing if not None.

    :examples:
        >>> dem = np.repeat(np.arange(3), 3).reshape(3, 3)
        >>> dem
        array([[0, 0, 0],
               [1, 1, 1],
               [2, 2, 2]])
        >>> slope(dem, resolution=1, degrees=True)[1, 1] # Slope in degrees
        np.float32(45.0)
        >>> np.round(np.tan(slope(dem, resolution=2, degrees=True)[1, 1] * np.pi / 180.), 1) # Slope in percentage
        np.float32(0.5)

    :returns: A slope map of the same shape as 'dem' in degrees or radians.
    """

    # Deprecating slope method
    if method is not None:
        warnings.warn(
            "'method' is deprecated, use 'surface_fit' instead.",
            DeprecationWarning,
            stacklevel=2,
        )
        surface_fit = method  # override
        method = None

    return get_terrain_attribute(
        dem,
        attribute="slope",
        surface_fit=surface_fit,
        resolution=resolution,
        degrees=degrees,
        mp_config=mp_config,
    )


@overload
def aspect(
    dem: NDArrayf | MArrayf,
    method: Literal["Horn", "ZevenbergThorne"] = None,
    surface_fit: Literal["Horn", "ZevenbergThorne", "Florinsky"] = "Florinsky",
    degrees: bool = True,
    mp_config: MultiprocConfig | None = None,
) -> NDArrayf: ...


@overload
def aspect(
    dem: RasterType,
    method: Literal["Horn", "ZevenbergThorne"] = None,
    surface_fit: Literal["Horn", "ZevenbergThorne", "Florinsky"] = "Florinsky",
    degrees: bool = True,
    mp_config: MultiprocConfig | None = None,
) -> RasterType: ...


def aspect(
    dem: NDArrayf | MArrayf | RasterType,
    method: Literal["Horn", "ZevenbergThorne"] = None,
    surface_fit: Literal["Horn", "ZevenbergThorne", "Florinsky"] = "Florinsky",
    degrees: bool = True,
    mp_config: MultiprocConfig | None = None,
) -> NDArrayf | Raster:
    """
    Calculate the aspect of each cell in a DEM, returned in degrees by default. The aspect of flat slopes is 180° by
    default (as in GDAL).

    Based on Horn (1981), http://dx.doi.org/10.1109/PROC.1981.11918 and on Zevenbergen and Thorne (1987),
    http://dx.doi.org/10.1002/esp.3290120107.

    0=N, 90=E, 180=S, 270=W.

    Note that aspect, representing only the orientation of the slope, is independent of the grid resolution.

    :param dem: The DEM to calculate the aspect from.
    :param method: Method to calculate aspect: "Horn" or "ZevenbergThorne".
    :param degrees: Whether to use degrees or radians (False means radians).
    :param mp_config: Multiprocessing configuration, run the function in multiprocessing if not None.

    :examples:
        >>> dem = np.tile(np.arange(3), (3,1))
        >>> dem
        array([[0, 1, 2],
               [0, 1, 2],
               [0, 1, 2]])
        >>> aspect(dem, degrees=True)[1, 1]
        np.float32(270.0)
        >>> dem2 = np.repeat(np.arange(3), 3)[::-1].reshape(3, 3)
        >>> dem2
        array([[2, 2, 2],
               [1, 1, 1],
               [0, 0, 0]])
        >>> aspect(dem2, degrees=True)[1, 1]
        np.float32(180.0)

    """

    # Deprecating slope method
    if method is not None:
        warnings.warn(
            "'method' is deprecated, use 'surface_fit' instead.",
            DeprecationWarning,
            stacklevel=2,
        )
        surface_fit = method  # override
        method = None

    return get_terrain_attribute(
        dem,
        attribute="aspect",
        surface_fit=surface_fit,
        resolution=1.0,
        degrees=degrees,
        mp_config=mp_config,
    )


@overload
def hillshade(
    dem: NDArrayf | MArrayf,
    method: Literal["Horn", "ZevenbergThorne"] = None,
    surface_fit: Literal["Horn", "ZevenbergThorne", "Florinsky"] = "Florinsky",
    azimuth: float = 315.0,
    altitude: float = 45.0,
    z_factor: float = 1.0,
    resolution: float | tuple[float, float] | None = None,
    mp_config: MultiprocConfig | None = None,
) -> NDArrayf: ...


@overload
def hillshade(
    dem: RasterType,
    method: Literal["Horn", "ZevenbergThorne"] = None,
    surface_fit: Literal["Horn", "ZevenbergThorne", "Florinsky"] = "Florinsky",
    azimuth: float = 315.0,
    altitude: float = 45.0,
    z_factor: float = 1.0,
    resolution: float | tuple[float, float] | None = None,
    mp_config: MultiprocConfig | None = None,
) -> RasterType: ...


def hillshade(
    dem: NDArrayf | MArrayf,
    method: Literal["Horn", "ZevenbergThorne"] = None,
    surface_fit: Literal["Horn", "ZevenbergThorne", "Florinsky"] = "Florinsky",
    azimuth: float = 315.0,
    altitude: float = 45.0,
    z_factor: float = 1.0,
    resolution: float | tuple[float, float] | None = None,
    mp_config: MultiprocConfig | None = None,
) -> NDArrayf | RasterType:
    """
    Generate a hillshade from the given DEM. The value 0 is used for nodata, and 1 to 255 for hillshading.

    Based on Horn (1981), http://dx.doi.org/10.1109/PROC.1981.11918.

    :param dem: The input DEM to calculate the hillshade from.
    :param method: Method to calculate the slope and aspect used for hillshading.
    :param azimuth: The shading azimuth in degrees (0-360°) going clockwise, starting from north.
    :param altitude: The shading altitude in degrees (0-90°). 90° is straight from above.
    :param z_factor: Vertical exaggeration factor.
    :param resolution: The X/Y resolution of the DEM, only if passed as an array.
    :param mp_config: Multiprocessing configuration, run the function in multiprocessing if not None.


    :raises AssertionError: If the given DEM is not a 2D array.
    :raises ValueError: If invalid argument types or ranges were given.

    :returns: A hillshade with the dtype "float32" with value ranges of 0-255.
    """

    # Deprecating slope method
    if method is not None:
        warnings.warn(
            "'method' is deprecated, use 'surface_fit' instead.",
            DeprecationWarning,
            stacklevel=2,
        )
        surface_fit = method  # override
        method = None

    return get_terrain_attribute(
        dem,
        attribute="hillshade",
        resolution=resolution,
        # slope_method=method,
        surface_fit=surface_fit,
        hillshade_azimuth=azimuth,
        hillshade_altitude=altitude,
        hillshade_z_factor=z_factor,
        mp_config=mp_config,
    )


@overload
def curvature(
    dem: NDArrayf | MArrayf,
    resolution: float | tuple[float, float] | None = None,
    surface_fit: Literal["Horn", "ZevenbergThorne", "Florinsky"] = "Florinsky",
    mp_config: MultiprocConfig | None = None,
) -> NDArrayf: ...


@overload
def curvature(
    dem: RasterType,
    resolution: float | tuple[float, float] | None = None,
    surface_fit: Literal["Horn", "ZevenbergThorne", "Florinsky"] = "Florinsky",
    mp_config: MultiprocConfig | None = None,
) -> RasterType: ...


def curvature(
    dem: NDArrayf | MArrayf | RasterType,
    resolution: float | tuple[float, float] | None = None,
    surface_fit: Literal["Horn", "ZevenbergThorne", "Florinsky"] = "Florinsky",
    mp_config: MultiprocConfig | None = None,
) -> NDArrayf | RasterType:
    """
    Calculate the terrain curvature (second derivative of elevation) in m-1 multiplied by 100.

    Based on Zevenbergen and Thorne (1987), http://dx.doi.org/10.1002/esp.3290120107.

    Information:
       * Curvature is positive on convex surfaces and negative on concave surfaces.
       * Per convention, it is multiplied by 100 to obtain more reasonable numbers. \
               For analytic purposes, dividing by 100 is needed.
       * The unit is the second derivative of elevation (times 100), so '100m²/m' or '100/m' (assuming the unit is m).
       * It is created from the second derivative of a quadric surface fit for each pixel. \
               See xdem.terrain.get_quadric_coefficients() for more information.

    :param dem: The DEM to calculate the curvature from.
    :param resolution: The X/Y resolution of the DEM, only if passed as an array.
    :param mp_config: Multiprocessing configuration, run the function in multiprocessing if not None.

    :raises ValueError: If the inputs are poorly formatted.

    :examples:
        >>> dem = np.array([[1, 1, 1],
        ...                 [1, 2, 1],
        ...                 [1, 1, 1]], dtype="float32")
        >>> curvature(dem, resolution=1.0)[1, 1] / 100.
        np.float32(4.0)

    :returns: The curvature array of the DEM.
    """
    return get_terrain_attribute(
        dem=dem,
        attribute="curvature",
        surface_fit=surface_fit,
        resolution=resolution,
        mp_config=mp_config,
    )


@overload
def planform_curvature(
    dem: NDArrayf | MArrayf,
    resolution: float | tuple[float, float] | None = None,
    surface_fit: Literal["Horn", "ZevenbergThorne", "Florinsky"] = "Florinsky",
    mp_config: MultiprocConfig | None = None,
) -> NDArrayf: ...


@overload
def planform_curvature(
    dem: RasterType,
    resolution: float | tuple[float, float] | None = None,
    surface_fit: Literal["Horn", "ZevenbergThorne", "Florinsky"] = "Florinsky",
    mp_config: MultiprocConfig | None = None,
) -> RasterType: ...


def planform_curvature(
    dem: NDArrayf | MArrayf | RasterType,
    resolution: float | tuple[float, float] | None = None,
    surface_fit: Literal["Horn", "ZevenbergThorne", "Florinsky"] = "Florinsky",
    mp_config: MultiprocConfig | None = None,
) -> NDArrayf | RasterType:
    """
    Calculate the terrain curvature perpendicular to the direction of the slope in m-1 multiplied by 100.

    Based on Zevenbergen and Thorne (1987), http://dx.doi.org/10.1002/esp.3290120107.

    :param dem: The DEM to calculate the curvature from.
    :param resolution: The X/Y resolution of the DEM, only if passed as an array.
    :param mp_config: Multiprocessing configuration, run the function in multiprocessing if not None.

    :raises ValueError: If the inputs are poorly formatted.

    :examples:
        >>> dem = np.array([[1, 2, 4],
        ...                 [1, 2, 4],
        ...                 [1, 2, 4]], dtype="float32")
        >>> planform_curvature(dem, resolution=1.0)[1, 1] / 100.
        np.float32(-0.0)
        >>> dem = np.array([[1, 4, 8],
        ...                 [1, 2, 4],
        ...                 [1, 4, 8]], dtype="float32")
        >>> planform_curvature(dem, resolution=1.0)[1, 1] / 100.
        np.float32(-4.0)

    :returns: The planform curvature array of the DEM.
    """
    return get_terrain_attribute(
        dem=dem,
        attribute="planform_curvature",
        surface_fit=surface_fit,
        resolution=resolution,
        mp_config=mp_config,
    )


@overload
def profile_curvature(
    dem: NDArrayf | MArrayf,
    resolution: float | tuple[float, float] | None = None,
    surface_fit: Literal["Horn", "ZevenbergThorne", "Florinsky"] = "Florinsky",
    mp_config: MultiprocConfig | None = None,
) -> NDArrayf: ...


@overload
def profile_curvature(
    dem: RasterType,
    resolution: float | tuple[float, float] | None = None,
    surface_fit: Literal["Horn", "ZevenbergThorne", "Florinsky"] = "Florinsky",
    mp_config: MultiprocConfig | None = None,
) -> RasterType: ...


def profile_curvature(
    dem: NDArrayf | MArrayf | RasterType,
    resolution: float | tuple[float, float] | None = None,
    surface_fit: Literal["Horn", "ZevenbergThorne", "Florinsky"] = "Florinsky",
    mp_config: MultiprocConfig | None = None,
) -> NDArrayf | RasterType:
    """
    Calculate the terrain curvature parallel to the direction of the slope in m-1 multiplied by 100.

    Based on Zevenbergen and Thorne (1987), http://dx.doi.org/10.1002/esp.3290120107.

    :param dem: The DEM to calculate the curvature from.
    :param resolution: The X/Y resolution of the DEM, only if passed as an array.
    :param mp_config: Multiprocessing configuration, run the function in multiprocessing if not None.

    :raises ValueError: If the inputs are poorly formatted.

    :examples:
        >>> dem = np.array([[1, 2, 4],
        ...                 [1, 2, 4],
        ...                 [1, 2, 4]], dtype="float32")
        >>> profile_curvature(dem, resolution=1.0)[1, 1] / 100.
        np.float32(1.0)
        >>> dem = np.array([[1, 2, 3],
        ...                 [1, 2, 3],
        ...                 [1, 2, 3]], dtype="float32")
        >>> profile_curvature(dem, resolution=1.0)[1, 1] / 100.
        np.float32(0.0)

    :returns: The profile curvature array of the DEM.
    """
    return get_terrain_attribute(
        dem=dem,
        attribute="profile_curvature",
        surface_fit=surface_fit,
        resolution=resolution,
        mp_config=mp_config,
    )


@overload
def maximum_curvature(
    dem: NDArrayf | MArrayf,
    resolution: float | tuple[float, float] | None = None,
    surface_fit: Literal["Horn", "ZevenbergThorne", "Florinsky"] = "Florinsky",
    mp_config: MultiprocConfig | None = None,
) -> NDArrayf: ...


@overload
def maximum_curvature(
    dem: RasterType,
    resolution: float | tuple[float, float] | None = None,
    surface_fit: Literal["Horn", "ZevenbergThorne", "Florinsky"] = "Florinsky",
    mp_config: MultiprocConfig | None = None,
) -> RasterType: ...


def maximum_curvature(
    dem: NDArrayf | MArrayf | RasterType,
    resolution: float | tuple[float, float] | None = None,
    surface_fit: Literal["Horn", "ZevenbergThorne", "Florinsky"] = "Florinsky",
    mp_config: MultiprocConfig | None = None,
) -> NDArrayf | RasterType:
    """
    Calculate the signed maximum profile or planform curvature parallel to the direction of the slope in m-1
    multiplied by 100.

    Based on Zevenbergen and Thorne (1987), http://dx.doi.org/10.1002/esp.3290120107.

    :param dem: The DEM to calculate the curvature from.
    :param resolution: The X/Y resolution of the DEM, only if passed as an array.
    :param mp_config: Multiprocessing configuration, run the function in multiprocessing if not None.

    :raises ValueError: If the inputs are poorly formatted.

    :returns: The profile curvature array of the DEM.
    """
    return get_terrain_attribute(
        dem=dem,
        attribute="maximum_curvature",
        surface_fit=surface_fit,
        resolution=resolution,
        mp_config=mp_config,
    )


@overload
def topographic_position_index(
    dem: NDArrayf | MArrayf,
    window_size: int = 3,
    mp_config: MultiprocConfig | None = None,
) -> NDArrayf: ...


@overload
def topographic_position_index(
    dem: RasterType,
    window_size: int = 3,
    mp_config: MultiprocConfig | None = None,
) -> RasterType: ...


def topographic_position_index(
    dem: NDArrayf | MArrayf | RasterType,
    window_size: int = 3,
    mp_config: MultiprocConfig | None = None,
) -> NDArrayf | RasterType:
    """
    Calculates the Topographic Position Index, the difference to the average of neighbouring pixels. Output is in the
    unit of the DEM (typically meters).

    Based on: Weiss (2001), http://www.jennessent.com/downloads/TPI-poster-TNC_18x22.pdf.

    :param dem: The DEM to calculate the topographic position index from.
    :param window_size: The size of the window for deriving the metric.
    :param mp_config: Multiprocessing configuration, run the function in multiprocessing if not None.

    :raises ValueError: If the inputs are poorly formatted.

    :examples:
        >>> dem = np.array([[1, 1, 1],
        ...                 [1, 2, 1],
        ...                 [1, 1, 1]], dtype="float32")
        >>> topographic_position_index(dem)[1, 1]
        np.float32(1.0)
        >>> dem = np.array([[1, 1, 1],
        ...                 [1, 1, 1],
        ...                 [1, 1, 1]], dtype="float32")
        >>> topographic_position_index(dem)[1, 1]
        np.float32(0.0)

    :returns: The topographic position index array of the DEM (unit of the DEM).
    """
    return get_terrain_attribute(
        dem=dem,
        attribute="topographic_position_index",
        window_size=window_size,
        mp_config=mp_config,
    )


@overload
def terrain_ruggedness_index(
    dem: NDArrayf | MArrayf,
    method: Literal["Riley", "Wilson"] = "Riley",
    window_size: int = 3,
    mp_config: MultiprocConfig | None = None,
) -> NDArrayf: ...


@overload
def terrain_ruggedness_index(
    dem: RasterType,
    method: Literal["Riley", "Wilson"] = "Riley",
    window_size: int = 3,
    mp_config: MultiprocConfig | None = None,
) -> RasterType: ...


def terrain_ruggedness_index(
    dem: NDArrayf | MArrayf | RasterType,
    method: Literal["Riley", "Wilson"] = "Riley",
    window_size: int = 3,
    mp_config: MultiprocConfig | None = None,
) -> NDArrayf | RasterType:
    """
    Calculates the Terrain Ruggedness Index, the cumulated differences to neighbouring pixels. Output is in the
    unit of the DEM (typically meters).

    Based either on:

    * Riley et al. (1999), http://download.osgeo.org/qgis/doc/reference-docs/Terrain_Ruggedness_Index.pdf that derives
        the squareroot of squared differences to neighbouring pixels, preferred for topography.
    * Wilson et al. (2007), http://dx.doi.org/10.1080/01490410701295962 that derives the mean absolute difference to
        neighbouring pixels, preferred for bathymetry.

    :param dem: The DEM to calculate the terrain ruggedness index from.
    :param method: The algorithm used ("Riley" for topography or "Wilson" for bathymetry).
    :param window_size: The size of the window for deriving the metric.
    :param mp_config: Multiprocessing configuration, run the function in multiprocessing if not None.

    :raises ValueError: If the inputs are poorly formatted.

    :examples:
        >>> dem = np.array([[1, 1, 1],
        ...                 [1, 2, 1],
        ...                 [1, 1, 1]], dtype="float32")
        >>> terrain_ruggedness_index(dem)[1, 1]
        np.float32(2.828427)
        >>> dem = np.array([[1, 1, 1],
        ...                 [1, 1, 1],
        ...                 [1, 1, 1]], dtype="float32")
        >>> terrain_ruggedness_index(dem)[1, 1]
        np.float32(0.0)

    :returns: The terrain ruggedness index array of the DEM (unit of the DEM).
    """
    return get_terrain_attribute(
        dem=dem,
        attribute="terrain_ruggedness_index",
        tri_method=method,
        window_size=window_size,
        mp_config=mp_config,
    )


@overload
def roughness(
    dem: NDArrayf | MArrayf,
    window_size: int = 3,
    mp_config: MultiprocConfig | None = None,
) -> NDArrayf: ...


@overload
def roughness(
    dem: RasterType,
    window_size: int = 3,
    mp_config: MultiprocConfig | None = None,
) -> RasterType: ...


def roughness(
    dem: NDArrayf | MArrayf | RasterType,
    window_size: int = 3,
    mp_config: MultiprocConfig | None = None,
) -> NDArrayf | RasterType:
    """
    Calculates the roughness, the maximum difference between neighbouring pixels, for any window size. Output is in the
    unit of the DEM (typically meters).

    Based on: Dartnell (2000), https://environment.sfsu.edu/node/11292.

    :param dem: The DEM to calculate the roughness from.
    :param window_size: The size of the window for deriving the metric.
    :param mp_config: Multiprocessing configuration, run the function in multiprocessing if not None.

    :raises ValueError: If the inputs are poorly formatted.

    :examples:
        >>> dem = np.array([[1, 1, 1],
        ...                 [1, 2, 1],
        ...                 [1, 1, 1]], dtype="float32")
        >>> roughness(dem)[1, 1]
        np.float32(1.0)
        >>> dem = np.array([[1, 1, 1],
        ...                 [1, 1, 1],
        ...                 [1, 1, 1]], dtype="float32")
        >>> roughness(dem)[1, 1]
        np.float32(0.0)

    :returns: The roughness array of the DEM (unit of the DEM).
    """
    return get_terrain_attribute(
        dem=dem,
        attribute="roughness",
        window_size=window_size,
        mp_config=mp_config,
    )


@overload
def rugosity(
    dem: NDArrayf | MArrayf,
    resolution: float | tuple[float, float] | None = None,
    mp_config: MultiprocConfig | None = None,
) -> NDArrayf: ...


@overload
def rugosity(
    dem: RasterType,
    resolution: float | tuple[float, float] | None = None,
    mp_config: MultiprocConfig | None = None,
) -> RasterType: ...


def rugosity(
    dem: NDArrayf | MArrayf | RasterType,
    resolution: float | tuple[float, float] | None = None,
    mp_config: MultiprocConfig | None = None,
) -> NDArrayf | RasterType:
    """
    Calculates the rugosity, the ratio between real area and planimetric area. Only available for a 3x3 window. The
    output is unitless.

    Based on: Jenness (2004), https://doi.org/10.2193/0091-7648(2004)032[0829:CLSAFD]2.0.CO;2.

    :param dem: The DEM to calculate the rugosity from.
    :param resolution: The X/Y resolution of the DEM, only if passed as an array.
    :param mp_config: Multiprocessing configuration, run the function in multiprocessing if not None.

    :raises ValueError: If the inputs are poorly formatted.

    :examples:
        >>> dem = np.array([[1, 1, 1],
        ...                 [1, 2, 1],
        ...                 [1, 1, 1]], dtype="float32")
        >>> rugosity(dem, resolution=1.)[1, 1]
        np.float32(1.4142135)
        >>> dem = np.array([[1, 1, 1],
        ...                 [1, 1, 1],
        ...                 [1, 1, 1]], dtype="float32")
        >>> np.round(rugosity(dem, resolution=1.)[1, 1], 5)
        np.float32(1.0)

    :returns: The rugosity array of the DEM (unitless).
    """
    return get_terrain_attribute(
        dem=dem,
        attribute="rugosity",
        resolution=resolution,
        mp_config=mp_config,
    )


@overload
def fractal_roughness(
    dem: NDArrayf | MArrayf,
    window_size: int = 13,
    mp_config: MultiprocConfig | None = None,
) -> NDArrayf: ...


@overload
def fractal_roughness(
    dem: RasterType,
    window_size: int = 13,
    mp_config: MultiprocConfig | None = None,
) -> RasterType: ...


def fractal_roughness(
    dem: NDArrayf | MArrayf | RasterType,
    window_size: int = 13,
    mp_config: MultiprocConfig | None = None,
) -> NDArrayf | RasterType:
    """
    Calculates the fractal roughness, the local 3D fractal dimension. Can only be computed on window sizes larger or
    equal to 5x5, defaults to 13x13. Output unit is a fractal dimension between 1 and 3.

    Based on: Taud et Parrot (2005), https://doi.org/10.4000/geomorphologie.622.

    :param dem: The DEM to calculate the roughness from.
    :param window_size: The size of the window for deriving the metric.
    :param mp_config: Multiprocessing configuration, run the function in multiprocessing if not None.

    :raises ValueError: If the inputs are poorly formatted.

    :examples:
        >>> dem = np.zeros((13, 13), dtype='float32')
        >>> dem[1, 1] = 6.5
        >>> np.round(fractal_roughness(dem)[6, 6], 5) # The fractal dimension of a line is 1
        np.float32(1.0)
        >>> dem = np.zeros((13, 13), dtype='float32')
        >>> dem[:, 1] = 13
        >>> np.round(fractal_roughness(dem)[6, 6]) # The fractal dimension of plane is 2
        np.float32(2.0)
        >>> dem = np.zeros((13, 13), dtype='float32')
        >>> dem[:, :6] = 13
        >>> np.round(fractal_roughness(dem)[6, 6]) # The fractal dimension of cube is 3
        np.float32(3.0)

    :returns: The fractal roughness array of the DEM in fractal dimension (between 1 and 3).
    """
    return get_terrain_attribute(
        dem=dem,
        attribute="fractal_roughness",
        window_size=window_size,
        mp_config=mp_config,
    )


def _nextprod_fft(n: int) -> int:
    """
    Find the next valid FFT size (power of 2, 3, 5, or 7).

    Based on MATLAB's nextpow2 and optimized for scipy.fft.

    :param n: Input size
    :returns: Next valid FFT size
    """
    if n <= 1:
        return 1

    # For small sizes, use powers of 2
    if n <= 1024:
        return int(2 ** np.ceil(np.log2(n)))

    # For larger sizes, find the smallest m >= n such that m = 2^a * 3^b * 5^c * 7^d
    factors = [2, 3, 5, 7]
    candidate = n

    while True:
        temp = candidate
        for factor in factors:
            while temp % factor == 0:
                temp //= factor
        if temp == 1:
            return candidate
        candidate += 1


def _texture_shading_fft(
    dem: NDArrayf,
    alpha: float | None = 0.8,
) -> NDArrayf:
    """
    Core texture shading implementation using fractional Laplacian operator.

    Based on Leland Brown's texture shading technique from:
    Brown, L. (2010). Texture Shading: A New Technique for Depicting Terrain Relief.
    Workshop on Mountain Cartography, Banff, Canada.

    :param dem: Input DEM array
    :param alpha: Fractional exponent for Laplacian operator (0-2, default 0.8)
    :returns: Texture shaded array
    """
    # Validate inputs
    if alpha is None:
        alpha = 0.8  # Use default value if None
    if not 0 <= alpha <= 2:
        raise ValueError(f"Alpha must be between 0 and 2, got {alpha}")

    # Handle NaN values by creating a mask
    valid_mask = np.isfinite(dem)
    if not np.any(valid_mask):
        return np.full_like(dem, np.nan)

    # Work with a copy to avoid modifying input
    result = dem.copy()

    # Fill NaN values with mean of valid values for processing
    if not np.all(valid_mask):
        result[~valid_mask] = np.nanmean(dem)

    # Get dimensions
    rows, cols = result.shape

    # Determine FFT sizes for optimal performance
    fft_rows = _nextprod_fft(rows)
    fft_cols = _nextprod_fft(cols)

    # Pad the array for FFT
    pad_rows = (fft_rows - rows) // 2
    pad_cols = (fft_cols - cols) // 2

    # Use symmetric padding to reduce edge effects
    result = np.pad(
        result, ((pad_rows, fft_rows - rows - pad_rows), (pad_cols, fft_cols - cols - pad_cols)), mode="symmetric"
    )

    # Create frequency domain grids
    fy = fft.fftfreq(fft_rows)[:, None]
    fx = fft.rfftfreq(fft_cols)[None, :]

    # Calculate frequency magnitude (avoiding division by zero)
    freq_magnitude = np.hypot(fx, fy)
    freq_magnitude[0, 0] = 1.0

    # Create fractional Laplacian filter in frequency domain
    # For alpha=1, this is the standard Laplacian
    # For alpha<1, it emphasizes low frequencies
    # For alpha>1, it emphasizes high frequencies
    laplacian_filter = freq_magnitude**alpha
    if alpha > 0:
        laplacian_filter[0, 0] = 0.0  # only zero DC when alpha>0

    # Apply FFT
    result = fft.rfft2(result, s=(fft_rows, fft_cols), overwrite_x=True)

    # Apply fractional Laplacian in frequency domain in-place
    result *= laplacian_filter

    # Transform back to spatial domain
    result = fft.irfft2(result, s=(fft_rows, fft_cols), overwrite_x=True)

    # Extract the original size from padded result
    result = result[pad_rows : pad_rows + rows, pad_cols : pad_cols + cols]

    # Restore NaN values where original data was invalid
    result[~valid_mask] = np.nan

    return result


@overload
def texture_shading(
    dem: NDArrayf | MArrayf,
    alpha: float = 0.8,
    mp_config: MultiprocConfig | None = None,
) -> NDArrayf: ...


@overload
def texture_shading(
    dem: RasterType,
    alpha: float = 0.8,
    mp_config: MultiprocConfig | None = None,
) -> RasterType: ...


def texture_shading(
    dem: NDArrayf | MArrayf | RasterType,
    alpha: float = 0.8,
    mp_config: MultiprocConfig | None = None,
) -> NDArrayf | RasterType:
    """
    Generate a texture shaded relief map using fractional Laplacian operator.

    This technique, developed by Leland Brown, applies a fractional Laplacian operator
    in the frequency domain to enhance terrain texture and fine-scale topographic features.
    It's particularly effective for visualizing subtle terrain variations that may not
    be apparent in traditional hillshading.

    The fractional Laplacian operator is controlled by the alpha parameter:
    - alpha = 0: Preserves all frequencies with mean removed (~zero-centered DEM)
    - alpha = 1: Standard Laplacian operator (edge detection)
    - alpha = 2: Enhanced high-frequency features

    Based on: Brown, L. (2010). Texture Shading: A New Technique for Depicting Terrain Relief.
    Workshop on Mountain Cartography, Banff, Canada.

    Also described in: Allmendinger and Karabinos (2023), https://doi.org/10.1130/GES02531.1

    Adapted from the Python implementation at https://github.com/fasiha/texshade-py

    :param dem: Input DEM array or Raster object
    :param alpha: Fractional exponent for Laplacian operator (0-2, default 0.8).
        Higher values enhance fine details, lower values provide smoother results.
    :param mp_config: Multiprocessing configuration, run the function in multiprocessing if not None

    :raises ValueError: If alpha is not between 0 and 2

    :examples:
        >>> import numpy as np
        >>> # Create a simple test DEM with a ridge
        >>> dem = np.zeros((50, 50))
        >>> dem[20:30, :] = np.sin(np.linspace(0, np.pi, 50)) * 10
        >>> textured = texture_shading(dem, alpha=0.8)
        >>> textured.shape == dem.shape
        True
        >>> # Flat surface returns no texture (all 0)
        >>> dem_flat = np.ones((32, 32), dtype=float)
        >>> dem_flat_ts = texture_shading(dem_flat, alpha=0.8)
        >>> np.allclose(dem_flat_ts, 0.0)
        True
        >>> # Higher alpha enhances fine details
        >>> textured_enhanced = texture_shading(dem, alpha=1.5)

    :returns: Texture shaded array with same shape as input DEM
    """
    return get_terrain_attribute(
        dem=dem,
        attribute="texture_shading",
        texture_alpha=alpha,
        mp_config=mp_config,
    )<|MERGE_RESOLUTION|>--- conflicted
+++ resolved
@@ -2045,19 +2045,12 @@
         frequency_attributes = []  # type: ignore
 
     # Convert 3D array output to list of 2D arrays
-<<<<<<< HEAD
-    output_attributes = surface_attributes + windowed_indexes
-    order_indices = [
-        attribute.index(a)
-        for a in attributes_requiring_surface_fit + attributes_requiring_windowed_index
-=======
     output_attributes = surface_attributes + windowed_indexes + frequency_attributes
     order_indices = [
         attribute.index(a)
         for a in attributes_requiring_surface_fit
         + attributes_requiring_windowed_index
         + attributes_requiring_frequency_domain
->>>>>>> 49af1dd5
     ]
     output_attributes[:] = [output_attributes[idx] for idx in order_indices]
 
