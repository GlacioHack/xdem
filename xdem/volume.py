"""Volume change calculation tools (aimed for glaciers)."""
from __future__ import annotations

import logging
import warnings
from typing import Any, Callable

import matplotlib.pyplot as plt
import numpy as np
import pandas as pd
import rasterio.fill
import scipy.interpolate
from geoutils.raster import (
    RasterType,
    get_array_and_mask,
    get_mask_from_array,
    get_valid_extent,
)
from tqdm import tqdm

try:
    import cv2

    _has_cv2 = True
except ImportError:
    _has_cv2 = False

import xdem
from xdem._typing import MArrayf, NDArrayf


def hypsometric_binning(
    ddem: NDArrayf,
    ref_dem: NDArrayf,
    bins: float | np.ndarray[Any, np.dtype[np.floating[Any] | np.integer[Any]]] = 50.0,
    kind: str = "fixed",
    aggregation_function: Callable[[NDArrayf], float] = np.median,
) -> pd.DataFrame:
    """
    Separate the dDEM in discrete elevation bins.
    The elevation bins will be calculated based on all ref_dem valid pixels.
    ddem may contain NaN/masked values over the same area, they will be excluded before the aggregation.

    It is assumed that the dDEM is calculated as 'ref_dem - dem' (not 'dem - ref_dem').

    :param ddem: The dDEM as a 2D or 1D array.
    :param ref_dem: The reference DEM as a 2D or 1D array.
    :param bins: The bin size, count, or array, depending on the binning method ('kind').
    :param kind: The kind of binning to do. Choices: ['fixed', 'count', 'quantile', 'custom'].
    :param aggregation_function: The function to aggregate the elevation values within a bin. Defaults to the median.

    :returns: A Pandas DataFrame with elevation bins and dDEM statistics.
    """
    assert ddem.shape == ref_dem.shape

    # Convert ddem mask into NaN
    ddem, _ = get_array_and_mask(ddem)

    # Extract only the valid values, i.e. valid in ref_dem
    valid_mask = ~get_mask_from_array(ref_dem)
    ddem = np.array(ddem[valid_mask])
    ref_dem = np.array(ref_dem.squeeze()[valid_mask])

    if isinstance(bins, np.ndarray):
        zbins = bins
    elif kind == "fixed":
        zbins = np.arange(ref_dem.min(), ref_dem.max() + bins + 1e-6, step=bins)  # +1e-6 in case min=max (1 point)
    elif kind == "count":
        # Make bins between mean_dem.min() and a little bit above mean_dem.max().
        # The bin count has to be bins + 1 because zbins[0] will be a "below min value" bin, which will be irrelevant.
        zbins = np.linspace(ref_dem.min(), ref_dem.max() + 1e-6 / bins, num=int(bins + 1))
    elif kind == "quantile":
        # Make the percentile steps. The bins + 1 is explained above.
        steps = np.linspace(0, 100, num=int(bins) + 1)
        zbins = np.fromiter((np.percentile(ref_dem, step) for step in steps), dtype=float)
        # The uppermost bin needs to be a tiny amount larger than the highest value to include it.
        zbins[-1] += 1e-6
    elif kind == "custom":
        zbins = bins  # type: ignore
    else:
        raise ValueError(f"Invalid bin kind: {kind}. Choices: ['fixed', 'count', 'quantile', 'custom']")

    # Generate bins and get bin indices from the mean DEM
    indices = np.digitize(ref_dem, bins=zbins)

    # Calculate statistics for each bin.
    # If no values exist, all stats should be nans (except count with should be 0)
    # medians, means, stds, nmads = (np.zeros(shape=bins.shape[0] - 1, dtype=ddem.dtype) * np.nan, ) * 4
    values = np.full(shape=zbins.shape[0] - 1, fill_value=np.nan, dtype=ddem.dtype)
    counts = np.zeros_like(values, dtype=int)
    for i in np.arange(indices.min(), indices.max() + 1):
        values_in_bin = ddem[indices == i]

        # Remove possible Nans
        values_in_bin = values_in_bin[np.isfinite(values_in_bin)]

        # Skip if no values are in the bin.
        if values_in_bin.shape[0] == 0:
            continue

        try:
            values[i - 1] = aggregation_function(values_in_bin)
            counts[i - 1] = values_in_bin.shape[0]
        except IndexError as exception:
            # If custom bins were added, i may exceed the bin range, which will be silently ignored.
            if kind == "custom" and "out of bounds" in str(exception):
                continue
            raise exception

    # Collect the results in a dataframe
    output = pd.DataFrame(
        index=pd.IntervalIndex.from_breaks(zbins), data=np.vstack([values, counts]).T, columns=["value", "count"]
    )

    return output


def interpolate_hypsometric_bins(
    hypsometric_bins: pd.DataFrame,
    value_column: str = "value",
    method: str = "polynomial",
    order: int = 3,
    count_threshold: int | None = None,
) -> pd.DataFrame:
    """
    Interpolate hypsometric bins using any valid Pandas interpolation technique.

    NOTE: It will not extrapolate!

    :param hypsometric_bins: Bins where nans will be interpolated.
    :param value_column: The name of the column in 'hypsometric_bins' to use as values.
    :param method: Any valid Pandas interpolation technique (e.g. 'linear', 'polynomial', 'ffill', 'bfill').
    :param order: The polynomial order to use. Only used if method='polynomial'.
    :param count_threshold: Optional. A pixel count threshold to exclude during the curve fit (requires a 'count'
        column).
    :returns: Bins interpolated with the chosen interpolation method.
    """
    # Copy the bins that will be filled.
    bins = hypsometric_bins.copy()
    # Temporarily set the index to be the midpoint (for interpolation)
    bins.index = bins.index.mid

    # Set all bins that are under a (potentially) specified count to NaN (they should be excluded from interpolation)
    if count_threshold is not None:
        assert "count" in hypsometric_bins.columns, "'count' not a column in the dataframe"
        bins_under_threshold = bins["count"] < count_threshold
        bins.loc[bins_under_threshold, value_column] = np.nan

    # Count number of valid (finite) values
    nvalids = np.count_nonzero(np.isfinite(bins[value_column]))

    if nvalids <= order + 1:
        # Cannot interpolate -> leave as it is
        warnings.warn("Not enough valid bins for interpolation -> returning copy", UserWarning)
        return hypsometric_bins.copy()
    else:
        # Interpolate all bins that are NaN.
        bins[value_column] = bins[value_column].interpolate(method=method, order=order, limit_direction="both")

    # If some points were temporarily set to NaN (to exclude from the interpolation), re-set them.
    if count_threshold is not None:
        bins.loc[bins_under_threshold, value_column] = hypsometric_bins.loc[bins_under_threshold.values, value_column]

    # Return the index to intervals instead of the midpoint.
    bins.index = hypsometric_bins.index

    return bins


def fit_hypsometric_bins_poly(
    hypsometric_bins: pd.DataFrame,
    value_column: str = "value",
    degree: int = 3,
    iterations: int = 1,
    count_threshold: int | None = None,
) -> pd.Series:
    """
    Fit a polynomial to the hypsometric bins.

    :param hypsometric_bins: Bins where nans will be interpolated.
    :param value_column: The name of the column in 'hypsometric_bins' to use as values.
    :param degree: The degree of the polynomial to use.
    :param iterations: The number of iterations to run. \
 At each iteration, values with residuals larger than 3 times the residuals' standard deviation are excluded.
    :param count_threshold: Optional. A pixel count threshold to exclude during the curve fit (requires a 'count'
        column).
    :returns: Bins replaced by the polynomial fit.
    """
    bins = hypsometric_bins.copy()
    bins.index = bins.index.mid

    if count_threshold is not None:
        assert "count" in hypsometric_bins.columns, "'count' not a column in the dataframe"
        bins_under_threshold = bins["count"] < count_threshold
        bins.loc[bins_under_threshold, value_column] = np.nan

    # Remove invalid bins
    valids = np.isfinite(np.asarray(bins[value_column]))

    for _k in range(iterations):

        # Fit polynomial
        x = bins.index[valids]
        y = bins[value_column][valids]
        pcoeff = np.polyfit(x, y, deg=degree)

        # Calculate residuals
        interpolated_values = np.polyval(pcoeff, bins.index)
        residuals = interpolated_values - bins[value_column]
        residuals_std = np.nanstd(residuals.values)

        # Filter outliers further than 3 std
        valids_old = np.copy(valids)
        valids[np.abs(residuals.values) > 3 * residuals_std] = False
        if np.array_equal(valids, valids_old):
            break

    # Save as pandas' DataFrame
    output = pd.DataFrame(
        index=hypsometric_bins.index, data=np.vstack([interpolated_values, bins["count"]]).T, columns=["value", "count"]
    )

    return output


def calculate_hypsometry_area(
    ddem_bins: pd.Series | pd.DataFrame,
    ref_dem: NDArrayf,
    pixel_size: float | tuple[float, float],
    timeframe: str = "reference",
) -> pd.Series:
    """
    Calculate the associated representative area of the given dDEM bins.

    By default, the area bins will be representative of the mean timing between the reference and nonreference DEM:
    elevations = ref_dem - (h_vs_dh_funcion(ref_dem) / 2)
    This can be changed to either "reference":
    elevations = ref_dem
    Or "nonreference":
    elevations = ref_dem - h_vs_dh_function(ref_dem)

    :param ddem_bins: A Series or DataFrame of dDEM values. If a DataFrame is given, the column 'value' will be used.
    :param ref_dem: The reference DEM. This should not have any NaNs.
    :param pixel_size: The xy or (x, y) size of the reference DEM pixels in georeferenced coordinates.
    :param timeframe: The time at which the area bins are representative. Choices: "reference", "nonreference", "mean"

    :returns: The representative area within the given dDEM bins.
    """
    assert not np.any(np.isnan(ref_dem)), "The given reference DEM has NaNs. No NaNs are allowed to calculate area!"

    if timeframe not in ["reference", "nonreference", "mean"]:
        raise ValueError(f"Argument 'timeframe={timeframe}' is invalid. Choices: ['reference', 'nonreference', 'mean']")

    if isinstance(ddem_bins, pd.DataFrame):
        ddem_bins = ddem_bins["value"]

    # For timeframe "mean" or "nonreference", check that ddem_bins values can be interpolated at any altitude
    if timeframe in ["mean", "nonreference"]:
        assert not np.any(np.isnan(ddem_bins.values)), "The dDEM bins cannot contain NaNs. Remove or fill them first."

        # Generate a continuous elevation vs. dDEM function
        ddem_func = scipy.interpolate.interp1d(
            ddem_bins.index.mid, ddem_bins.values, kind="linear", fill_value="extrapolate"
        )

    # Generate average elevations by subtracting half of the dDEM's values to the reference DEM
    if timeframe == "mean":
        elevations = ref_dem - (ddem_func(ref_dem.data) / 2)
    elif timeframe == "reference":
        elevations = ref_dem
    elif timeframe == "nonreference":
        elevations = ref_dem - ddem_func(ref_dem.data)

    # Extract the bins from the dDEM series and compute the frequency of points in the bins.
    bins = np.r_[[ddem_bins.index.left[0]], ddem_bins.index.right]
    bin_counts = np.histogram(elevations, bins=bins)[0]

    # Multiply the bin counts with the pixel area to get the full area.
    bin_area = bin_counts * (pixel_size**2 if not isinstance(pixel_size, tuple) else pixel_size[0] * pixel_size[1])

    # Put this in a series which will be returned.
    output = pd.Series(index=ddem_bins.index, data=bin_area)

    return output


def linear_interpolation(
    array: NDArrayf | MArrayf,
    max_search_distance: int = 10,
    extrapolate: bool = False,
    force_fill: bool = False,
) -> NDArrayf:
    """
    Interpolate a 2D array using rasterio's fillnodata.

    :param array: An array with NaNs or a masked array to interpolate.
    :param max_search_distance: The maximum number of pixels to search in all directions to find values \
to interpolate from. The default is 10.
    :param extrapolate: if False, will remove pixels that have been extrapolated by fillnodata. Default is False.
    :param force_fill: if True, will replace all remaining gaps by the median of all valid values. Default is False.

    :returns: A filled array with no NaNs
    """
    if not _has_cv2:
        raise ValueError("Optional dependency needed. Install 'opencv'")

    # Create a mask for where nans exist
    nan_mask = get_mask_from_array(array)

    interpolated_array = rasterio.fill.fillnodata(
        array.copy(), mask=(~nan_mask).astype("uint8"), max_search_distance=max_search_distance
    )

    # Remove extrapolated values: gaps up to the size of max_search_distance are kept,
    # but surfaces that artificially grow on the edges are removed
    if not extrapolate:
        interp_mask = cv2.morphologyEx(
            (~nan_mask).squeeze().astype("uint8"), cv2.MORPH_CLOSE, kernel=np.ones((max_search_distance - 1,) * 2)
        ).astype("bool")
        if np.ndim(array) == 3:
            interpolated_array[:, ~interp_mask] = np.nan
        else:
            interpolated_array[~interp_mask] = np.nan

    # Fill the nans (values outside of the value boundaries) with the median value
    # This triggers a warning with np.masked_array's because it ignores the mask
    if force_fill:
        with warnings.catch_warnings():
            warnings.simplefilter("ignore")
            interpolated_array[np.isnan(interpolated_array)] = np.nanmedian(array)
    else:
        # If input is masked array, return a masked array
        extrap_mask = interpolated_array != array.data
        if isinstance(array, np.ma.masked_array):
            interpolated_array = np.ma.masked_array(interpolated_array, mask=(nan_mask & ~extrap_mask))

    return interpolated_array.reshape(array.shape)


def hypsometric_interpolation(
    voided_ddem: NDArrayf | MArrayf,
    ref_dem: NDArrayf | MArrayf,
    mask: NDArrayf,
) -> MArrayf:
    """
    Interpolate a dDEM using hypsometric interpolation within the given mask.

    Using `ref_dem`, elevation bins of constant height (hard-coded to 50 m for now) are created.
    Gaps in `voided-ddem`, within the provided `mask`, are filled with the median dDEM value within that bin.

    :param voided_ddem: A dDEM with voids (either an array with nans or a masked array).
    :param ref_dem: The reference DEM in the dDEM comparison.
    :param mask: A mask to delineate the area that will be interpolated (True means hypsometric will be used).
    """
    # Get ddem array with invalid pixels converted to NaN and mask of invalid pixels
    ddem, ddem_mask = get_array_and_mask(voided_ddem)

    # Get ref_dem array with invalid pixels converted to NaN and mask of invalid pixels
    dem, dem_mask = get_array_and_mask(ref_dem)

    # Make sure the mask does not have e.g. the shape (1, height, width)
    mask = mask.squeeze()

    # A mask of inlier values: The union of the mask and the inverted exclusion masks of both rasters.
    inlier_mask = mask & (~ddem_mask & ~dem_mask)
    if np.count_nonzero(inlier_mask) == 0:
        warnings.warn("No valid data found within mask, returning copy", UserWarning)
        return np.ma.masked_array(data=voided_ddem)

    # Estimate the elevation dependent gradient.
    gradient = xdem.volume.hypsometric_binning(ddem[inlier_mask], dem[inlier_mask])

    # Interpolate possible missing elevation bins in 1D - no extrapolation done here
    interpolated_gradient = xdem.volume.interpolate_hypsometric_bins(gradient)

    gradient_model = scipy.interpolate.interp1d(
        interpolated_gradient.index.mid, interpolated_gradient["value"].values, fill_value="extrapolate"
    )

    # Create an idealized dDEM using the relationship between elevation and dDEM
    idealized_ddem = np.zeros_like(dem)
    idealized_ddem[mask] = gradient_model(dem[mask])

    # Replace ddem gaps with idealized hypsometric ddem, but only within mask
    corrected_ddem = np.where(ddem_mask & mask, idealized_ddem, ddem)

    output = np.ma.masked_array(corrected_ddem, mask=~np.isfinite(corrected_ddem))

    assert output is not None

    return output


def local_hypsometric_interpolation(
    voided_ddem: NDArrayf | MArrayf,
    ref_dem: NDArrayf | MArrayf,
    mask: NDArrayf,
    min_coverage: float = 0.2,
    count_threshold: int | None = 1,
    nodata: float | int = -9999,
    plot: bool = False,
) -> MArrayf:
    """
    Interpolate a dDEM using local hypsometric interpolation.
    The algorithm loops through each features in the vector file.

    The dDEM is assumed to have been created as "voided_ddem = reference_dem - other_dem".

    :param voided_ddem: A dDEM with voids (either an array with nans or a masked array).
    :param ref_dem: The reference DEM in the dDEM comparison.
    :param mask: A raster of same shape as voided_ddem and ref_dem, containing a different non-0 pixel value for \
each geometry on which to loop.
    :param min_coverage: Optional. The minimum coverage fraction to be considered for interpolation.
    :param count_threshold: Optional. A pixel count threshold to exclude during the hypsometric curve fit.
    :param nodata: Optional. No data value to be used for the output masked_array.
    :param plot: Set to True to display intermediate plots.

    :returns: A dDEM with gaps filled by applying a hypsometric interpolation for each geometry in mask, \
for areas filling the min_coverage criterion.
    """
    # Remove any unnecessary dimension
    orig_shape = voided_ddem.shape
    voided_ddem = voided_ddem.squeeze()
    ref_dem = ref_dem.squeeze()
    mask = mask.squeeze()

    # Check that all arrays have same dimensions
    assert voided_ddem.shape == ref_dem.shape == mask.shape

    # Get ddem array with invalid pixels converted to NaN and mask of invalid pixels
    ddem, ddem_mask = get_array_and_mask(voided_ddem)

    # Get ref_dem array with invalid pixels converted to NaN and mask of invalid pixels
    dem, dem_mask = get_array_and_mask(ref_dem)

    # A mask of inlier values: The union of the mask and the inverted exclusion masks of both rasters.
    inlier_mask = (mask != 0) & (~ddem_mask & ~dem_mask)
    if np.count_nonzero(inlier_mask) == 0:
        warnings.warn("No valid data found within mask, returning copy", UserWarning)
        return np.ma.masked_array(voided_ddem)

    if plot:
        plt.matshow(inlier_mask)
        plt.title("inlier mask")
        plt.show()

    # List of indexes to loop on
    geometry_index = np.unique(mask[mask != 0])
    logging.info("Found %d geometries", len(geometry_index))

    # Get fraction of valid pixels for each geometry
    coverage = np.zeros(len(geometry_index))
    for k, index in enumerate(geometry_index):
        local_inlier_mask = inlier_mask & (mask == index)
        total_pixels = np.count_nonzero(mask == index)
        valid_pixels = np.count_nonzero(local_inlier_mask)
        coverage[k] = valid_pixels / float(total_pixels)

    # Filter geometries with too little coverage
    valid_geometry_index = geometry_index[coverage >= min_coverage]
    logging.info("Found %d geometries with sufficient coverage", len(valid_geometry_index))

    idealized_ddem = nodata * np.ones_like(dem)

    for _k, index in enumerate(valid_geometry_index):

        # Mask of valid pixel within geometry
        local_mask = mask == index
        local_inlier_mask = inlier_mask & (local_mask)

        # Estimate the elevation dependent gradient
        gradient = xdem.volume.hypsometric_binning(ddem[local_mask], dem[local_mask])

        # Remove bins with loo low count
        filt_gradient = gradient.copy()
        if count_threshold is not None:
            if count_threshold > 1:
                bins_under_threshold = filt_gradient["count"] < count_threshold
                filt_gradient.loc[bins_under_threshold, "value"] = np.nan

        # Interpolate missing elevation bins
        interpolated_gradient = xdem.volume.interpolate_hypsometric_bins(filt_gradient)

        # At least 2 points needed for interp1d, if not skip feature
        nvalues = len(interpolated_gradient["value"].values)
        if nvalues < 2:
            warnings.warn(
                f"Not enough valid bins for feature with index {index:d} -> skipping interpolation", UserWarning
            )
            continue

        # Create a model for 2D interpolation
        gradient_model = scipy.interpolate.interp1d(
            interpolated_gradient.index.mid, interpolated_gradient["value"].values, fill_value="extrapolate"
        )

        if plot:
            local_ddem = np.where(local_inlier_mask, ddem, np.nan)
            vmax = max(np.abs(np.nanpercentile(local_ddem, [2, 98])))
            rowmin, rowmax, colmin, colmax = get_valid_extent(mask == index)

            plt.figure(figsize=(12, 8))
            plt.subplot(121)
            plt.imshow(
                (mask == index)[rowmin:rowmax, colmin:colmax], cmap="Greys", vmin=0, vmax=2, interpolation="none"
            )

            plt.imshow(
                local_ddem[rowmin:rowmax, colmin:colmax], cmap="RdYlBu", vmin=-vmax, vmax=vmax, interpolation="none"
            )
            plt.colorbar()
            plt.title(f"ddem for geometry # {index:d}")

            plt.subplot(122)
            plt.plot(gradient["value"], gradient.index.mid, label="raw")
            plt.plot(interpolated_gradient, gradient.index.mid, label="interpolated", ls="--")
            plt.xlabel("ddem")
            plt.ylabel("Elevation")
            plt.legend()
            plt.title("Average ddem per elevation bin")
            plt.tight_layout()
            plt.show()

        # Create an idealized dDEM (only considering the dH gradient)
        idealized_ddem[mask == index] = gradient_model(dem[mask == index])

    # Measure the difference between the original dDEM and the idealized dDEM
    assert ddem.shape == idealized_ddem.shape
    ddem_difference = ddem.astype("float32") - idealized_ddem.astype("float32")
    ddem_difference[idealized_ddem == nodata] = np.nan

    # Spatially interpolate the difference between these two products.
    interpolated_ddem_diff = linear_interpolation(np.where(ddem_mask, np.nan, ddem_difference))
    interpolated_ddem_diff[np.isnan(interpolated_ddem_diff)] = 0

    # Correct the idealized dDEM with the difference to the original dDEM.
    corrected_ddem = idealized_ddem + interpolated_ddem_diff

    # Set Nans to nodata
    corrected_ddem[~np.isfinite(corrected_ddem)] = nodata

    output = np.ma.masked_array(
        corrected_ddem, mask=(corrected_ddem == nodata)  # mask=((mask != 0) & (ddem_mask | dem_mask))
    ).reshape(orig_shape)

    assert output is not None

    return output


def get_regional_hypsometric_signal(
    ddem: NDArrayf | MArrayf | RasterType,
    ref_dem: NDArrayf | MArrayf | RasterType,
    glacier_index_map: NDArrayf | RasterType,
    n_bins: int = 20,
    min_coverage: float = 0.05,
) -> pd.DataFrame:
    """
    Get the normalized regional hypsometric elevation change signal, read "the general shape of it".

    :param ddem: The dDEM to analyse.
    :param ref_dem: A void-free reference DEM.
    :param glacier_index_map: An array glacier indices of the same shape as the previous inputs.
    n_bins = 20  # TODO: This should be an argument.
    :param n_bins: The number of elevation bins to subdivide each glacier in.

    :returns: A DataFrame of bin statistics, scaled by elevation and elevation change.
    """
    # Extract the array and mask representations of the arrays.
    ddem_arr, ddem_mask = get_array_and_mask(ddem)
    ref_arr, ref_mask = get_array_and_mask(ref_dem)
    glacier_index_map, _ = get_array_and_mask(glacier_index_map)

    # The reference DEM should be void free
    assert np.count_nonzero(ref_mask) == 0, "Reference DEM has voids"

    # The unique indices are the unique glaciers.
    unique_indices = np.unique(glacier_index_map)

    # Create empty (ddem) value and (pixel) count arrays which will be filled iteratively.
    values = np.full((n_bins, unique_indices.shape[0]), fill_value=np.nan, dtype=float)
    counts = np.full((n_bins, unique_indices.shape[0]), fill_value=np.nan, dtype=float)

    # Start a counter of glaciers that are actually processed.
    count = 0
    # Loop over each unique glacier.
<<<<<<< HEAD
    for i in tqdm(np.unique(glacier_index_map), desc="Finding regional signal", disable=logging.getLogger().getEffectiveLevel() > logging.INFO):
=======
    for i in tqdm(
        np.unique(glacier_index_map),
        desc="Finding regional signal",
        disable=logging.getLogger().getEffectiveLevel() > logging.INFO,
    ):
>>>>>>> 186cab99
        # If i ==0, it's assumed to be periglacial.
        if i == 0:
            continue
        # Create a mask representing a particular glacier.
        glacier_values = glacier_index_map == i

        # Stop if the "glacier" is tiny. It might be a cropped glacier outline for example.
        if np.count_nonzero(glacier_values) < 10:
            continue

        # The inlier mask is where that particular glacier is and where nans don't exist.
        inlier_mask = glacier_values & ~ddem_mask

        # Skip if the coverage is below the threshold
        if (np.count_nonzero(inlier_mask) / np.count_nonzero(glacier_values)) < min_coverage:
            continue

        # Extract only the difference and elevation values that correspond to the glacier.
        differences = ddem_arr[inlier_mask]
        elevations = ref_arr[inlier_mask]

        # Run the hypsometric binning.
        try:
            bins = hypsometric_binning(differences, elevations, bins=n_bins, kind="count")
        except ValueError:
            # ValueError: zero-size array to reduction operation minimum which has no identity on "zbins=" call
            continue

        # Min-max scale by elevation.
        bins.index = (bins.index.mid - bins.index.left.min()) / (bins.index.right.max() - bins.index.left.min())

        # Scale by difference.
        bins["value"] = (bins["value"] - np.nanmin(bins["value"])) / (
            np.nanmax(bins["value"]) - np.nanmin(bins["value"])
        )

        # Assign the values and counts to the output array.
        values[:, count] = bins["value"]
        counts[:, count] = bins["count"]

        count += 1

    output = pd.DataFrame(
        data={
            "w_mean": np.nansum(values * counts, axis=1) / np.nansum(counts, axis=1),
            "median": np.nanmedian(values, axis=1),
            "std": np.nanstd(values, axis=1),
            "sigma-1-lower": np.nanpercentile(values, 16, axis=1),
            "sigma-1-upper": np.nanpercentile(values, 84, axis=1),
            "sigma-2-lower": np.nanpercentile(values, 2.5, axis=1),
            "sigma-2-upper": np.nanpercentile(values, 97.5, axis=1),
            "count": np.nansum(counts, axis=1).astype(int),
        },
        index=pd.IntervalIndex.from_breaks(np.linspace(0, 1, n_bins + 1, dtype="float64")),
    )

    return output


def norm_regional_hypsometric_interpolation(
    voided_ddem: NDArrayf | MArrayf | RasterType,
    ref_dem: NDArrayf | MArrayf | RasterType,
    glacier_index_map: NDArrayf | RasterType,
    min_coverage: float = 0.1,
    regional_signal: pd.DataFrame | None = None,
    min_elevation_range: float = 0.33,
    idealized_ddem: bool = False,
) -> NDArrayf:
    """
    Interpolate missing values by scaling the normalized regional hypsometric signal to each glacier separately.

    Only missing values are interpolated. The rest of the glacier's values are fixed.

    :param voided_ddem: The voided dDEM to fill NaNs in.
    :param ref_dem: A void-free reference DEM.
    :param glacier_index_map: An array glacier indices of the same shape as the previous inputs.
    :param min_coverage: The minimum fractional coverage of a glacier to interpolate. Defaults to 10%.
    :param regional_signal: A regional signal is already estimate. Otherwise one will be estimated.
    :param min_elevation_range: The minimum allowed min/max bin range to scale a signal from.\
            Default: 1/3 of the elevation range needs to be present.
    :param idealized_ddem: Replace observed glacier values with the hypsometric signal. Good for error assessments.

    :raises AssertionError: If `ref_dem` has voids.

    :returns: A dDEM where glacier's that fit the min_coverage criterion are interpolated.
    """
    # Extract the array and nan parts of the inputs.
    ddem_arr, ddem_nans = get_array_and_mask(voided_ddem)
    ref_arr, ref_nans = get_array_and_mask(ref_dem)
    glacier_index_map, _ = get_array_and_mask(glacier_index_map)

    # The reference DEM should be void free
    assert np.count_nonzero(ref_nans) == 0, "Reference DEM has voids"

    # If the regional signal was not given as an argument, find it from the dDEM.
    if regional_signal is None:
        regional_signal = get_regional_hypsometric_signal(
            ddem=ddem_arr, ref_dem=ref_arr, glacier_index_map=glacier_index_map
        )

    # The unique indices are the unique glaciers.
    unique_indices = np.unique(glacier_index_map)

    # Make a copy of the dDEM which will be filled iteratively.
    ddem_filled = ddem_arr.copy()
    # Loop over all glaciers and fill the dDEM accordingly.
<<<<<<< HEAD
    for i in tqdm(unique_indices, desc="Interpolating dDEM", disable=logging.getLogger().getEffectiveLevel() > logging.INFO):
=======
    for i in tqdm(
        unique_indices, desc="Interpolating dDEM", disable=logging.getLogger().getEffectiveLevel() > logging.INFO
    ):
>>>>>>> 186cab99
        if i == 0:  # i==0 is assumed to mean stable ground.
            continue
        # Create a mask representing a particular glacier.
        glacier_values = glacier_index_map == i

        # The inlier mask is where that particular glacier is and where nans don't exist.
        inlier_mask = glacier_values & ~ddem_nans

        # If the fractional coverage is smaller than the given threshold, skip the glacier.
        if (np.count_nonzero(inlier_mask) / np.count_nonzero(glacier_values)) < min_coverage:
            continue

        # Extract only the finite difference and elevation values that correspond to the glacier.
        differences = ddem_arr[inlier_mask]
        elevations = ref_arr[inlier_mask]

        # Get the reference elevation min and max
        elev_min = ref_arr[glacier_values].min()
        elev_max = ref_arr[glacier_values].max()

        # Copy the signal
        signal = regional_signal["w_mean"].copy()
        # Scale the signal elevation midpoints to the glacier elevation range.
        midpoints = signal.index.mid
        midpoints *= elev_max - elev_min
        midpoints += elev_min
        step = midpoints[1] - midpoints[0]
        # Create an interval structure from the midpoints and the step size.
        signal.index = pd.IntervalIndex.from_arrays(left=midpoints - step / 2, right=midpoints + step / 2)

        # Find the hypsometric bins of the glacier.
        hypsometric_bins = hypsometric_binning(
            ddem=differences,
            ref_dem=elevations,
            bins=np.r_[[signal.index.left[0]], signal.index.right],  # This will generate the same steps as the signal.
            kind="custom",
        )
        bin_stds = hypsometric_binning(
            ddem=differences,
            ref_dem=elevations,
            bins=np.r_[[signal.index.left[0]], signal.index.right],
            kind="custom",
            aggregation_function=np.nanstd,
        )
        # Check which of the bins were non-empty.
        non_empty_bins = np.isfinite(hypsometric_bins["value"])

        non_empty_range = np.sum(non_empty_bins[non_empty_bins].index.length)
        full_range = np.sum(hypsometric_bins.index.length)

        if (non_empty_range / full_range) < min_elevation_range:
            continue

        # A theoretical minimum of 2 bins are needed for the curve fit.
        if np.count_nonzero(non_empty_bins) < 2:
            continue

        # The weights are the squared inverse of the standard deviation of each bin.
        bin_weights = bin_stds["value"].values[non_empty_bins] / np.sqrt(
            hypsometric_bins["count"].values[non_empty_bins]
        )
        bin_weights[bin_weights == 0.0] = 1e-8  # Avoid divide by zero problems.

        # Fit linear coefficients to scale the regional signal to the hypsometric bins properly.
        # The inverse of the pixel counts are used as weights, to properly disregard poorly constrained bins.
        with warnings.catch_warnings():
            # curve_fit will sometimes say "can't estimate covariance". This is okay.
            warnings.filterwarnings("ignore", message="covariance")
            coeffs = scipy.optimize.curve_fit(
                f=lambda x, a, b: a * x + b,  # Estimate a linear function "f(x) = ax + b".
                xdata=signal.values[non_empty_bins],  # The xdata is the normalized regional signal
                ydata=hypsometric_bins["value"].values[non_empty_bins],  # The ydata is the actual values.
                p0=[1, 0],  # The initial guess of a and b (doesn't matter too much)
                sigma=bin_weights,
            )[0]

        # Create a linear model from the elevations and the scaled regional signal.
        model = scipy.interpolate.interp1d(
            signal.index.mid, np.poly1d(coeffs)(signal.values), bounds_error=False, fill_value="extrapolate"
        )

        # Find which values to fill using the model (all nans within the glacier extent)
        if not idealized_ddem:
            values_to_fill = glacier_values & ddem_nans
        # If it should be idealized, replace all glacier values with the model
        else:
            values_to_fill = glacier_values
        # Fill the nans using the scaled regional signal.
        ddem_filled[values_to_fill] = model(ref_arr[values_to_fill])

    return ddem_filled<|MERGE_RESOLUTION|>--- conflicted
+++ resolved
@@ -584,15 +584,11 @@
     # Start a counter of glaciers that are actually processed.
     count = 0
     # Loop over each unique glacier.
-<<<<<<< HEAD
-    for i in tqdm(np.unique(glacier_index_map), desc="Finding regional signal", disable=logging.getLogger().getEffectiveLevel() > logging.INFO):
-=======
     for i in tqdm(
         np.unique(glacier_index_map),
         desc="Finding regional signal",
         disable=logging.getLogger().getEffectiveLevel() > logging.INFO,
     ):
->>>>>>> 186cab99
         # If i ==0, it's assumed to be periglacial.
         if i == 0:
             continue
@@ -699,13 +695,9 @@
     # Make a copy of the dDEM which will be filled iteratively.
     ddem_filled = ddem_arr.copy()
     # Loop over all glaciers and fill the dDEM accordingly.
-<<<<<<< HEAD
-    for i in tqdm(unique_indices, desc="Interpolating dDEM", disable=logging.getLogger().getEffectiveLevel() > logging.INFO):
-=======
     for i in tqdm(
         unique_indices, desc="Interpolating dDEM", disable=logging.getLogger().getEffectiveLevel() > logging.INFO
     ):
->>>>>>> 186cab99
         if i == 0:  # i==0 is assumed to mean stable ground.
             continue
         # Create a mask representing a particular glacier.
