"""Functions to calculate changes in volume (aimed for glaciers)."""
from __future__ import annotations

import warnings
from typing import Callable, Optional, Union

import cv2
import matplotlib.pyplot as plt
import numpy as np
import pandas as pd
import rasterio.fill
import scipy.interpolate
from tqdm import tqdm

import xdem


def hypsometric_binning(ddem: np.ndarray, ref_dem: np.ndarray, bins: Union[float, np.ndarray] = 50.0,
                        kind: str = "fixed", aggregation_function: Callable = np.median) -> pd.DataFrame:
    """
    Separate the dDEM in discrete elevation bins.
    The elevation bins will be calculated based on all ref_dem valid pixels.
    ddem may contain NaN/masked values over the same area, they will be excluded before the aggregation.

    It is assumed that the dDEM is calculated as 'ref_dem - dem' (not 'dem - ref_dem').

    :param ddem: The dDEM as a 2D or 1D array.
    :param ref_dem: The reference DEM as a 2D or 1D array.
    :param bins: The bin size, count, or array, depending on the binning method ('kind').
    :param kind: The kind of binning to do. Choices: ['fixed', 'count', 'quantile', 'custom'].
    :param aggregation_function: The function to aggregate the elevation values within a bin. Defaults to the median.

    :returns: A Pandas DataFrame with elevation bins and dDEM statistics.
    """
    assert ddem.shape == ref_dem.shape

    # Convert ddem mask into NaN
    ddem, _ = xdem.spatial_tools.get_array_and_mask(ddem)

    # Extract only the valid values, i.e. valid in ref_dem
    valid_mask = ~xdem.spatial_tools.get_mask(ref_dem)
    ddem = np.array(ddem[valid_mask])
    ref_dem = np.array(ref_dem.squeeze()[valid_mask])

    if isinstance(bins, np.ndarray):
        zbins = bins
    elif kind == "fixed":
        zbins = np.arange(ref_dem.min(), ref_dem.max() + bins + 1e-6, step=bins)  # +1e-6 in case min=max (1 point)
    elif kind == "count":
        # Make bins between mean_dem.min() and a little bit above mean_dem.max().
        # The bin count has to be bins + 1 because zbins[0] will be a "below min value" bin, which will be irrelevant.
        zbins = np.linspace(ref_dem.min(), ref_dem.max() + 1e-6 / bins, num=int(bins + 1))
    elif kind == "quantile":
        # Make the percentile steps. The bins + 1 is explained above.
        steps = np.linspace(0, 100, num=int(bins) + 1)
        zbins = np.fromiter(
            (np.percentile(ref_dem, step) for step in steps),
            dtype=float
        )
        # The uppermost bin needs to be a tiny amount larger than the highest value to include it.
        zbins[-1] += 1e-6
    elif kind == "custom":
        zbins = bins  # type: ignore
    else:
        raise ValueError(f"Invalid bin kind: {kind}. Choices: ['fixed', 'count', 'quantile', 'custom']")

    # Generate bins and get bin indices from the mean DEM
    indices = np.digitize(ref_dem, bins=zbins)

    # Calculate statistics for each bin.
    # If no values exist, all stats should be nans (except count with should be 0)
    # medians, means, stds, nmads = (np.zeros(shape=bins.shape[0] - 1, dtype=ddem.dtype) * np.nan, ) * 4
    values = np.zeros(shape=zbins.shape[0] - 1, dtype=ddem.dtype) * np.nan
    counts = np.zeros_like(values, dtype=int)
    for i in np.arange(indices.min(), indices.max() + 1):
        values_in_bin = ddem[indices == i]

        # Remove possible Nans
        values_in_bin = values_in_bin[np.isfinite(values_in_bin)]

        # Skip if no values are in the bin.
        if values_in_bin.shape[0] == 0:
            continue

        try:
            values[i - 1] = aggregation_function(values_in_bin)
            counts[i - 1] = values_in_bin.shape[0]
        except IndexError as exception:
            # If custom bins were added, i may exceed the bin range, which will be silently ignored.
            if kind == "custom" and "out of bounds" in str(exception):
                continue
            raise exception

    # Collect the results in a dataframe
    output = pd.DataFrame(
        index=pd.IntervalIndex.from_breaks(zbins),
        data=np.vstack([
            values, counts
        ]).T,
        columns=["value", "count"]
    )

    return output


def interpolate_hypsometric_bins(hypsometric_bins: pd.DataFrame, value_column="value", method="polynomial", order=3,
                                 count_threshold: Optional[int] = None) -> pd.DataFrame:
    """
    Interpolate hypsometric bins using any valid Pandas interpolation technique.

    NOTE: It will not extrapolate!

    :param hypsometric_bins: Bins where nans will be interpolated.
    :param value_column: The name of the column in 'hypsometric_bins' to use as values.
    :param method: Any valid Pandas interpolation technique (e.g. 'linear', 'polynomial', 'ffill', 'bfill').
    :param order: The polynomial order to use. Only used if method='polynomial'.
    :param count_threshold: Optional. A pixel count threshold to exclude during the curve fit (requires a 'count' column).
    :returns: Bins interpolated with the chosen interpolation method.
    """
    # Copy the bins that will be filled.
    bins = hypsometric_bins.copy()
    # Temporarily set the index to be the midpoint (for interpolation)
    bins.index = bins.index.mid

    # Set all bins that are under a (potentially) specified count to NaN (they should be excluded from interpolation)
    if count_threshold is not None:
        assert "count" in hypsometric_bins.columns, "'count' not a column in the dataframe"
        bins_under_threshold = bins["count"] < count_threshold
        bins.loc[bins_under_threshold, value_column] = np.nan

    # Count number of valid (finite) values
    nvalids = np.count_nonzero(np.isfinite(bins[value_column]))

    if nvalids <= order + 1:
        # Cannot interpolate -> leave as it is
        warnings.warn("Not enough valid bins for interpolation -> returning copy", UserWarning)
        return hypsometric_bins.copy()
    else:
        # Interpolate all bins that are NaN.
        bins[value_column] = bins[value_column].interpolate(method=method, order=order, limit_direction="both")

    # If some points were temporarily set to NaN (to exclude from the interpolation), re-set them.
    if count_threshold is not None:
        bins.loc[bins_under_threshold, value_column] = hypsometric_bins.loc[bins_under_threshold.values, value_column]

    # Return the index to intervals instead of the midpoint.
    bins.index = hypsometric_bins.index

    return bins


def fit_hypsometric_bins_poly(hypsometric_bins: pd.DataFrame, value_column: str = "value", degree: int = 3,
                              iterations: int = 1, count_threshold: Optional[int] = None) -> pd.Series:
    """
    Fit a polynomial to the hypsometric bins.

    :param hypsometric_bins: Bins where nans will be interpolated.
    :param value_column: The name of the column in 'hypsometric_bins' to use as values.
    :param degree: The degree of the polynomial to use.
    :param iterations: The number of iterations to run. \
 At each iteration, values with residuals larger than 3 times the residuals' standard deviation are excluded.
    :param count_threshold: Optional. A pixel count threshold to exclude during the curve fit (requires a 'count' column).
    :returns: Bins replaced by the polynomial fit.
    """
    bins = hypsometric_bins.copy()
    bins.index = bins.index.mid

    if count_threshold is not None:
        assert "count" in hypsometric_bins.columns, f"'count' not a column in the dataframe"
        bins_under_threshold = bins["count"] < count_threshold
        bins.loc[bins_under_threshold, value_column] = np.nan

    # Remove invalid bins
    valids = np.isfinite(np.asarray(bins[value_column]))

    for k in range(iterations):

        # Fit polynomial
        x = bins.index[valids]
        y = bins[value_column][valids]
        pcoeff = np.polyfit(x, y, deg=degree)

        # Calculate residuals
        interpolated_values = np.polyval(pcoeff, bins.index)
        residuals = interpolated_values - bins[value_column]
        residuals_std = np.nanstd(residuals.values)

        # Filter outliers further than 3 std
        valids_old = np.copy(valids)
        valids[np.abs(residuals.values) > 3*residuals_std] = False
        if np.array_equal(valids, valids_old):
            break

    # Save as pandas' DataFrame
    output = pd.DataFrame(
        index=hypsometric_bins.index,
        data=np.vstack([
            interpolated_values, bins["count"]
        ]).T,
        columns=["value", "count"]
    )

    return output


def calculate_hypsometry_area(ddem_bins: Union[pd.Series, pd.DataFrame], ref_dem: np.ndarray,
                              pixel_size: Union[float, tuple[float, float]],
                              timeframe: str = "reference") -> pd.Series:
    """
    Calculate the associated representative area of the given dDEM bins.

    By default, the area bins will be representative of the mean timing between the reference and nonreference DEM:
    elevations = ref_dem - (h_vs_dh_funcion(ref_dem) / 2)
    This can be changed to either "reference":
    elevations = ref_dem
    Or "nonreference":
    elevations = ref_dem - h_vs_dh_function(ref_dem)

    :param ddem_bins: A Series or DataFrame of dDEM values. If a DataFrame is given, the column 'value' will be used.
    :param ref_dem: The reference DEM. This should not have any NaNs.
    :param pixel_size: The xy or (x, y) size of the reference DEM pixels in georeferenced coordinates.
    :param timeframe: The time at which the area bins are representative. Choices: "reference", "nonreference", "mean"

    :returns: The representative area within the given dDEM bins.
    """
    assert not np.any(np.isnan(ref_dem)), "The given reference DEM has NaNs. No NaNs are allowed to calculate area!"

    if timeframe not in ["reference", "nonreference", "mean"]:
        raise ValueError(f"Argument 'timeframe={timeframe}' is invalid. Choices: ['reference', 'nonreference', 'mean']")

    if isinstance(ddem_bins, pd.DataFrame):
        ddem_bins = ddem_bins["value"]
    assert not np.any(np.isnan(ddem_bins.values)), "The dDEM bins cannot contain NaNs. Remove or fill them first."
    # Generate a continuous elevation vs. dDEM function
    ddem_func = scipy.interpolate.interp1d(ddem_bins.index.mid, ddem_bins.values,
                                           kind="linear", fill_value="extrapolate")
    # Generate average elevations by subtracting half of the dDEM's values to the reference DEM
    if timeframe == "mean":
        elevations = ref_dem - (ddem_func(ref_dem.data) / 2)
    elif timeframe == "reference":
        elevations = ref_dem
    elif timeframe == "nonreference":
        elevations = ref_dem - ddem_func(ref_dem.data)

    # Extract the bins from the dDEM series and compute the frequency of points in the bins.
    bins = np.r_[[ddem_bins.index.left[0]], ddem_bins.index.right]
    bin_counts = np.histogram(elevations, bins=bins)[0]

    # Multiply the bin counts with the pixel area to get the full area.
    bin_area = bin_counts * (pixel_size ** 2 if not isinstance(pixel_size, tuple) else pixel_size[0] * pixel_size[1])

    # Put this in a series which will be returned.
    output = pd.Series(index=ddem_bins.index, data=bin_area)

    return output


def linear_interpolation(array: Union[np.ndarray, np.ma.masked_array], max_search_distance: int = 10,
                         extrapolate: bool = False, force_fill: bool = False) -> np.ndarray:
    """
    Interpolate a 2D array using rasterio's fillnodata.

    :param array: An array with NaNs or a masked array to interpolate.
    :param max_search_distance: The maximum number of pixels to search in all directions to find values \
to interpolate from. The default is 10.
    :param extrapolate: if False, will remove pixels that have been extrapolated by fillnodata. Default is False.
    :param force_fill: if True, will replace all remaining gaps by the median of all valid values. Default is False.

    :returns: A filled array with no NaNs
    """
    # Create a mask for where nans exist
    nan_mask = xdem.spatial_tools.get_mask(array)

    interpolated_array = rasterio.fill.fillnodata(array.copy(), mask=(~nan_mask).astype("uint8"),
                                                  max_search_distance=max_search_distance)

    # Remove extrapolated values: gaps up to the size of max_search_distance are kept,
    # but surfaces that artifically grow on the edges are removed
    if not extrapolate:
        interp_mask = cv2.morphologyEx((~nan_mask).squeeze().astype('uint8'), cv2.MORPH_CLOSE,
                                       kernel=np.ones((max_search_distance - 1, )*2)).astype('bool')
        if np.ndim(array) == 3:
            interpolated_array[:, ~interp_mask] = np.nan
        else:
            interpolated_array[~interp_mask] = np.nan

    # Fill the nans (values outside of the value boundaries) with the median value
    # This triggers a warning with np.masked_array's because it ignores the mask
    if force_fill:
        with warnings.catch_warnings():
            warnings.simplefilter("ignore")
            interpolated_array[np.isnan(interpolated_array)] = np.nanmedian(array)
    else:
        # If input is masked array, return a masked array
        extrap_mask = (interpolated_array != array.data)
        if isinstance(array, np.ma.masked_array):
            interpolated_array = np.ma.masked_array(interpolated_array, mask=(nan_mask & ~extrap_mask))

    return interpolated_array.reshape(array.shape)


def hypsometric_interpolation(voided_ddem: Union[np.ndarray, np.ma.masked_array],
                              ref_dem: Union[np.ndarray, np.ma.masked_array],
                              mask: np.ndarray) -> np.ma.masked_array:
    """
    Interpolate a dDEM using hypsometric interpolation within the given mask.

    Using `ref_dem`, elevation bins of constant height (hard-coded to 50 m for now) are created.
    Gaps in `voided-ddem`, within the provided `mask`, are filled with the median dDEM value within that bin.

    :param voided_ddem: A dDEM with voids (either an array with nans or a masked array).
    :param ref_dem: The reference DEM in the dDEM comparison.
    :param mask: A mask to delineate the area that will be interpolated (True means hypsometric will be used).
    """
    # Get ddem array with invalid pixels converted to NaN and mask of invalid pixels
    ddem, ddem_mask = xdem.spatial_tools.get_array_and_mask(voided_ddem)

    # Get ref_dem array with invalid pixels converted to NaN and mask of invalid pixels
    dem, dem_mask = xdem.spatial_tools.get_array_and_mask(ref_dem)

    # Make sure the mask does not have e.g. the shape (1, height, width)
    mask = mask.squeeze()

    # A mask of inlier values: The union of the mask and the inverted exclusion masks of both rasters.
    inlier_mask = mask & (~ddem_mask & ~dem_mask)
    if np.count_nonzero(inlier_mask) == 0:
        warnings.warn("No valid data found within mask, returning copy", UserWarning)
        return np.copy(ddem)

    # Estimate the elevation dependent gradient.
    gradient = xdem.volume.hypsometric_binning(
        ddem[inlier_mask],
        dem[inlier_mask]
    )

    # Interpolate possible missing elevation bins in 1D - no extrapolation done here
    interpolated_gradient = xdem.volume.interpolate_hypsometric_bins(gradient)

    gradient_model = scipy.interpolate.interp1d(
        interpolated_gradient.index.mid,
        interpolated_gradient["value"].values,
        fill_value="extrapolate"
    )

    # Create an idealized dDEM using the relationship between elevation and dDEM
    idealized_ddem = np.zeros_like(dem)
    idealized_ddem[mask] = gradient_model(dem[mask])

    # Replace ddem gaps with idealized hypsometric ddem, but only within mask
    corrected_ddem = np.where(ddem_mask & mask, idealized_ddem, ddem)

    output = np.ma.masked_array(
        corrected_ddem,
        mask=~np.isfinite(corrected_ddem)
    )

    assert output is not None

    return output


def local_hypsometric_interpolation(voided_ddem: Union[np.ndarray, np.ma.masked_array],
                                    ref_dem: Union[np.ndarray, np.ma.masked_array],
                                    mask: np.ndarray, min_coverage: float = 0.2,
                                    count_threshold: Optional[int] = 1, nodata: Union[float, int] = -9999,
                                    plot: bool = False) -> np.ma.masked_array:
    """
    Interpolate a dDEM using local hypsometric interpolation.
    The algorithm loops through each features in the vector file.

    The dDEM is assumed to have been created as "voided_ddem = reference_dem - other_dem".

    :param voided_ddem: A dDEM with voids (either an array with nans or a masked array).
    :param ref_dem: The reference DEM in the dDEM comparison.
    :param mask: A raster of same shape as voided_ddem and ref_dem, containing a diferent non-0 pixel value for \
each geometry on which to loop.
    :param min_coverage: Optional. The minimum coverage fraction to be considered for interpolation.
    :param count_threshold: Optional. A pixel count threshold to exclude during the hypsometric curve fit.
    :param nodata: Optional. No data value to be used for the output masked_array.
    :param plot: Set to True to display intermediate plots.

    :returns: A dDEM with gaps filled by applying a hypsometric interpolation for each geometry in mask, \
for areas filling the min_coverage criterion.
    """
    # Remove any unnecessary dimension
    orig_shape = voided_ddem.shape
    voided_ddem = voided_ddem.squeeze()
    ref_dem = ref_dem.squeeze()
    mask = mask.squeeze()

    # Check that all arrays have same dimensions
    assert voided_ddem.shape == ref_dem.shape == mask.shape

    # Get ddem array with invalid pixels converted to NaN and mask of invalid pixels
    ddem, ddem_mask = xdem.spatial_tools.get_array_and_mask(voided_ddem)

    # Get ref_dem array with invalid pixels converted to NaN and mask of invalid pixels
    dem, dem_mask = xdem.spatial_tools.get_array_and_mask(ref_dem)

    # A mask of inlier values: The union of the mask and the inverted exclusion masks of both rasters.
    inlier_mask = (mask != 0) & (~ddem_mask & ~dem_mask)
    if np.count_nonzero(inlier_mask) == 0:
        warnings.warn("No valid data found within mask, returning copy", UserWarning)
        return np.copy(ddem)

    if plot:
        plt.matshow(inlier_mask)
        plt.title("inlier mask")
        plt.show()

    # List of indexes to loop on
    geometry_index = np.unique(mask[mask != 0])
    print("Found {:d} geometries".format(len(geometry_index)))

    # Get fraction of valid pixels for each geometry
    coverage = np.zeros(len(geometry_index))
    for k, index in enumerate(geometry_index):
        local_inlier_mask = inlier_mask & (mask == index)
        total_pixels = np.count_nonzero((mask == index))
        valid_pixels = np.count_nonzero(local_inlier_mask)
        coverage[k] = valid_pixels/float(total_pixels)

    # Filter geometries with too little coverage
    valid_geometry_index = geometry_index[coverage >= min_coverage]
    print("Found {:d} geometries with sufficient coverage".format(len(valid_geometry_index)))

    idealized_ddem = nodata * np.ones_like(dem)

    for k, index in enumerate(valid_geometry_index):

        # Mask of valid pixel within geometry
        local_mask = (mask == index)
        local_inlier_mask = inlier_mask & (local_mask)

        # Estimate the elevation dependent gradient
        gradient = xdem.volume.hypsometric_binning(
            ddem[local_mask],
            dem[local_mask]
        )

        # Remove bins with loo low count
        filt_gradient = gradient.copy()
        if count_threshold > 1:
            bins_under_threshold = filt_gradient["count"] < count_threshold
            filt_gradient.loc[bins_under_threshold, "value"] = np.nan

        # Interpolate missing elevation bins
        interpolated_gradient = xdem.volume.interpolate_hypsometric_bins(filt_gradient)

        # At least 2 points needed for interp1d, if not skip feature
        nvalues = len(interpolated_gradient['value'].values)
        if nvalues < 2:
            warnings.warn(
                "Not enough valid bins for feature with index {:d} -> skipping interpolation".format(index),
                UserWarning
            )
            continue

        # Create a model for 2D interpolation
        gradient_model = scipy.interpolate.interp1d(
            interpolated_gradient.index.mid,
            interpolated_gradient['value'].values,
            fill_value="extrapolate"
        )

        if plot:
            local_ddem = np.where(local_inlier_mask, ddem, np.nan)
            vmax = max(np.abs(np.nanpercentile(local_ddem, [2, 98])))
            rowmin, rowmax, colmin, colmax = xdem.spatial_tools.get_valid_extent(mask == index)

            fig = plt.figure(figsize=(12, 8))
            plt.subplot(121)
            plt.imshow((mask == index)[rowmin:rowmax, colmin:colmax], cmap='Greys',
                       vmin=0, vmax=2, interpolation='none')

            plt.imshow(local_ddem[rowmin:rowmax, colmin:colmax], cmap='RdYlBu',
                       vmin=-vmax, vmax=vmax, interpolation='none')
            plt.colorbar()
            plt.title("ddem for geometry # {:d}".format(index))

            plt.subplot(122)
            plt.plot(gradient["value"], gradient.index.mid, label='raw')
            plt.plot(interpolated_gradient, gradient.index.mid, label='interpolated', ls='--')
            plt.xlabel('ddem')
            plt.ylabel('Elevation')
            plt.legend()
            plt.title("Average ddem per elevation bin")
            plt.tight_layout()
            plt.show()

        # Create an idealized dDEM (only considering the dH gradient)
        idealized_ddem[mask == index] = gradient_model(dem[mask == index])

    # Measure the difference between the original dDEM and the idealized dDEM
    assert ddem.shape == idealized_ddem.shape
    ddem_difference = ddem.astype("float32") - idealized_ddem.astype("float32")
    ddem_difference[idealized_ddem == nodata] = np.nan

    # Spatially interpolate the difference between these two products.
    interpolated_ddem_diff = linear_interpolation(np.where(ddem_mask, np.nan, ddem_difference))
    interpolated_ddem_diff[np.isnan(interpolated_ddem_diff)] = 0

    # Correct the idealized dDEM with the difference to the original dDEM.
    corrected_ddem = idealized_ddem + interpolated_ddem_diff

    # Set Nans to nodata
    corrected_ddem[~np.isfinite(corrected_ddem)] = nodata

    output = np.ma.masked_array(
        corrected_ddem,
        mask=(corrected_ddem == nodata)  # mask=((mask != 0) & (ddem_mask | dem_mask))
    ).reshape(orig_shape)

    assert output is not None

    return output


def get_regional_hypsometric_signal(ddem: Union[np.ndarray, np.ma.masked_array],
                                    ref_dem: Union[np.ndarray, np.ma.masked_array],
<<<<<<< HEAD
                                    glacier_index_map: np.ndarray,
                                    verbose: bool = False) -> pd.DataFrame:
=======
                                    glacier_index_map: np.ndarray, n_bins: int = 20,
                                    min_coverage: float = 0.05) -> pd.DataFrame:
>>>>>>> 8b3a7c99
    """
    Get the normalized regional hypsometric elevation change signal, read "the general shape of it".

    :param ddem: The dDEM to analyse.
    :param ref_dem: A void-free reference DEM.
    :param glacier_index_map: An array glacier indices of the same shape as the previous inputs.
<<<<<<< HEAD
    :param verbose: Show progress bar.
    """
    n_bins = 20  # TODO: This should be an argument.
=======
    :param n_bins: The number of elevation bins to subdivide each glacier in.
>>>>>>> 8b3a7c99

    :returns: A DataFrame of bin statistics, scaled by elevation and elevation change.
    """
    # Extract the array and mask representations of the arrays.
    ddem_arr, ddem_mask = xdem.spatial_tools.get_array_and_mask(ddem.squeeze())
    ref_arr, ref_mask = xdem.spatial_tools.get_array_and_mask(ref_dem.squeeze())

    # The reference DEM should be void free
    assert np.count_nonzero(ref_mask) == 0, "Reference DEM has voids"

    # The unique indices are the unique glaciers.
    unique_indices = np.unique(glacier_index_map)

    # Create empty (ddem) value and (pixel) count arrays which will be filled iteratively.
    values = np.empty((n_bins, unique_indices.shape[0]), dtype=float) + np.nan
    counts = np.empty((n_bins, unique_indices.shape[0]), dtype=float) + np.nan

    # Start a counter of glaciers that are actually processed.
    count = 0
    # Loop over each unique glacier.
    for i in tqdm(np.unique(glacier_index_map), desc="Finding regional signal", disable=(not verbose)):
        # If i ==0, it's assumed to be periglacial.
        if i == 0:
            continue
        # Create a mask representing a particular glacier.
        glacier_values = (glacier_index_map == i)

        # Stop if the "glacier" is tiny. It might be a cropped glacier outline for example.
        if np.count_nonzero(glacier_values) < 10:
            continue

        # The inlier mask is where that particular glacier is and where nans don't exist.
        inlier_mask = glacier_values & ~ddem_mask

        # Skip if the coverage is below the threshold
        if (np.count_nonzero(inlier_mask) / np.count_nonzero(glacier_values)) < min_coverage:
            continue

        # At this point, invalid glaciers have been skipped and the counter should be incremented.
        count += 1

        # Extract only the difference and elevation values that correspond to the glacier.
        differences = ddem_arr[inlier_mask]
        elevations = ref_arr[inlier_mask]

        # Run the hypsometric binning.
        try:
            bins = hypsometric_binning(differences, elevations, bins=n_bins, kind="count")
        except ValueError:  # ValueError: zero-size array to reduction operation minimum which has no identity on "zbins=" call
            continue
        # At this point, invalid glaciers have been skipped and the counter should be incremented.
        count += 1

        # Min-max scale by elevation.
        bins.index = (bins.index.mid - bins.index.left.min()) / (bins.index.right.max() - bins.index.left.min())

        # Scale by difference.
        bins["value"] = (bins["value"] - np.nanmin(bins["value"])) / (np.nanmax(bins["value"]) - np.nanmin(bins["value"]))

        # Assign the values and counts to the output array.
        values[:, count] = bins["value"]
        counts[:, count] = bins["count"]

    output = pd.DataFrame(
        data={
            "w_mean": np.nansum(values * counts, axis=1) / np.nansum(counts, axis=1),
            "median": np.nanmedian(values, axis=1),
            "std": np.nanstd(values, axis=1),
            "sigma-1-lower": np.nanpercentile(values, 16, axis=1),
            "sigma-1-upper": np.nanpercentile(values, 84, axis=1),
            "sigma-2-lower": np.nanpercentile(values, 2.5, axis=1),
            "sigma-2-upper": np.nanpercentile(values, 97.5, axis=1),
            "count": np.nansum(counts, axis=1).astype(int),
        },
        index=pd.IntervalIndex.from_breaks(np.linspace(0, 1, n_bins + 1)),
    )

    return output


def norm_regional_hypsometric_interpolation(voided_ddem: Union[np.ndarray, np.ma.masked_array],
                                            ref_dem: Union[np.ndarray, np.ma.masked_array],
                                            glacier_index_map: np.ndarray,
                                            min_coverage: float = 0.1,
                                            regional_signal: Optional[pd.DataFrame] = None,
<<<<<<< HEAD
                                            verbose: bool = False) -> np.ndarray:
=======
                                            min_bin_count: int = 4,
                                            idealized_ddem: bool = False) -> np.ndarray:
>>>>>>> 8b3a7c99
    """
    Interpolate missing values by scaling the normalized regional hypsometric signal to each glacier separately.

    Only missing values are interpolated. The rest of the glacier's values are fixed.

    :param voided_ddem: The voided dDEM to fill NaNs in.
    :param ref_dem: A void-free reference DEM.
    :param glacier_index_map: An array glacier indices of the same shape as the previous inputs.
    :param min_coverage: The minimum fractional coverage of a glacier to interpolate. Defaults to 10%.
    :param regional_signal: A regional signal is already estimate. Otherwise one will be estimated.
<<<<<<< HEAD
    :param verbose: Show progress bars.
=======
    :param min_bin_count: The minimum allowed bin count to scale a signal from. The theoretical minimum is 2.
    :param idealized_ddem: Replace observed glacier values with the hypsometric signal. Good for error assessments.
>>>>>>> 8b3a7c99

    :raises AssertionError: If `ref_dem` has voids.

    :returns: A dDEM where glacier's that fit the min_coverage criterion are interpolated.
    """
    # Extract the array and nan parts of the inputs.
    ddem_arr, ddem_nans = xdem.spatial_tools.get_array_and_mask(voided_ddem)
    ref_arr, ref_nans = xdem.spatial_tools.get_array_and_mask(ref_dem)

    # The reference DEM should be void free
    assert np.count_nonzero(ref_nans) == 0, "Reference DEM has voids"

    # If the regional signal was not given as an argument, find it from the dDEM.
    if regional_signal is None:
        regional_signal = get_regional_hypsometric_signal(
            ddem=ddem_arr,
            ref_dem=ref_arr,
            glacier_index_map=glacier_index_map,
            verbose=verbose
        )

    # The unique indices are the unique glaciers.
    unique_indices = np.unique(glacier_index_map)

    # Make a copy of the dDEM which will be filled iteratively.
    ddem_filled = ddem_arr.copy()
    # Loop over all glaciers and fill the dDEM accordingly.
    for i in tqdm(unique_indices, desc="Interpolating dDEM", disable=(not verbose)):
        if i == 0:  # i==0 is assumed to mean stable ground.
            continue
        # Create a mask representing a particular glacier.
        glacier_values = (glacier_index_map == i)

        # The inlier mask is where that particular glacier is and where nans don't exist.
        inlier_mask = glacier_values & ~ddem_nans

        # If the fractional coverage is smaller than the given threshold, skip the glacier.
        if (np.count_nonzero(inlier_mask) / np.count_nonzero(glacier_values)) < min_coverage:
            continue

        # Extract only the finite difference and elevation values that correspond to the glacier.
        differences = ddem_arr[inlier_mask]
        elevations = ref_arr[inlier_mask]

        # Get the reference elevation min and max
        elev_min = ref_arr[glacier_values].min()
        elev_max = ref_arr[glacier_values].max()

        # Copy the signal
        signal = regional_signal["w_mean"].copy()
        # Scale the signal elevation midpoints to the glacier elevation range.
        midpoints = signal.index.mid
        midpoints *= elev_max - elev_min
        midpoints += elev_min
        step = midpoints[1] - midpoints[0]
        # Create an interval structure from the midpoints and the step size.
        signal.index = pd.IntervalIndex.from_arrays(left=midpoints - step / 2, right=midpoints + step / 2)

        # Find the hypsometric bins of the glacier.
        hypsometric_bins = hypsometric_binning(
            ddem=differences,
            ref_dem=elevations,
            bins=np.r_[[signal.index.left[0]], signal.index.right],  # This will generate the same steps as the signal.
            kind="custom"
        )
        bin_stds = hypsometric_binning(
            ddem=differences,
            ref_dem=elevations,
            bins=np.r_[[signal.index.left[0]], signal.index.right],
            kind="custom",
            aggregation_function=np.nanstd
        )
        # Check which of the bins were non-empty.
        non_empty_bins = np.isfinite(hypsometric_bins["value"])

        # A theoretical minimum of 2 bins are needed for the curve fit, but the threshold should be a bit higher.
        if np.count_nonzero(non_empty_bins) < min_bin_count:
            continue

        
        # The weights are the squared inverse of the standard deviation of each bin.
        bin_weights = bin_stds["value"].values[non_empty_bins] / np.sqrt(hypsometric_bins["count"].values[non_empty_bins])
        bin_weights[bin_weights == 0.0] = 1e-8  # Avoid divide by zero problems.

        # Fit linear coefficients to scale the regional signal to the hypsometric bins properly.
        # The inverse of the pixel counts are used as weights, to properly disregard poorly constrained bins.
        with warnings.catch_warnings():
            # curve_fit will sometimes say "can't estimate covariance". This is okay.
            warnings.filterwarnings("ignore", message="covariance")  
            coeffs = scipy.optimize.curve_fit(
                f=lambda x, a, b: a * x + b,  # Estimate a linear function "f(x) = ax + b".
                xdata=signal.values[non_empty_bins],  # The xdata is the normalized regional signal
                ydata=hypsometric_bins["value"].values[non_empty_bins],  # The ydata is the actual values.
                p0=[1, 0],  # The initial guess of a and b (doesn't matter too much)
                sigma=bin_weights,
            )[0]

        # Create a linear model from the elevations and the scaled regional signal.
        model = scipy.interpolate.interp1d(signal.index.mid, np.poly1d(coeffs)(signal.values), bounds_error=False)

        # Find which values to fill using the model (all nans within the glacier extent)
        if not idealized_ddem:
            values_to_fill = glacier_values & ddem_nans
        # If it should be idealized, replace all glacier values with the model
        else:
            values_to_fill = glacier_values
        # Fill the nans using the scaled regional signal.
        ddem_filled[values_to_fill] = model(ref_arr[values_to_fill])

    return ddem_filled<|MERGE_RESOLUTION|>--- conflicted
+++ resolved
@@ -518,26 +518,17 @@
 
 def get_regional_hypsometric_signal(ddem: Union[np.ndarray, np.ma.masked_array],
                                     ref_dem: Union[np.ndarray, np.ma.masked_array],
-<<<<<<< HEAD
-                                    glacier_index_map: np.ndarray,
-                                    verbose: bool = False) -> pd.DataFrame:
-=======
                                     glacier_index_map: np.ndarray, n_bins: int = 20,
-                                    min_coverage: float = 0.05) -> pd.DataFrame:
->>>>>>> 8b3a7c99
+                                    verbose: bool = False, min_coverage: float = 0.05) -> pd.DataFrame:
     """
     Get the normalized regional hypsometric elevation change signal, read "the general shape of it".
 
     :param ddem: The dDEM to analyse.
     :param ref_dem: A void-free reference DEM.
     :param glacier_index_map: An array glacier indices of the same shape as the previous inputs.
-<<<<<<< HEAD
     :param verbose: Show progress bar.
-    """
     n_bins = 20  # TODO: This should be an argument.
-=======
     :param n_bins: The number of elevation bins to subdivide each glacier in.
->>>>>>> 8b3a7c99
 
     :returns: A DataFrame of bin statistics, scaled by elevation and elevation change.
     """
@@ -595,7 +586,8 @@
         bins.index = (bins.index.mid - bins.index.left.min()) / (bins.index.right.max() - bins.index.left.min())
 
         # Scale by difference.
-        bins["value"] = (bins["value"] - np.nanmin(bins["value"])) / (np.nanmax(bins["value"]) - np.nanmin(bins["value"]))
+        bins["value"] = (bins["value"] - np.nanmin(bins["value"])) / \
+            (np.nanmax(bins["value"]) - np.nanmin(bins["value"]))
 
         # Assign the values and counts to the output array.
         values[:, count] = bins["value"]
@@ -623,12 +615,9 @@
                                             glacier_index_map: np.ndarray,
                                             min_coverage: float = 0.1,
                                             regional_signal: Optional[pd.DataFrame] = None,
-<<<<<<< HEAD
-                                            verbose: bool = False) -> np.ndarray:
-=======
+                                            verbose: bool = False,
                                             min_bin_count: int = 4,
                                             idealized_ddem: bool = False) -> np.ndarray:
->>>>>>> 8b3a7c99
     """
     Interpolate missing values by scaling the normalized regional hypsometric signal to each glacier separately.
 
@@ -639,12 +628,9 @@
     :param glacier_index_map: An array glacier indices of the same shape as the previous inputs.
     :param min_coverage: The minimum fractional coverage of a glacier to interpolate. Defaults to 10%.
     :param regional_signal: A regional signal is already estimate. Otherwise one will be estimated.
-<<<<<<< HEAD
     :param verbose: Show progress bars.
-=======
     :param min_bin_count: The minimum allowed bin count to scale a signal from. The theoretical minimum is 2.
     :param idealized_ddem: Replace observed glacier values with the hypsometric signal. Good for error assessments.
->>>>>>> 8b3a7c99
 
     :raises AssertionError: If `ref_dem` has voids.
 
@@ -724,16 +710,16 @@
         if np.count_nonzero(non_empty_bins) < min_bin_count:
             continue
 
-        
         # The weights are the squared inverse of the standard deviation of each bin.
-        bin_weights = bin_stds["value"].values[non_empty_bins] / np.sqrt(hypsometric_bins["count"].values[non_empty_bins])
+        bin_weights = bin_stds["value"].values[non_empty_bins] / \
+            np.sqrt(hypsometric_bins["count"].values[non_empty_bins])
         bin_weights[bin_weights == 0.0] = 1e-8  # Avoid divide by zero problems.
 
         # Fit linear coefficients to scale the regional signal to the hypsometric bins properly.
         # The inverse of the pixel counts are used as weights, to properly disregard poorly constrained bins.
         with warnings.catch_warnings():
             # curve_fit will sometimes say "can't estimate covariance". This is okay.
-            warnings.filterwarnings("ignore", message="covariance")  
+            warnings.filterwarnings("ignore", message="covariance")
             coeffs = scipy.optimize.curve_fit(
                 f=lambda x, a, b: a * x + b,  # Estimate a linear function "f(x) = ax + b".
                 xdata=signal.values[non_empty_bins],  # The xdata is the normalized regional signal
