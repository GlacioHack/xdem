"""Basic operations to be run on 2D arrays and DEMs"""
from __future__ import annotations
<<<<<<< HEAD

from typing import Callable, Union, Iterable, Optional, Sequence
=======
from typing import Callable, Union, Sized
import warnings
>>>>>>> 08a1f380

import itertools
import geoutils as gu
from geoutils.georaster import RasterType
import numpy as np
import pandas as pd
import scipy
from scipy.stats import binned_statistic, binned_statistic_2d, binned_statistic_dd
import rasterio as rio
import rasterio.warp
from tqdm import tqdm
import numba
import skimage.transform

from xdem.misc import deprecate

try:
    from sklearn.metrics import mean_squared_error, median_absolute_error
    from sklearn.linear_model import (
        LinearRegression, TheilSenRegressor, RANSACRegressor, HuberRegressor)
    from sklearn.pipeline import make_pipeline
    from sklearn.preprocessing import PolynomialFeatures, RobustScaler
    _has_sklearn = True
except ImportError:
    _has_sklearn = False

def get_mask(array: Union[np.ndarray, np.ma.masked_array]) -> np.ndarray:
    """
    Return the mask of invalid values, whether array is a ndarray with NaNs or a np.ma.masked_array.

    :param array: Input array.

    :returns invalid_mask: boolean array, True where array is masked or Nan.
    """
    mask = (array.mask | ~np.isfinite(array.data)) if isinstance(array, np.ma.masked_array) else ~np.isfinite(array)
    return mask.squeeze()


def get_array_and_mask(
        array: np.ndarray | np.ma.masked_array | RasterType,
        check_shape: bool = True,
        copy: bool = True
    ) -> tuple[np.ndarray, np.ndarray]:
    """
    Return array with masked values set to NaN and the associated mask.
    Works whether array is a ndarray with NaNs or a np.ma.masked_array.

    :param array: Input array.
    :param check_shape: Validate that the array is either a 1D array, a 2D array or a 3D array of shape (1, rows, cols).
    :param copy: Return a copy of 'array'. If False, a view will be attempted (and warn if not possible)

    :returns array_data, invalid_mask: a tuple of ndarrays. First is array with invalid pixels converted to NaN, \
    second is mask of invalid pixels (True if invalid).
    """
    if isinstance(array, gu.Raster):
        array = array.data

    if check_shape:
        if len(array.shape) > 2 and array.shape[0] > 1:
            raise ValueError(
                    f"Invalid array shape given: {array.shape}."
                    "Expected 2D array or 3D array where arr.shape[0] == 1"
            )

    # If an occupied mask exists and a view was requested, trigger a warning.
    if not copy and np.any(getattr(array, "mask", False)):
        warnings.warn("Copying is required to respect the mask. Returning copy. Set 'copy=True' to hide this message.")
        copy = True

    # If array is of type integer and has a mask, it needs to be converted to float (to assign nans)
    if np.any(getattr(array, "mask", False)) and np.issubdtype(array.dtype, np.integer):
        array = array.astype('float32')

    # Convert into a regular ndarray (a view or copy depending on the 'copy' argument)
    array_data = np.array(array).squeeze() if copy else np.asarray(array).squeeze()

    # Get the mask of invalid pixels and set nans if it is occupied.
    invalid_mask = get_mask(array)
    if np.any(invalid_mask):
        array_data[invalid_mask] = np.nan

    return array_data, invalid_mask


def get_valid_extent(array: Union[np.ndarray, np.ma.masked_array]) -> tuple:
    """
    Return (rowmin, rowmax, colmin, colmax), the first/last row/column of array with valid pixels
    """
    if not array.dtype == 'bool':
        valid_mask = ~get_mask(array)
    else:
        valid_mask = array
    cols_nonzero = np.where(np.count_nonzero(valid_mask, axis=0) > 0)[0]
    rows_nonzero = np.where(np.count_nonzero(valid_mask, axis=1) > 0)[0]
    return rows_nonzero[0], rows_nonzero[-1], cols_nonzero[0], cols_nonzero[-1]


def nmad(data: np.ndarray, nfact: float = 1.4826) -> float:
    """
    Calculate the normalized median absolute deviation (NMAD) of an array.

    :param data: input data
    :param nfact: normalization factor for the data; default is 1.4826

    :returns nmad: (normalized) median absolute deviation of data.
    """
    if isinstance(data, np.ma.masked_array):
        data_arr = get_array_and_mask(data, check_shape=False)[0]
    else:
        data_arr = np.asarray(data)
    return nfact * np.nanmedian(np.abs(data_arr - np.nanmedian(data_arr)))

def nd_binning(values: np.ndarray, list_var: Iterable[np.ndarray], list_var_names=Iterable[str], list_var_bins: Optional[Union[int,Iterable[Iterable]]] = None,
                     statistics: Iterable[Union[str, Callable, None]] = ['count', np.nanmedian ,nmad], list_ranges : Optional[Iterable[Sequence]] = None) \
        -> pd.DataFrame:
    """
    N-dimensional binning of values according to one or several explanatory variables.
    Values input is a (N,) array and variable input is a list of flattened arrays of similar dimensions (N,).
    For more details on the format of input variables, see documentation of scipy.stats.binned_statistic_dd.

    :param values: values array (N,)
    :param list_var: list (L) of explanatory variables array (N,)
    :param list_var_names: list (L) of names of the explanatory variables
    :param list_var_bins: count, or list (L) of counts or custom bin edges for the explanatory variables; defaults to 10 bins
    :param statistics: list (X) of statistics to be computed; defaults to count, median and nmad
    :param list_ranges: list (L) of minimum and maximum ranges to bin the explanatory variables; defaults to min/max of the data
    :return:
    """

    # we separate 1d, 2d and nd binning, because propagating statistics between different dimensional binning is not always feasible
    # using scipy because it allows for several dimensional binning, while it's not straightforward in pandas
    if list_var_bins is None:
        list_var_bins = (10,) * len(list_var_names)
    elif isinstance(list_var_bins,int):
        list_var_bins = (list_var_bins,) * len(list_var_names)

    # flatten the arrays if this has not been done by the user
    values = values.ravel()
    list_var = [var.ravel() for var in list_var]

    statistics_name = [f if isinstance(f,str) else f.__name__ for f in statistics]

    # get binned statistics in 1d: a simple loop is sufficient
    list_df_1d = []
    for i, var in enumerate(list_var):
        df_stats_1d = pd.DataFrame()
        # get statistics
        for j, statistic in enumerate(statistics):
            stats_binned_1d, bedges_1d = binned_statistic(var,values,statistic=statistic,bins=list_var_bins[i],range=list_ranges)[:2]
            # save in a dataframe
            df_stats_1d[statistics_name[j]] = stats_binned_1d
        # we need to get the middle of the bins from the edges, to get the same dimension length
        df_stats_1d[list_var_names[i]] = pd.IntervalIndex.from_breaks(bedges_1d,closed='left')
        # report number of dimensions used
        df_stats_1d['nd'] = 1

        list_df_1d.append(df_stats_1d)

    # get binned statistics in 2d: all possible 2d combinations
    list_df_2d = []
    if len(list_var)>1:
        combs = list(itertools.combinations(list_var_names, 2))
        for i, comb in enumerate(combs):
            var1_name, var2_name = comb
            # corresponding variables indexes
            i1, i2 = list_var_names.index(var1_name), list_var_names.index(var2_name)
            df_stats_2d = pd.DataFrame()
            for j, statistic in enumerate(statistics):
                stats_binned_2d, bedges_var1, bedges_var2 = binned_statistic_2d(list_var[i1],list_var[i2],values,statistic=statistic
                                                             ,bins=[list_var_bins[i1],list_var_bins[i2]]
                                                             ,range=list_ranges)[:3]
                # get statistics
                df_stats_2d[statistics_name[j]] = stats_binned_2d.flatten()
            # derive interval indexes and convert bins into 2d indexes
            ii1 = pd.IntervalIndex.from_breaks(bedges_var1,closed='left')
            ii2 = pd.IntervalIndex.from_breaks(bedges_var2,closed='left')
            df_stats_2d[var1_name] = [i1 for i1 in ii1 for i2 in ii2]
            df_stats_2d[var2_name] = [i2 for i1 in ii1 for i2 in ii2]
            # report number of dimensions used
            df_stats_2d['nd'] = 2

            list_df_2d.append(df_stats_2d)


    # get binned statistics in nd, without redoing the same stats
    df_stats_nd = pd.DataFrame()
    if len(list_var)>2:
        for j, statistic in enumerate(statistics):
            stats_binned_2d, list_bedges = binned_statistic_dd(list_var,values,statistic=statistic,bins=list_var_bins,range=list_ranges)[0:2]
            df_stats_nd[statistics_name[j]] = stats_binned_2d.flatten()
        list_ii = []
        # loop through the bin edges and create IntervalIndexes from them (to get both
        for bedges in list_bedges:
            list_ii.append(pd.IntervalIndex.from_breaks(bedges,closed='left'))

        # create nd indexes in nd-array and flatten for each variable
        iind = np.meshgrid(*list_ii)
        for i, var_name in enumerate(list_var_names):
            df_stats_nd[var_name] = iind[i].flatten()

        # report number of dimensions used
        df_stats_nd['nd'] = len(list_var_names)

    # concatenate everything
    list_all_dfs = list_df_1d + list_df_2d + [df_stats_nd]
    df_concat = pd.concat(list_all_dfs)
    # commenting for now: pd.MultiIndex can be hard to use
    # df_concat = df_concat.set_index(list_var_names)

    return df_concat

def resampling_method_from_str(method_str: str) -> rio.warp.Resampling:
    """Get a rasterio resampling method from a string representation, e.g. "cubic_spline"."""
    # Try to match the string version of the resampling method with a rio Resampling enum name
    for method in rio.warp.Resampling:
        if str(method).replace("Resampling.", "") == method_str:
            resampling_method = method
            break
    # If no match was found, raise an error.
    else:
        raise ValueError(
            f"'{method_str}' is not a valid rasterio.warp.Resampling method. "
            f"Valid methods: {[str(method).replace('Resampling.', '') for method in rio.warp.Resampling]}"
        )
    return resampling_method


@deprecate(
        removal_version="0.0.6",
        details=(
            "This function is redundant after the '-' operator for rasters was introduced."
            " Use 'dem1 - dem2.reproject(dem1, resampling_method='cubic_spline')' instead."
        )
)
def subtract_rasters(first_raster: Union[str, gu.georaster.Raster], second_raster: Union[str, gu.georaster.Raster],
                     reference: str = "first",
                     resampling_method: Union[str, rio.warp.Resampling] = "cubic_spline") -> gu.georaster.Raster:
    """
    Subtract one raster with another.

    difference = first_raster - reprojected_second_raster,
    OR
    difference = reprojected_first_raster - second_raster,

    depending on which raster is acting "reference".

    :param first_raster: The first raster in the equation.
    :param second_raster: The second raster in the equation.
    :param reference: Which raster to provide the reference bounds, CRS and resolution (can be "first" or "second").

    :raises: ValueError: If any of the given arguments are invalid.

    :returns: A raster of the difference between first_raster and second_raster.
    """
    # If the arguments are filepaths, load them as GeoUtils rasters.
    if isinstance(first_raster, str):
        first_raster = gu.georaster.Raster(first_raster)
    if isinstance(second_raster, str):
        second_raster = gu.georaster.Raster(second_raster)

    # Make sure that the reference string is valid
    if reference not in ["first", "second"]:
        raise ValueError(f"Invalid reference string: '{reference}', must be either 'first' or 'second'")
    # Parse the resampling method if given as a string.
    if isinstance(resampling_method, str):
        resampling_method = resampling_method_from_str(resampling_method)

    # Reproject the non-reference and subtract the two rasters.
    difference = \
        first_raster.data - second_raster.reproject(first_raster, resampling=resampling_method, silent=True).data if \
        reference == "first" else \
        first_raster.reproject(second_raster, resampling=resampling_method, silent=True).data - second_raster.data

    # Generate a GeoUtils raster from the difference array
    difference_raster = gu.georaster.Raster.from_array(
        difference,
        transform=first_raster.transform if reference == "first" else second_raster.transform,
        crs=first_raster.crs if reference == "first" else second_raster.crs,
        nodata=first_raster.nodata if reference == "first" else second_raster.nodata
    )

    return difference_raster


def merge_bounding_boxes(bounds: list[rio.coords.BoundingBox], resolution: float) -> rio.coords.BoundingBox:
    max_bounds = dict(zip(["left", "right", "top", "bottom"], [np.nan] * 4))
    for bound in bounds:
        for key in "right", "top":
            max_bounds[key] = np.nanmax([max_bounds[key], bound.__getattribute__(key)])
        for key in "bottom", "left":
            max_bounds[key] = np.nanmin([max_bounds[key], bound.__getattribute__(key)])

    # Make sure that extent is a multiple of resolution
    for key1, key2 in zip(("left", "bottom"), ("right", "top")):
        modulo = (max_bounds[key2] - max_bounds[key1]) % resolution
        max_bounds[key2] += modulo

    return rio.coords.BoundingBox(**max_bounds)


def stack_rasters(rasters: list[gu.georaster.Raster], reference: Union[int, gu.Raster] = 0,
                  resampling_method: Union[str, rio.warp.Resampling] = "bilinear", use_ref_bounds: bool = False,
                  diff: bool = False, progress: bool = True) -> gu.georaster.Raster:
    """
    Stack a list of rasters into a common grid as a 3D np array with nodata set to Nan.

    If use_ref_bounds is True, output will have the shape (N, height, width) where N is len(rasters) and \
height and width is equal to reference's shape.
    If use_ref_bounds is False, output will have the shape (N, height2, width2) where N is len(rasters) and \
height2 and width2 are set based on reference's resolution and the maximum extent of all rasters.

    Use diff=True to return directly the difference to the reference raster.

    Note that currently all rasters will be loaded once in memory. However, if rasters data is not loaded prior to \
    merge_rasters it will be loaded for reprojection and deleted, therefore avoiding duplication and \
    optimizing memory usage.

    :param rasters: A list of geoutils Raster objects to be stacked.
    :param reference: The reference index, in case the reference is to be stacked, or a separate Raster object \
 in case the reference should not be stacked. Defaults to the first raster in the list.
    :param resampling_method: The resampling method for the raster reprojections.
    :param use_ref_bounds: If True, will use reference bounds, otherwise will use maximum bounds of all rasters.
    :param diff: If True, will return the difference to the reference, rather than the DEMs.
    :param progress: If True, will display a progress bar. Default is True.

    :returns: The stacked raster with the same parameters (optionally bounds) as the reference.
    """
    # Check resampling method
    if isinstance(resampling_method, str):
        resampling_method = resampling_method_from_str(resampling_method)

    # Select reference raster
    if isinstance(reference, int):
        reference_raster = rasters[reference]
    elif isinstance(reference, gu.Raster):
        reference_raster = reference
    else:
        raise ValueError("reference should be either an integer or geoutils.Raster object")

    # Set output bounds
    if use_ref_bounds:
        dst_bounds = reference_raster.bounds
    else:
        dst_bounds = merge_bounding_boxes([raster.bounds for raster in rasters], resolution=reference_raster.res[0])

    # Make a data list and add all of the reprojected rasters into it.
    data: list[np.ndarray] = []

    for raster in tqdm(rasters, disable=~progress):

        # Check that data is loaded, otherwise temporarily load it
        if not raster.is_loaded:
            raster.load()
            raster.is_loaded = False

        # Reproject to reference grid
        reprojected_raster = raster.reproject(
            dst_bounds=dst_bounds,
            dst_res=reference_raster.res,
            dst_crs=reference_raster.crs,
            dtype=reference_raster.data.dtype,
            nodata=reference_raster.nodata
        )

        # Optionally calculate difference
        if diff:
            ddem = (reference_raster.data - reprojected_raster.data).squeeze()
            ddem, _ = get_array_and_mask(ddem)
            data.append(ddem)
        else:
            dem, _ = get_array_and_mask(reprojected_raster.data.squeeze())
            data.append(dem)

        # Remove unloaded rasters
        if not raster.is_loaded:
            raster._data = None

    # Convert to numpy array
    data = np.asarray(data)

    # Save as gu.Raster
    raster = gu.georaster.Raster.from_array(
        data=data,
        transform=rio.transform.from_bounds(
            *dst_bounds, width=data[0].shape[1], height=data[0].shape[0]
        ),
        crs=reference_raster.crs,
        nodata=reference_raster.nodata
    )

    return raster


def merge_rasters(rasters: list[gu.georaster.Raster], reference: Union[int, gu.Raster] = 0,
                  merge_algorithm: Union[Callable, list[Callable]] = np.nanmean,
                  resampling_method: Union[str, rio.warp.Resampling] = "bilinear",
                  use_ref_bounds = False) -> gu.georaster.Raster:
    """
    Merge a list of rasters into one larger raster.

    Reprojects the rasters to the reference raster CRS and resolution.
    Note that currently all rasters will be loaded once in memory. However, if rasters data is not loaded prior to \
    merge_rasters it will be loaded for reprojection and deleted, therefore avoiding duplication and \
    optimizing memory usage.

    :param rasters: A list of geoutils Raster objects to be merged.
    :param reference: The reference index, in case the reference is to be merged, or a separate Raster object \
 in case the reference should not be merged. Defaults to the first raster in the list.
    :param merge_algorithm: The algorithm, or list of algorithms, to merge the rasters with. Defaults to the mean.\
If several algorithms are provided, each result is returned as a separate band.
    :param resampling_method: The resampling method for the raster reprojections.
    :param use_ref_bounds: If True, will use reference bounds, otherwise will use maximum bounds of all rasters.

    :returns: The merged raster with the same parameters (excl. bounds) as the reference.
    """
    # Make sure merge_algorithm is a list
    if not isinstance(merge_algorithm, (list, tuple)):
        merge_algorithm = [merge_algorithm,]

    # Try to run the merge_algorithm with an arbitrary list. Raise an error if the algorithm is incompatible.
    for algo in merge_algorithm:
        try:
            algo([1, 2])
        except TypeError as exception:
            raise TypeError(f"merge_algorithm must be able to take a list as its first argument.\n\n{exception}")

    # Select reference raster
    if isinstance(reference, int):
        reference_raster = rasters[reference]
    elif isinstance(reference, gu.Raster):
        reference_raster = reference
    else:
        raise ValueError("reference should be either an integer or geoutils.Raster object")

    # Reproject and stack all rasters
    raster_stack = stack_rasters(rasters, reference=reference, resampling_method=resampling_method,
                                   use_ref_bounds=use_ref_bounds)

    # Try to use the keyword axis=0 for the merging algorithm (if it's a numpy ufunc).
    merged_data = []
    for algo in merge_algorithm:
        try:
            merged_data.append(algo(raster_stack.data, axis=0))
        # If that doesn't work, use the slower np.apply_along_axis approach.
        except TypeError as exception:
            if "'axis' is an invalid keyword" not in str(exception):
                raise exception
            merged_data.append(np.apply_along_axis(algo, axis=0, arr=raster_stack.data))

    # Save as gu.Raster
    merged_raster = gu.georaster.Raster.from_array(
        data=np.reshape(merged_data, (len(merged_data),) + merged_data[0].shape),
        transform=rio.transform.from_bounds(
            *raster_stack.bounds, width=merged_data[0].shape[1], height=merged_data[0].shape[0]
        ),
        crs=reference_raster.crs,
        nodata=reference_raster.nodata
    )

    return merged_raster


def _get_closest_rectangle(size: int) -> tuple[int, int]:
    """
    Given a 1D array size, return a rectangular shape that is closest to a cube which the size fits in.

    If 'size' does not have an integer root, a rectangle is returned that is slightly larger than 'size'.
    
    :examples:
        >>> _get_closest_rectangle(4)  # size will be 4
        (2, 2)
        >>> _get_closest_rectangle(9)  # size will be 9
        (3, 3)
        >>> _get_closest_rectangle(3)  # size will be 4; needs padding afterward.
        (2, 2)
        >>> _get_closest_rectangle(55) # size will be 56; needs padding afterward.
        (7, 8)
        >>> _get_closest_rectangle(24)  # size will be 25; needs padding afterward
        (5, 5)
        >>> _get_closest_rectangle(85620)  # size will be 85849; needs padding afterward
        (293, 293)
        >>> _get_closest_rectangle(52011)  # size will be 52212; needs padding afterward
        (228, 229)
    """
    close_cube = int(np.sqrt(size))

    # If size has an integer root, return the respective cube.
    if close_cube ** 2 == size:
        return (close_cube, close_cube)
    
    # One of these rectangles/cubes will cover all cells, so return the first that does.
    potential_rectangles = [
        (close_cube, close_cube + 1),
        (close_cube + 1, close_cube + 1)
    ]

    for rectangle in potential_rectangles:
        if np.prod(rectangle) >= size:
            return rectangle

    raise NotImplementedError(f"Function criteria not met for rectangle of size: {size}")



def subdivide_array(shape: tuple[int, ...], count: int) -> np.ndarray:
    """
    Create indices for subdivison of an array in a number of blocks.

    If 'count' is divisible by the product of 'shape', the amount of cells in each block will be equal.
    If 'count' is not divisible, the amount of cells in each block will be very close to equal.

    :param shape: The shape of a array to be subdivided.
    :param count: The amount of subdivisions to make.

    :examples:
        >>> subdivide_array((4, 4), 4)
        array([[0, 0, 1, 1],
               [0, 0, 1, 1],
               [2, 2, 3, 3],
               [2, 2, 3, 3]])

        >>> subdivide_array((6, 4), 4)
        array([[0, 0, 1, 1],
               [0, 0, 1, 1],
               [0, 0, 1, 1],
               [2, 2, 3, 3],
               [2, 2, 3, 3],
               [2, 2, 3, 3]])

        >>> subdivide_array((5, 4), 3)
        array([[0, 0, 0, 0],
               [0, 0, 0, 0],
               [1, 1, 2, 2],
               [1, 1, 2, 2],
               [1, 1, 2, 2]])

    :raises ValueError: If the 'shape' size (`np.prod(shape)`) is smallern than 'count'
                        If the shape is not a 2D shape.

    :returns: An array of shape 'shape' with 'count' unique indices.
    """
    if count > np.prod(shape):
        raise ValueError(f"Shape '{shape}' size ({np.prod(shape)}) is smaller than 'count' ({count}).")

    if len(shape) != 2:
        raise ValueError(f"Expected a 2D shape, got {len(shape)}D shape: {shape}")

    # Generate a small grid of indices, with the same unique count as 'count'
    rect = _get_closest_rectangle(count)
    small_indices = np.pad(np.arange(count), np.prod(rect) - count, mode="edge")[:np.prod(rect)].reshape(rect)

    # Upscale the grid to fit the output shape using nearest neighbour scaling.
    indices = skimage.transform.resize(small_indices, shape, order=0, preserve_range=True).astype(int)

    return indices.reshape(shape)

def get_xy_rotated(raster: gu.georaster.Raster, along_track_angle: float) -> tuple[np.ndarray, np.ndarray]:
    """
    Rotate x, y axes of image to get along- and cross-track distances.
    :param raster: raster to get x,y positions from.
    :param along_track_angle: angle by which to rotate axes (degrees)
    :returns xxr, yyr: arrays corresponding to along (x) and cross (y) track distances.
    """

    myang = np.deg2rad(along_track_angle)

    # get grid coordinates
    xx, yy = raster.coords(grid=True)
    xx -= np.min(xx)
    yy -= np.min(yy)

    # get rotated coordinates

    # for along-track
    xxr = np.multiply(xx, np.cos(myang)) + np.multiply(-1 * yy, np.sin(along_track_angle))
    # for cross-track
    yyr = np.multiply(xx, np.sin(myang)) + np.multiply(yy, np.cos(along_track_angle))

    # re-initialize coordinate at zero
    xxr -= np.nanmin(xxr)
    yyr -= np.nanmin(yyr)

    return xxr, yyr

def rmse(z: np.ndarray) -> float:
    """
    Return root mean square error
    :param z: Residuals between predicted and true value
    :return: Root Mean Square Error
    """
    return np.sqrt(np.nanmean(np.square(np.asarray(z))))

def huber_loss(z: np.ndarray) -> float:
    """
    Huber loss cost (reduces the weight of outliers)
    :param z: Residuals between predicted and true values
    :return: Huber cost
    """
    out = np.asarray(np.square(z) * 1.000)
    out[np.where(z > 1)] = 2 * np.sqrt(z[np.where(z > 1)]) - 1
    return out.sum()

def soft_loss(z: np.ndarray, scale = 0.5) -> float:
    """
    Soft loss cost (reduces the weight of outliers)
    :param z: Residuals between predicted and true values
    :param scale: Scale factor
    :return: Soft loss cost
    """
    return np.sum(np.square(scale) * 2 * (np.sqrt(1 + np.square(z/scale)) - 1))

def _costfun_sumofsin(p, x, y, cost_func):
    """
    Calculate robust cost function for sum of sinusoids
    """
    z = y -_fitfun_sumofsin(x, p)
    return cost_func(z)


def _choice_best_order(cost: np.ndarray, margin_improvement : float = 20., verbose: bool = False) -> int:
    """
    Choice of the best order (polynomial, sum of sinusoids) with a margin of improvement. The best cost value does
    not necessarily mean the best predictive fit because high-degree polynomials tend to overfit, and sum of sinusoids
    as well. To mitigate this issue, we should choose the lesser order from which improvement becomes negligible.
    :param cost: cost function residuals to the polynomial
    :param margin_improvement: improvement margin (percentage) below which the lesser degree polynomial is kept
    :param verbose: if text should be printed

    :return: degree: degree for the best-fit polynomial
    """

    # get percentage of spread from the minimal cost
    ind_min = cost.argmin()
    min_cost = cost[ind_min]
    perc_cost_improv = (cost - min_cost) / min_cost

    # costs below threshold and lesser degrees
    below_margin = np.logical_and(perc_cost_improv < margin_improvement / 100., np.arange(len(cost))<=ind_min)
    costs_below_thresh = cost[below_margin]
    # minimal costs
    subindex = costs_below_thresh.argmin()
    # corresponding index (degree)
    ind = np.arange(len(cost))[below_margin][subindex]

    if verbose:
        print('Order '+str(ind_min+1)+ ' has the minimum cost value of '+str(min_cost))
        print('Order '+str(ind+1)+ ' is selected within a '+str(margin_improvement)+' % margin of'
            ' the minimum cost, with a cost value of '+str(min_cost))

    return ind


def robust_polynomial_fit(x: np.ndarray, y: np.ndarray, max_order: int = 6, estimator: str  = 'Theil-Sen',
                          cost_func: Callable = median_absolute_error, margin_improvement : float = 20.,
                          subsample: Union[float,int] = 25000, linear_pkg = 'sklearn', verbose: bool = False,
                          random_state = None, **kwargs) -> tuple[np.ndarray,int]:
    """
    Given 1D data x, y, compute a robust polynomial fit to the data. Order is chosen automatically by comparing
    residuals for multiple fit orders of a given estimator.
    :param x: input x data (N,)
    :param y: input y data (N,)
    :param max_order: maximum polynomial order tried for the fit
    :param estimator: robust estimator to use, one of 'Linear', 'Theil-Sen', 'RANSAC' or 'Huber'
    :param cost_func: cost function taking as input two vectors y (true y), y' (predicted y) of same length
    :param margin_improvement: improvement margin (percentage) below which the lesser degree polynomial is kept
    :param subsample: If <= 1, will be considered a fraction of valid pixels to extract.
    If > 1 will be considered the number of pixels to extract.
    :param linear_pkg: package to use for Linear estimator, one of 'scipy' and 'sklearn'
    :param random_state: random seed for testing purposes
    :param verbose: if text should be printed

    :returns coefs, degree: polynomial coefficients and degree for the best-fit polynomial
    """
    if not isinstance(estimator, str) or estimator not in ['Linear','Theil-Sen','RANSAC','Huber']:
        raise ValueError('Attribute estimator must be one of "Linear", "Theil-Sen", "RANSAC" or "Huber".')
    if not isinstance(linear_pkg, str) or linear_pkg not in ['sklearn','scipy']:
        raise ValueError('Attribute linear_pkg must be one of "scipy" or "sklearn".')

    # select sklearn estimator
    dict_estimators = {'Linear': LinearRegression(), 'Theil-Sen':TheilSenRegressor(random_state=random_state)
        , 'RANSAC': RANSACRegressor(random_state=random_state), 'Huber': HuberRegressor()}
    est = dict_estimators[estimator]

    # remove NaNs
    valid_data = np.logical_and(np.isfinite(y), np.isfinite(x))
    x = x[valid_data]
    y = y[valid_data]

    # subsample
    subsamp = subsample_raster(x, subsample=subsample, return_indices=True)
    x = x[subsamp]
    y = y[subsamp]

    # initialize cost function and output coefficients
    costs = np.empty(max_order)
    coeffs = np.zeros((max_order, max_order + 1))
    # loop on polynomial degrees
    for deg in np.arange(1, max_order + 1):
        # if method is linear, and package is scipy
        if estimator == 'Linear' and linear_pkg == 'scipy':
            # define the residual function to optimize
            def fitfun_polynomial(xx, params):
                return sum([p * (xx ** i) for i, p in enumerate(params)])
            def errfun(p, xx, yy):
                return fitfun_polynomial(xx, p) - yy
            p0 = np.polyfit(x, y, deg)
            myresults = scipy.optimize.least_squares(errfun, p0, args=(x, y), **kwargs)
            if verbose:
                print("Initial Parameters: ", p0)
                print("Polynomial degree - ", deg, " --> Status: ", myresults.success, " - ", myresults.status)
                print(myresults.message)
                print("Lowest cost:", myresults.cost)
                print("Parameters:", myresults.x)
            costs[deg - 1] = myresults.cost
            coeffs[deg - 1, 0:myresults.x.size] = myresults.x
        # otherwise, it's from sklearn
        else:
            if not _has_sklearn:
                raise ValueError("Optional dependency needed. Install 'scikit-learn'")

            # create polynomial + linear estimator pipeline
            p = PolynomialFeatures(degree=deg)
            model = make_pipeline(p, est)

            # TODO: find out how to re-scale polynomial coefficient + doc on what is the best scaling for polynomials
            # # scale output data (important for ML algorithms):
            # robust_scaler = RobustScaler().fit(x.reshape(-1,1))
            # x_scaled = robust_scaler.transform(x.reshape(-1,1))
            # # fit scaled data
            # model.fit(x_scaled, y)
            # y_pred = model.predict(x_scaled)

            # fit scaled data
            model.fit(x.reshape(-1,1), y)
            y_pred = model.predict(x.reshape(-1,1))

            # calculate cost
            cost = cost_func(y_pred, y)
            costs[deg - 1] = cost
            # get polynomial estimated with the estimator
            if estimator in ['Linear','Theil-Sen','Huber']:
                c = est.coef_
            # for some reason RANSAC doesn't store coef at the same place
            elif estimator == 'RANSAC':
                c = est.estimator_.coef_
            coeffs[deg - 1, 0:deg+1] = c

    # selecting the minimum (not robust)
    # final_index = mycost.argmin()
    # choosing the best polynomial with a margin of improvement on the cost
    final_index = _choice_best_order(cost=costs, margin_improvement=margin_improvement, verbose=verbose)

    # the degree of the polynom correspond to the index plus one
    return np.trim_zeros(coeffs[final_index], 'b'), final_index + 1


def _fitfun_sumofsin(x: np.array, params: np.ndarray) -> np.ndarray:
    """
    Function for a sum of N frequency sinusoids
    :param x: array of coordinates (N,)
    :param p: list of tuples with amplitude, frequency and phase parameters
    """
    aix = np.arange(0, params.size, 3)
    bix = np.arange(1, params.size, 3)
    cix = np.arange(2, params.size, 3)

    val = np.sum(params[aix] * np.sin(np.divide(2 * np.pi, params[bix]) * x[:, np.newaxis] + params[cix]), axis=1)

    return val

def robust_sumsin_fit(x: np.ndarray, y: np.ndarray, nb_frequency_max: int = 3,
                      bounds_amp_freq_phase: Optional[list[tuple[float,float], tuple[float,float], tuple[float,float]]] = None,
                      significant_res : Optional[float] = None, cost_func: Callable = soft_loss, subsample: Union[float,int] = 25000,
                      random_state: Optional[Union[int,np.random.Generator,np.random.RandomState]] = None, verbose: bool = False) -> tuple[np.ndarray,int]:
    """
    Given 1D data x, y, compute a robust sum of sinusoid fit to the data. The number of frequency is chosen
    automatically by comparing residuals for multiple fit orders of a given estimator.
    :param x: input x data (N,)
    :param y: input y data (N,)
    :param nb_frequency_max: maximum number of phases
    :param bounds_amp_freq_phase: bounds for amplitude, frequency and phase (L, 3, 2) and
    with mean value used for initialization
    :param significant_res: significant resolution of X data to optimize algorithm search
    :param cost_func: cost function taking as input two vectors y (true y), y' (predicted y) of same length
    :param subsample: If <= 1, will be considered a fraction of valid pixels to extract.
    If > 1 will be considered the number of pixels to extract.
    :param random_state: random seed for testing purposes
    :param verbose: if text should be printed

    :returns coefs, degree: polynomial coefficients and degree for the best-fit polynomial
    """

    def wrapper_costfun_sumofsin(p,x,y):
        return _costfun_sumofsin(p,x,y,cost_func=cost_func)

    # remove NaNs
    valid_data = np.logical_and(np.isfinite(y), np.isfinite(x))
    x = x[valid_data]
    y = y[valid_data]

    # if no significant resolution is provided, assume that it is the mean difference between sampled X values
    if significant_res is None:
        x_sorted = np.sort(x)
        significant_res = np.mean(np.diff(x_sorted))

    # binned statistics for first guess
    nb_bin = int((x.max() - x.min())/(5*significant_res))
    df = nd_binning(y, [x], ['var'], list_var_bins=nb_bin, statistics=[np.nanmedian])
    # first guess for x and y
    x_fg = pd.IntervalIndex(df['var']).mid.values
    y_fg = df['nanmedian']
    valid_fg = np.logical_and(np.isfinite(x_fg),np.isfinite(y_fg))
    x_fg = x_fg[valid_fg]
    y_fg = y_fg[valid_fg]

    # loop on all frequencies
    costs = np.empty(nb_frequency_max)
    amp_freq_phase = np.zeros((nb_frequency_max, 3*nb_frequency_max))*np.nan

    for nb_freq in np.arange(1,nb_frequency_max+1):

        b = bounds_amp_freq_phase
        # if bounds are not provided, define as the largest possible bounds
        if b is None:
            lb_amp = 0
            ub_amp = (y_fg.max() - y_fg.min()) / 2
            # for the phase
            lb_phase = 0
            ub_phase = 2 * np.pi
            # for the frequency, we need at least 5 points to see any kind of periodic signal
            lb_frequency = 1 / (5 * (x.max() - x.min()))
            ub_frequency = 1 / (5 * significant_res)

            b = []
            for i in range(nb_freq):
                b += [(lb_amp,ub_amp),(lb_frequency,ub_frequency),(lb_phase,ub_phase)]

        # format lower bounds for scipy
        lb = np.asarray(([b[i][0] for i in range(3*nb_freq)]))
        # format upper bounds
        ub = np.asarray(([b[i][1] for i in range(3*nb_freq)]))
        # final bounds
        scipy_bounds = scipy.optimize.Bounds(lb, ub)
        # first guess for the mean parameters
        p0 = np.divide(lb + ub, 2)

        # initialize with a first guess
        init_args = dict(args=(x_fg, y_fg), method="L-BFGS-B",
                         bounds=scipy_bounds, options={"ftol": 1E-6})
        init_results = scipy.optimize.basinhopping(wrapper_costfun_sumofsin, p0, disp=verbose,
                                             T=significant_res,  minimizer_kwargs=init_args, seed = random_state)
        init_results = init_results.lowest_optimization_result

        # subsample
        subsamp = subsample_raster(x, subsample=subsample, return_indices=True)
        x = x[subsamp]
        y = y[subsamp]

        # minimize the globalization with a larger number of points
        minimizer_kwargs = dict(args=(x, y),
                                method="L-BFGS-B",
                                bounds=scipy_bounds,
                                options={"ftol": 1E-6})
        myresults = scipy.optimize.basinhopping(wrapper_costfun_sumofsin, init_results.x, disp=verbose,
                                          T=5*significant_res, niter_success=40,
                                          minimizer_kwargs=minimizer_kwargs, seed=random_state)
        myresults = myresults.lowest_optimization_result
        # write results for this number of frequency
        costs[nb_freq-1] = wrapper_costfun_sumofsin(myresults.x,x,y)
        amp_freq_phase[nb_freq -1, 0:3*nb_freq] = myresults.x

    # final_index = costs.argmin()
    final_index = _choice_best_order(cost=costs)

    final_coefs =  amp_freq_phase[final_index][~np.isnan(amp_freq_phase[final_index])]

    # check if an amplitude coefficient is almost 0: remove the coefs of that frequency and lower the degree
    final_degree = final_index + 1
    for i in range(final_index+1):
        if final_coefs[3*i] < (y_fg.max() - y_fg.min())/1000:
            final_coefs = np.delete(final_coefs,slice(3*i,3*i+2))
            final_degree -= 1

    # the number of frequency corresponds to the index plus one
    return final_coefs, final_degree


def subsample_raster(
    array: Union[np.ndarray, np.ma.masked_array], subsample: Union[float, int], return_indices: bool = False,
    random_state : None | np.random.RandomState | np.random.Generator | int = None) -> np.ndarray:
    """
    Randomly subsample a 1D or 2D array by a subsampling factor, taking only non NaN/masked values.

    :param subsample: If <= 1, will be considered a fraction of valid pixels to extract.
    If > 1 will be considered the number of pixels to extract.
    :param return_indices: If set to True, will return the extracted indices only.
    :param random_state: Random state, or seed number to use for random calculations (for testing)

    :returns: The subsampled array (1D) or the indices to extract (same shape as input array)
    """
    # Define state for random subsampling (to fix results during testing)
    if random_state is None:
        rnd = np.random.default_rng()
    elif isinstance(random_state, (np.random.RandomState, np.random.Generator)):
        rnd = random_state
    else:
        rnd = np.random.RandomState(np.random.MT19937(np.random.SeedSequence(random_state)))

    # Get number of points to extract
    if (subsample <= 1) & (subsample > 0):
        npoints = int(subsample * np.size(array))
    elif subsample > 1:
        npoints = int(subsample)
    else:
        raise ValueError("`subsample` must be > 0")

    # Remove invalid values and flatten array
    mask = get_mask(array)  # -> need to remove .squeeze in get_mask
    valids = np.argwhere(~mask.flatten()).squeeze()

    # Checks that array and npoints are correct
    assert np.ndim(valids) == 1, "Something is wrong with array dimension, check input data and shape"
    if npoints > np.size(valids):
        npoints = np.size(valids)

    # Randomly extract npoints without replacement
    indices = rnd.choice(valids, npoints, replace=False)
    unraveled_indices = np.unravel_index(indices, array.shape)

    if return_indices:
        return unraveled_indices

    else:
        return array[unraveled_indices]<|MERGE_RESOLUTION|>--- conflicted
+++ resolved
@@ -1,12 +1,8 @@
 """Basic operations to be run on 2D arrays and DEMs"""
 from __future__ import annotations
-<<<<<<< HEAD
-
-from typing import Callable, Union, Iterable, Optional, Sequence
-=======
-from typing import Callable, Union, Sized
+
+from typing import Callable, Union, Sized, Optional
 import warnings
->>>>>>> 08a1f380
 
 import itertools
 import geoutils as gu
@@ -22,6 +18,7 @@
 import skimage.transform
 
 from xdem.misc import deprecate
+from xdem.spatialstats import nd_binning
 
 try:
     from sklearn.metrics import mean_squared_error, median_absolute_error
@@ -118,105 +115,6 @@
     else:
         data_arr = np.asarray(data)
     return nfact * np.nanmedian(np.abs(data_arr - np.nanmedian(data_arr)))
-
-def nd_binning(values: np.ndarray, list_var: Iterable[np.ndarray], list_var_names=Iterable[str], list_var_bins: Optional[Union[int,Iterable[Iterable]]] = None,
-                     statistics: Iterable[Union[str, Callable, None]] = ['count', np.nanmedian ,nmad], list_ranges : Optional[Iterable[Sequence]] = None) \
-        -> pd.DataFrame:
-    """
-    N-dimensional binning of values according to one or several explanatory variables.
-    Values input is a (N,) array and variable input is a list of flattened arrays of similar dimensions (N,).
-    For more details on the format of input variables, see documentation of scipy.stats.binned_statistic_dd.
-
-    :param values: values array (N,)
-    :param list_var: list (L) of explanatory variables array (N,)
-    :param list_var_names: list (L) of names of the explanatory variables
-    :param list_var_bins: count, or list (L) of counts or custom bin edges for the explanatory variables; defaults to 10 bins
-    :param statistics: list (X) of statistics to be computed; defaults to count, median and nmad
-    :param list_ranges: list (L) of minimum and maximum ranges to bin the explanatory variables; defaults to min/max of the data
-    :return:
-    """
-
-    # we separate 1d, 2d and nd binning, because propagating statistics between different dimensional binning is not always feasible
-    # using scipy because it allows for several dimensional binning, while it's not straightforward in pandas
-    if list_var_bins is None:
-        list_var_bins = (10,) * len(list_var_names)
-    elif isinstance(list_var_bins,int):
-        list_var_bins = (list_var_bins,) * len(list_var_names)
-
-    # flatten the arrays if this has not been done by the user
-    values = values.ravel()
-    list_var = [var.ravel() for var in list_var]
-
-    statistics_name = [f if isinstance(f,str) else f.__name__ for f in statistics]
-
-    # get binned statistics in 1d: a simple loop is sufficient
-    list_df_1d = []
-    for i, var in enumerate(list_var):
-        df_stats_1d = pd.DataFrame()
-        # get statistics
-        for j, statistic in enumerate(statistics):
-            stats_binned_1d, bedges_1d = binned_statistic(var,values,statistic=statistic,bins=list_var_bins[i],range=list_ranges)[:2]
-            # save in a dataframe
-            df_stats_1d[statistics_name[j]] = stats_binned_1d
-        # we need to get the middle of the bins from the edges, to get the same dimension length
-        df_stats_1d[list_var_names[i]] = pd.IntervalIndex.from_breaks(bedges_1d,closed='left')
-        # report number of dimensions used
-        df_stats_1d['nd'] = 1
-
-        list_df_1d.append(df_stats_1d)
-
-    # get binned statistics in 2d: all possible 2d combinations
-    list_df_2d = []
-    if len(list_var)>1:
-        combs = list(itertools.combinations(list_var_names, 2))
-        for i, comb in enumerate(combs):
-            var1_name, var2_name = comb
-            # corresponding variables indexes
-            i1, i2 = list_var_names.index(var1_name), list_var_names.index(var2_name)
-            df_stats_2d = pd.DataFrame()
-            for j, statistic in enumerate(statistics):
-                stats_binned_2d, bedges_var1, bedges_var2 = binned_statistic_2d(list_var[i1],list_var[i2],values,statistic=statistic
-                                                             ,bins=[list_var_bins[i1],list_var_bins[i2]]
-                                                             ,range=list_ranges)[:3]
-                # get statistics
-                df_stats_2d[statistics_name[j]] = stats_binned_2d.flatten()
-            # derive interval indexes and convert bins into 2d indexes
-            ii1 = pd.IntervalIndex.from_breaks(bedges_var1,closed='left')
-            ii2 = pd.IntervalIndex.from_breaks(bedges_var2,closed='left')
-            df_stats_2d[var1_name] = [i1 for i1 in ii1 for i2 in ii2]
-            df_stats_2d[var2_name] = [i2 for i1 in ii1 for i2 in ii2]
-            # report number of dimensions used
-            df_stats_2d['nd'] = 2
-
-            list_df_2d.append(df_stats_2d)
-
-
-    # get binned statistics in nd, without redoing the same stats
-    df_stats_nd = pd.DataFrame()
-    if len(list_var)>2:
-        for j, statistic in enumerate(statistics):
-            stats_binned_2d, list_bedges = binned_statistic_dd(list_var,values,statistic=statistic,bins=list_var_bins,range=list_ranges)[0:2]
-            df_stats_nd[statistics_name[j]] = stats_binned_2d.flatten()
-        list_ii = []
-        # loop through the bin edges and create IntervalIndexes from them (to get both
-        for bedges in list_bedges:
-            list_ii.append(pd.IntervalIndex.from_breaks(bedges,closed='left'))
-
-        # create nd indexes in nd-array and flatten for each variable
-        iind = np.meshgrid(*list_ii)
-        for i, var_name in enumerate(list_var_names):
-            df_stats_nd[var_name] = iind[i].flatten()
-
-        # report number of dimensions used
-        df_stats_nd['nd'] = len(list_var_names)
-
-    # concatenate everything
-    list_all_dfs = list_df_1d + list_df_2d + [df_stats_nd]
-    df_concat = pd.concat(list_all_dfs)
-    # commenting for now: pd.MultiIndex can be hard to use
-    # df_concat = df_concat.set_index(list_var_names)
-
-    return df_concat
 
 def resampling_method_from_str(method_str: str) -> rio.warp.Resampling:
     """Get a rasterio resampling method from a string representation, e.g. "cubic_spline"."""
