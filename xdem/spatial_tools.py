--- conflicted
+++ resolved
@@ -1,11 +1,4 @@
-<<<<<<< HEAD
-"""Spatial tools for DEMs"""
-=======
-"""
-A set of basic operations to be run on 2D arrays and DEMs.
-"""
-
->>>>>>> 21e196ab
+"""Basic operations to be run on 2D arrays and DEMs"""
 from __future__ import annotations
 
 from typing import Callable, Union
