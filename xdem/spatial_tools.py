--- conflicted
+++ resolved
@@ -1,11 +1,6 @@
 """Basic operations to be run on 2D arrays and DEMs"""
 from __future__ import annotations
 from typing import Callable, Union, Sized
-<<<<<<< HEAD
-
-from typing import Callable, Union
-=======
->>>>>>> c03003e9
 import warnings
 
 import geoutils as gu
