"""Basic operations to be run on 2D arrays and DEMs"""
from __future__ import annotations
from typing import Callable, Union, Sized

<<<<<<< HEAD
=======
from typing import Callable, Union
import warnings
>>>>>>> 46a3edc3

import geoutils as gu
import numpy as np
import rasterio as rio
import rasterio.warp
from tqdm import tqdm
import numba
import skimage.transform


def get_mask(array: Union[np.ndarray, np.ma.masked_array]) -> np.ndarray:
    """
    Return the mask of invalid values, whether array is a ndarray with NaNs or a np.ma.masked_array.

    :param array: Input array.

    :returns invalid_mask: boolean array, True where array is masked or Nan.
    """
    mask = (array.mask | ~np.isfinite(array.data)) if isinstance(array, np.ma.masked_array) else ~np.isfinite(array)
    return mask.squeeze()


def get_array_and_mask(
        array: Union[np.ndarray, np.ma.masked_array],
        check_shape: bool = True,
        copy: bool = True
    ) -> tuple[np.ndarray, np.ndarray]:
    """
    Return array with masked values set to NaN and the associated mask.
    Works whether array is a ndarray with NaNs or a np.ma.masked_array.

    :param array: Input array.
    :param check_shape: Validate that the array is either a 1D array, a 2D array or a 3D array of shape (1, rows, cols).
    :param copy: Return a copy of 'array'. If False, a view will be attempted (and warn if not possible)

    :returns array_data, invalid_mask: a tuple of ndarrays. First is array with invalid pixels converted to NaN, \
    second is mask of invalid pixels (True if invalid).
    """
    if check_shape:
        if len(array.shape) > 2 and array.shape[0] > 1:
            raise ValueError(
                    f"Invalid array shape given: {array.shape}."
                    "Expected 2D array or 3D array where arr.shape[0] == 1"
            )

    # If an occupied mask exists and a view was requested, trigger a warning.
    if not copy and np.any(getattr(array, "mask", False)):
        warnings.warn("Copying is required to respect the mask. Returning copy. Set 'copy=True' to hide this message.")
        copy = True

    # If array is of type integer and has a mask, it needs to be converted to float (to assign nans)
    if np.any(getattr(array, "mask", False)) and np.issubdtype(array.dtype, np.integer):
        array = array.astype('float32')

    # Convert into a regular ndarray (a view or copy depending on the 'copy' argument)
    array_data = np.array(array).squeeze() if copy else np.asarray(array).squeeze()

    # Get the mask of invalid pixels and set nans if it is occupied.
    invalid_mask = get_mask(array)
    if np.any(invalid_mask):
        array_data[invalid_mask] = np.nan

    return array_data, invalid_mask


def get_valid_extent(array: Union[np.ndarray, np.ma.masked_array]) -> tuple:
    """
    Return (rowmin, rowmax, colmin, colmax), the first/last row/column of array with valid pixels
    """
    if not array.dtype == 'bool':
        valid_mask = ~get_mask(array)
    else:
        valid_mask = array
    cols_nonzero = np.where(np.count_nonzero(valid_mask, axis=0) > 0)[0]
    rows_nonzero = np.where(np.count_nonzero(valid_mask, axis=1) > 0)[0]
    return rows_nonzero[0], rows_nonzero[-1], cols_nonzero[0], cols_nonzero[-1]


def nmad(data: np.ndarray, nfact: float = 1.4826) -> float:
    """
    Calculate the normalized median absolute deviation (NMAD) of an array.

    :param data: input data
    :param nfact: normalization factor for the data; default is 1.4826

    :returns nmad: (normalized) median absolute deviation of data.
    """
    if isinstance(data, np.ma.masked_array):
        data_arr = get_array_and_mask(data, check_shape=False)[0]
    else:
        data_arr = np.asarray(data)
    return nfact * np.nanmedian(np.abs(data_arr - np.nanmedian(data_arr)))


def resampling_method_from_str(method_str: str) -> rio.warp.Resampling:
    """Get a rasterio resampling method from a string representation, e.g. "cubic_spline"."""
    # Try to match the string version of the resampling method with a rio Resampling enum name
    for method in rio.warp.Resampling:
        if str(method).replace("Resampling.", "") == method_str:
            resampling_method = method
            break
    # If no match was found, raise an error.
    else:
        raise ValueError(
            f"'{method_str}' is not a valid rasterio.warp.Resampling method. "
            f"Valid methods: {[str(method).replace('Resampling.', '') for method in rio.warp.Resampling]}"
        )
    return resampling_method


def subtract_rasters(first_raster: Union[str, gu.georaster.Raster], second_raster: Union[str, gu.georaster.Raster],
                     reference: str = "first",
                     resampling_method: Union[str, rio.warp.Resampling] = "cubic_spline") -> gu.georaster.Raster:
    """
    Subtract one raster with another.

    difference = first_raster - reprojected_second_raster,
    OR
    difference = reprojected_first_raster - second_raster,

    depending on which raster is acting "reference".

    :param first_raster: The first raster in the equation.
    :param second_raster: The second raster in the equation.
    :param reference: Which raster to provide the reference bounds, CRS and resolution (can be "first" or "second").

    :raises: ValueError: If any of the given arguments are invalid.

    :returns: A raster of the difference between first_raster and second_raster.
    """
    # If the arguments are filepaths, load them as GeoUtils rasters.
    if isinstance(first_raster, str):
        first_raster = gu.georaster.Raster(first_raster)
    if isinstance(second_raster, str):
        second_raster = gu.georaster.Raster(second_raster)

    # Make sure that the reference string is valid
    if reference not in ["first", "second"]:
        raise ValueError(f"Invalid reference string: '{reference}', must be either 'first' or 'second'")
    # Parse the resampling method if given as a string.
    if isinstance(resampling_method, str):
        resampling_method = resampling_method_from_str(resampling_method)

    # Reproject the non-reference and subtract the two rasters.
    difference = \
        first_raster.data - second_raster.reproject(first_raster, resampling=resampling_method, silent=True).data if \
        reference == "first" else \
        first_raster.reproject(second_raster, resampling=resampling_method, silent=True).data - second_raster.data

    # Generate a GeoUtils raster from the difference array
    difference_raster = gu.georaster.Raster.from_array(
        difference,
        transform=first_raster.transform if reference == "first" else second_raster.transform,
        crs=first_raster.crs if reference == "first" else second_raster.crs,
        nodata=first_raster.nodata if reference == "first" else second_raster.nodata
    )

    return difference_raster


def merge_bounding_boxes(bounds: list[rio.coords.BoundingBox], resolution: float) -> rio.coords.BoundingBox:
    max_bounds = dict(zip(["left", "right", "top", "bottom"], [np.nan] * 4))
    for bound in bounds:
        for key in "right", "top":
            max_bounds[key] = np.nanmax([max_bounds[key], bound.__getattribute__(key)])
        for key in "bottom", "left":
            max_bounds[key] = np.nanmin([max_bounds[key], bound.__getattribute__(key)])

    # Make sure that extent is a multiple of resolution
    for key1, key2 in zip(("left", "bottom"), ("right", "top")):
        modulo = (max_bounds[key2] - max_bounds[key1]) % resolution
        max_bounds[key2] += modulo

    return rio.coords.BoundingBox(**max_bounds)


def stack_rasters(rasters: list[gu.georaster.Raster], reference: Union[int, gu.Raster] = 0,
                  resampling_method: Union[str, rio.warp.Resampling] = "bilinear", use_ref_bounds: bool = False,
                  diff: bool = False, progress: bool = True) -> gu.georaster.Raster:
    """
    Stack a list of rasters into a common grid as a 3D np array with nodata set to Nan.

    If use_ref_bounds is True, output will have the shape (N, height, width) where N is len(rasters) and \
height and width is equal to reference's shape.
    If use_ref_bounds is False, output will have the shape (N, height2, width2) where N is len(rasters) and \
height2 and width2 are set based on reference's resolution and the maximum extent of all rasters.

    Use diff=True to return directly the difference to the reference raster.

    Note that currently all rasters will be loaded once in memory. However, if rasters data is not loaded prior to \
    merge_rasters it will be loaded for reprojection and deleted, therefore avoiding duplication and \
    optimizing memory usage.

    :param rasters: A list of geoutils Raster objects to be stacked.
    :param reference: The reference index, in case the reference is to be stacked, or a separate Raster object \
 in case the reference should not be stacked. Defaults to the first raster in the list.
    :param resampling_method: The resampling method for the raster reprojections.
    :param use_ref_bounds: If True, will use reference bounds, otherwise will use maximum bounds of all rasters.
    :param diff: If True, will return the difference to the reference, rather than the DEMs.
    :param progress: If True, will display a progress bar. Default is True.

    :returns: The stacked raster with the same parameters (optionally bounds) as the reference.
    """
    # Check resampling method
    if isinstance(resampling_method, str):
        resampling_method = resampling_method_from_str(resampling_method)

    # Select reference raster
    if isinstance(reference, int):
        reference_raster = rasters[reference]
    elif isinstance(reference, gu.Raster):
        reference_raster = reference
    else:
        raise ValueError("reference should be either an integer or geoutils.Raster object")

    # Set output bounds
    if use_ref_bounds:
        dst_bounds = reference_raster.bounds
    else:
        dst_bounds = merge_bounding_boxes([raster.bounds for raster in rasters], resolution=reference_raster.res[0])

    # Make a data list and add all of the reprojected rasters into it.
    data: list[np.ndarray] = []

    for raster in tqdm(rasters, disable=~progress):

        # Check that data is loaded, otherwise temporarily load it
        if not raster.is_loaded:
            raster.load()
            raster.is_loaded = False

        # Reproject to reference grid
        reprojected_raster = raster.reproject(
            dst_bounds=dst_bounds,
            dst_res=reference_raster.res,
            dst_crs=reference_raster.crs,
            dtype=reference_raster.data.dtype,
            nodata=reference_raster.nodata
        )

        # Optionally calculate difference
        if diff:
            ddem = (reference_raster.data - reprojected_raster.data).squeeze()
            ddem, _ = get_array_and_mask(ddem)
            data.append(ddem)
        else:
            dem, _ = get_array_and_mask(reprojected_raster.data.squeeze())
            data.append(dem)

        # Remove unloaded rasters
        if not raster.is_loaded:
            raster._data = None

    # Convert to numpy array
    data = np.asarray(data)

    # Save as gu.Raster
    raster = gu.georaster.Raster.from_array(
        data=data,
        transform=rio.transform.from_bounds(
            *dst_bounds, width=data[0].shape[1], height=data[0].shape[0]
        ),
        crs=reference_raster.crs,
        nodata=reference_raster.nodata
    )

    return raster


def merge_rasters(rasters: list[gu.georaster.Raster], reference: Union[int, gu.Raster] = 0,
                  merge_algorithm: Union[Callable, list[Callable]] = np.nanmean,
                  resampling_method: Union[str, rio.warp.Resampling] = "bilinear",
                  use_ref_bounds = False) -> gu.georaster.Raster:
    """
    Merge a list of rasters into one larger raster.

    Reprojects the rasters to the reference raster CRS and resolution.
    Note that currently all rasters will be loaded once in memory. However, if rasters data is not loaded prior to \
    merge_rasters it will be loaded for reprojection and deleted, therefore avoiding duplication and \
    optimizing memory usage.

    :param rasters: A list of geoutils Raster objects to be merged.
    :param reference: The reference index, in case the reference is to be merged, or a separate Raster object \
 in case the reference should not be merged. Defaults to the first raster in the list.
    :param merge_algorithm: The algorithm, or list of algorithms, to merge the rasters with. Defaults to the mean.\
If several algorithms are provided, each result is returned as a separate band.
    :param resampling_method: The resampling method for the raster reprojections.
    :param use_ref_bounds: If True, will use reference bounds, otherwise will use maximum bounds of all rasters.

    :returns: The merged raster with the same parameters (excl. bounds) as the reference.
    """
    # Make sure merge_algorithm is a list
    if not isinstance(merge_algorithm, (list, tuple)):
        merge_algorithm = [merge_algorithm,]

    # Try to run the merge_algorithm with an arbitrary list. Raise an error if the algorithm is incompatible.
    for algo in merge_algorithm:
        try:
            algo([1, 2])
        except TypeError as exception:
            raise TypeError(f"merge_algorithm must be able to take a list as its first argument.\n\n{exception}")

    # Select reference raster
    if isinstance(reference, int):
        reference_raster = rasters[reference]
    elif isinstance(reference, gu.Raster):
        reference_raster = reference
    else:
        raise ValueError("reference should be either an integer or geoutils.Raster object")

    # Reproject and stack all rasters
    raster_stack = stack_rasters(rasters, reference=reference, resampling_method=resampling_method,
                                   use_ref_bounds=use_ref_bounds)

    # Try to use the keyword axis=0 for the merging algorithm (if it's a numpy ufunc).
    merged_data = []
    for algo in merge_algorithm:
        try:
            merged_data.append(algo(raster_stack.data, axis=0))
        # If that doesn't work, use the slower np.apply_along_axis approach.
        except TypeError as exception:
            if "'axis' is an invalid keyword" not in str(exception):
                raise exception
            merged_data.append(np.apply_along_axis(algo, axis=0, arr=raster_stack.data))

    # Save as gu.Raster
    merged_raster = gu.georaster.Raster.from_array(
        data=np.reshape(merged_data, (len(merged_data),) + merged_data[0].shape),
        transform=rio.transform.from_bounds(
            *raster_stack.bounds, width=merged_data[0].shape[1], height=merged_data[0].shape[0]
        ),
        crs=reference_raster.crs,
        nodata=reference_raster.nodata
    )

    return merged_raster


<<<<<<< HEAD
=======
def hillshade(dem: Union[np.ndarray, np.ma.masked_array], resolution: Union[float, tuple[float, float]],
              azimuth: float = 315.0, altitude: float = 45.0, z_factor: float = 1.0) -> np.ndarray:
    """
    Generate a hillshade from the given DEM.

    :param dem: The input DEM to calculate the hillshade from.
    :param resolution: One or two values specifying the resolution of the DEM.
    :param azimuth: The azimuth in degrees (0-360°) going clockwise, starting from north.
    :param altitude: The altitude in degrees (0-90°). 90° is straight from above.
    :param z_factor: Vertical exaggeration factor.

    :raises AssertionError: If the given DEM is not a 2D array.
    :raises ValueError: If invalid argument types or ranges were given.

    :returns: A hillshade with the dtype "float32" with value ranges of 0-255.
    """
    # Extract the DEM and mask
    dem_values, mask = get_array_and_mask(dem.squeeze())
    # The above is not guaranteed to copy the data, so this needs to be done first.
    demc = dem_values.copy()

    # Validate the inputs.
    assert len(demc.shape) == 2, f"Expected a 2D array. Got shape: {dem.shape}"
    if (azimuth < 0.0) or (azimuth > 360.0):
        raise ValueError(f"Azimuth must be a value between 0 and 360 degrees (given value: {azimuth})")
    if (altitude < 0.0) or (altitude > 90):
        raise ValueError("Altitude must be a value between 0 and 90 degress (given value: {altitude})")
    if (z_factor < 0.0) or not np.isfinite(z_factor):
        raise ValueError(f"z_factor must be a non-negative finite value (given value: {z_factor})")

    # Fill the nonfinite values with the median (or maybe just 0?) to not interfere with the gradient analysis.
    demc[~np.isfinite(demc)] = np.nanmedian(demc)

    # Multiply the DEM with the z_factor to increase the apparent height.
    demc *= z_factor

    # Parse the resolution argument. If it's subscriptable, it's assumed to be [X, Y] resolution.
    try:
        resolution[0]  # type: ignore
    # If that fails, it's assumed to be the X&Y resolution.
    except TypeError as exception:
        if "not subscriptable" not in str(exception):
            raise exception
        resolution = (resolution,) * 2  # type: ignore

    # Calculate the gradient of each pixel.
    x_gradient, y_gradient = np.gradient(demc)
    # Normalize by the radius of the resolution to make it resolution variant.
    x_gradient /= resolution[0] * 0.5  # type: ignore
    y_gradient /= resolution[1] * 0.5  # type: ignore

    azimuth_rad = np.deg2rad(360 - azimuth)
    altitude_rad = np.deg2rad(altitude)

    # Calculate slope and aspect maps.
    slope = np.pi / 2.0 - np.arctan(np.sqrt(x_gradient ** 2 + y_gradient ** 2))
    aspect = np.arctan2(-x_gradient, y_gradient)

    # Create a hillshade from these products.
    shaded = np.sin(altitude_rad) * np.sin(slope) + np.cos(altitude_rad) * \
        np.cos(slope) * np.cos((azimuth_rad - np.pi / 2.0) - aspect)

    # Set (potential) masked out values to nan
    shaded[mask] = np.nan

    # Return the hillshade, scaled to uint8 ranges.
    # The output is scaled by "(x + 0.6) / 1.84" to make it more similar to GDAL.
    return np.clip(255 * (shaded + 0.6) / 1.84, 0, 255).astype("float32")


def _get_closest_rectangle(size: int) -> tuple[int, int]:
    """
    Given a 1D array size, return a rectangular shape that is closest to a cube which the size fits in.

    If 'size' does not have an integer root, a rectangle is returned that is slightly larger than 'size'.
    
    :examples:
        >>> _get_closest_rectangle(4)  # size will be 4
        (2, 2)
        >>> _get_closest_rectangle(9)  # size will be 9
        (3, 3)
        >>> _get_closest_rectangle(3)  # size will be 4; needs padding afterward.
        (2, 2)
        >>> _get_closest_rectangle(55) # size will be 56; needs padding afterward.
        (7, 8)
        >>> _get_closest_rectangle(24)  # size will be 25; needs padding afterward
        (5, 5)
        >>> _get_closest_rectangle(85620)  # size will be 85849; needs padding afterward
        (293, 293)
        >>> _get_closest_rectangle(52011)  # size will be 52212; needs padding afterward
        (228, 229)
    """
    close_cube = int(np.sqrt(size))

    # If size has an integer root, return the respective cube.
    if close_cube ** 2 == size:
        return (close_cube, close_cube)
    
    # One of these rectangles/cubes will cover all cells, so return the first that does.
    potential_rectangles = [
        (close_cube, close_cube + 1),
        (close_cube + 1, close_cube + 1)
    ]

    for rectangle in potential_rectangles:
        if np.prod(rectangle) >= size:
            return rectangle

    raise NotImplementedError(f"Function criteria not met for rectangle of size: {size}")



def subdivide_array(shape: tuple[int, ...], count: int) -> np.ndarray:
    """
    Create indices for subdivison of an array in a number of blocks.

    If 'count' is divisible by the product of 'shape', the amount of cells in each block will be equal.
    If 'count' is not divisible, the amount of cells in each block will be very close to equal.

    :param shape: The shape of a array to be subdivided.
    :param count: The amount of subdivisions to make.

    :examples:
        >>> subdivide_array((4, 4), 4)
        array([[0, 0, 1, 1],
               [0, 0, 1, 1],
               [2, 2, 3, 3],
               [2, 2, 3, 3]])

        >>> subdivide_array((6, 4), 4)
        array([[0, 0, 1, 1],
               [0, 0, 1, 1],
               [0, 0, 1, 1],
               [2, 2, 3, 3],
               [2, 2, 3, 3],
               [2, 2, 3, 3]])

        >>> subdivide_array((5, 4), 3)
        array([[0, 0, 0, 0],
               [0, 0, 0, 0],
               [1, 1, 2, 2],
               [1, 1, 2, 2],
               [1, 1, 2, 2]])

    :raises ValueError: If the 'shape' size (`np.prod(shape)`) is smallern than 'count'
                        If the shape is not a 2D shape.

    :returns: An array of shape 'shape' with 'count' unique indices.
    """
    if count > np.prod(shape):
        raise ValueError(f"Shape '{shape}' size ({np.prod(shape)}) is smaller than 'count' ({count}).")

    if len(shape) != 2:
        raise ValueError(f"Expected a 2D shape, got {len(shape)}D shape: {shape}")

    # Generate a small grid of indices, with the same unique count as 'count'
    rect = _get_closest_rectangle(count)
    small_indices = np.pad(np.arange(count), np.prod(rect) - count, mode="edge")[:np.prod(rect)].reshape(rect)

    # Upscale the grid to fit the output shape using nearest neighbour scaling.
    indices = skimage.transform.resize(small_indices, shape, order=0, preserve_range=True).astype(int)

    return indices.reshape(shape)

>>>>>>> 46a3edc3
def subsample_raster(
    array: Union[np.ndarray, np.ma.masked_array], subsample: Union[float, int], return_indices: bool = False
) -> np.ndarray:
    """
    Randomly subsample a 1D or 2D array by a subsampling factor, taking only non NaN/masked values.

    :param subsample: If <= 1, will be considered a fraction of valid pixels to extract.
    If > 1 will be considered the number of pixels to extract.
    :param return_indices: If set to True, will return the extracted indices only.

    :returns: The subsampled array (1D) or the indices to extract (same shape as input array)
    """
    # Get number of points to extract
    if (subsample <= 1) & (subsample > 0):
        npoints = int(subsample * np.size(array))
    elif subsample > 1:
        npoints = int(subsample)
    else:
        raise ValueError("`subsample` must be > 0")

    # Remove invalid values and flatten array
    mask = get_mask(array)  # -> need to remove .squeeze in get_mask
    valids = np.argwhere(~mask.flatten()).squeeze()

    # Checks that array and npoints are correct
    assert np.ndim(valids) == 1, "Something is wrong with array dimension, check input data and shape"
    if npoints > np.size(valids):
        npoints = np.size(valids)

    # Randomly extract npoints without replacement
    indices = np.random.choice(valids, npoints, replace=False)
    unraveled_indices = np.unravel_index(indices, array.shape)

    if return_indices:
        return unraveled_indices

    else:
        return array[unraveled_indices]<|MERGE_RESOLUTION|>--- conflicted
+++ resolved
@@ -1,12 +1,7 @@
 """Basic operations to be run on 2D arrays and DEMs"""
 from __future__ import annotations
 from typing import Callable, Union, Sized
-
-<<<<<<< HEAD
-=======
-from typing import Callable, Union
 import warnings
->>>>>>> 46a3edc3
 
 import geoutils as gu
 import numpy as np
@@ -343,78 +338,6 @@
     )
 
     return merged_raster
-
-
-<<<<<<< HEAD
-=======
-def hillshade(dem: Union[np.ndarray, np.ma.masked_array], resolution: Union[float, tuple[float, float]],
-              azimuth: float = 315.0, altitude: float = 45.0, z_factor: float = 1.0) -> np.ndarray:
-    """
-    Generate a hillshade from the given DEM.
-
-    :param dem: The input DEM to calculate the hillshade from.
-    :param resolution: One or two values specifying the resolution of the DEM.
-    :param azimuth: The azimuth in degrees (0-360°) going clockwise, starting from north.
-    :param altitude: The altitude in degrees (0-90°). 90° is straight from above.
-    :param z_factor: Vertical exaggeration factor.
-
-    :raises AssertionError: If the given DEM is not a 2D array.
-    :raises ValueError: If invalid argument types or ranges were given.
-
-    :returns: A hillshade with the dtype "float32" with value ranges of 0-255.
-    """
-    # Extract the DEM and mask
-    dem_values, mask = get_array_and_mask(dem.squeeze())
-    # The above is not guaranteed to copy the data, so this needs to be done first.
-    demc = dem_values.copy()
-
-    # Validate the inputs.
-    assert len(demc.shape) == 2, f"Expected a 2D array. Got shape: {dem.shape}"
-    if (azimuth < 0.0) or (azimuth > 360.0):
-        raise ValueError(f"Azimuth must be a value between 0 and 360 degrees (given value: {azimuth})")
-    if (altitude < 0.0) or (altitude > 90):
-        raise ValueError("Altitude must be a value between 0 and 90 degress (given value: {altitude})")
-    if (z_factor < 0.0) or not np.isfinite(z_factor):
-        raise ValueError(f"z_factor must be a non-negative finite value (given value: {z_factor})")
-
-    # Fill the nonfinite values with the median (or maybe just 0?) to not interfere with the gradient analysis.
-    demc[~np.isfinite(demc)] = np.nanmedian(demc)
-
-    # Multiply the DEM with the z_factor to increase the apparent height.
-    demc *= z_factor
-
-    # Parse the resolution argument. If it's subscriptable, it's assumed to be [X, Y] resolution.
-    try:
-        resolution[0]  # type: ignore
-    # If that fails, it's assumed to be the X&Y resolution.
-    except TypeError as exception:
-        if "not subscriptable" not in str(exception):
-            raise exception
-        resolution = (resolution,) * 2  # type: ignore
-
-    # Calculate the gradient of each pixel.
-    x_gradient, y_gradient = np.gradient(demc)
-    # Normalize by the radius of the resolution to make it resolution variant.
-    x_gradient /= resolution[0] * 0.5  # type: ignore
-    y_gradient /= resolution[1] * 0.5  # type: ignore
-
-    azimuth_rad = np.deg2rad(360 - azimuth)
-    altitude_rad = np.deg2rad(altitude)
-
-    # Calculate slope and aspect maps.
-    slope = np.pi / 2.0 - np.arctan(np.sqrt(x_gradient ** 2 + y_gradient ** 2))
-    aspect = np.arctan2(-x_gradient, y_gradient)
-
-    # Create a hillshade from these products.
-    shaded = np.sin(altitude_rad) * np.sin(slope) + np.cos(altitude_rad) * \
-        np.cos(slope) * np.cos((azimuth_rad - np.pi / 2.0) - aspect)
-
-    # Set (potential) masked out values to nan
-    shaded[mask] = np.nan
-
-    # Return the hillshade, scaled to uint8 ranges.
-    # The output is scaled by "(x + 0.6) / 1.84" to make it more similar to GDAL.
-    return np.clip(255 * (shaded + 0.6) / 1.84, 0, 255).astype("float32")
 
 
 def _get_closest_rectangle(size: int) -> tuple[int, int]:
@@ -511,7 +434,7 @@
 
     return indices.reshape(shape)
 
->>>>>>> 46a3edc3
+
 def subsample_raster(
     array: Union[np.ndarray, np.ma.masked_array], subsample: Union[float, int], return_indices: bool = False
 ) -> np.ndarray:
