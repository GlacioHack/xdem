--- conflicted
+++ resolved
@@ -12,9 +12,6 @@
 import rasterio as rio
 import rasterio.warp
 from tqdm import tqdm
-
-<<<<<<< HEAD
-import geoutils as gu
 
 try:
     from sklearn.metrics import mean_squared_error, median_absolute_error
@@ -25,10 +22,6 @@
     _has_sklearn = True
 except ImportError:
     _has_sklearn = False
-
-
-=======
->>>>>>> e34e6c85
 
 def get_mask(array: Union[np.ndarray, np.ma.masked_array]) -> np.ndarray:
     """
@@ -415,7 +408,6 @@
     # The output is scaled by "(x + 0.6) / 1.84" to make it more similar to GDAL.
     return np.clip(255 * (shaded + 0.6) / 1.84, 0, 255).astype("float32")
 
-<<<<<<< HEAD
 def get_xy_rotated(raster: gu.georaster.Raster, myang: float) -> tuple[np.ndarray, np.ndarray]:
     """
     Rotate x, y axes of image to get along- and cross-track distances.
@@ -561,7 +553,6 @@
     fidx = choice_best_polynomial(cost=mycost, margin_improvement=margin_improvement, verbose=verbose)
 
     return np.trim_zeros(coeffs[fidx], 'b'), fidx+1
-=======
 
 def subsample_raster(
     array: Union[np.ndarray, np.ma.masked_array], subsample: Union[float, int], return_indices: bool = False
@@ -600,5 +591,4 @@
         return unraveled_indices
 
     else:
-        return array[unraveled_indices]
->>>>>>> e34e6c85
+        return array[unraveled_indices]