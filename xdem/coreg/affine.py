--- conflicted
+++ resolved
@@ -158,11 +158,7 @@
     iterating_input: Any,
     constant_inputs: tuple[Any, ...],
     tolerance: float,
-<<<<<<< HEAD
-    max_iterations: int
-=======
     max_iterations: int,
->>>>>>> 186cab99
 ) -> Any:
     """
     Function to iterate a method (e.g. ICP, Nuth and Kääb) until it reaches a tolerance or maximum number of iterations.
@@ -305,11 +301,7 @@
     transform: rio.transform.Affine,
     area_or_point: Literal["Area", "Point"] | None,
     z_name: str,
-<<<<<<< HEAD
-    aux_vars: None | dict[str, NDArrayf] = None
-=======
     aux_vars: None | dict[str, NDArrayf] = None,
->>>>>>> 186cab99
 ) -> tuple[Callable[[float, float], NDArrayf], None | dict[str, NDArrayf], int]:
     """
     Mirrors coreg.base._preprocess_pts_rst_subsample, but returning an interpolator for efficiency in iterative methods.
@@ -329,11 +321,7 @@
         inlier_mask=inlier_mask,
         transform=transform,
         area_or_point=area_or_point,
-<<<<<<< HEAD
-        aux_vars=aux_vars
-=======
         aux_vars=aux_vars,
->>>>>>> 186cab99
     )
 
     # Return interpolator of elevation differences and subsampled auxiliary variables
@@ -504,11 +492,7 @@
     slope_tan: NDArrayf,
     aspect: NDArrayf,
     res: tuple[int, int],
-<<<<<<< HEAD
-    params_fit_bin: InFitOrBinDict
-=======
     params_fit_bin: InFitOrBinDict,
->>>>>>> 186cab99
 ) -> tuple[tuple[float, float, float], float]:
     """
     Iteration step of Nuth and Kääb (2011), passed to the iterate_method function.
@@ -626,11 +610,7 @@
         iterating_input=initial_offset,
         constant_inputs=constant_inputs,
         tolerance=tolerance,
-<<<<<<< HEAD
-        max_iterations=max_iterations
-=======
         max_iterations=max_iterations,
->>>>>>> 186cab99
     )
 
     return final_offsets, subsample_final
@@ -743,13 +723,7 @@
 
     # Perform fit
     # TODO: To match original implementation, need to add back weight support for point data
-<<<<<<< HEAD
-    final_offsets = _dh_minimize_fit(
-        dh_interpolator=dh_interpolator, params_fit_or_bin=params_fit_or_bin
-    )
-=======
     final_offsets = _dh_minimize_fit(dh_interpolator=dh_interpolator, params_fit_or_bin=params_fit_or_bin)
->>>>>>> 186cab99
 
     return final_offsets, subsample_final
 
@@ -787,11 +761,7 @@
         transform=transform,
         crs=crs,
         area_or_point=area_or_point,
-<<<<<<< HEAD
-        z_name=z_name
-=======
         z_name=z_name,
->>>>>>> 186cab99
     )
     # Get elevation difference
     dh = sub_ref - sub_tba
@@ -897,11 +867,7 @@
             inlier_mask=inlier_mask,
             transform=transform,
             area_or_point=area_or_point,
-<<<<<<< HEAD
-            aux_vars=aux_vars
-=======
             aux_vars=aux_vars,
->>>>>>> 186cab99
         )
 
         # Return interpolator of elevation differences and subsampled auxiliary variables
