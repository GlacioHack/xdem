--- conflicted
+++ resolved
@@ -3,11 +3,7 @@
 from __future__ import annotations
 
 import warnings
-<<<<<<< HEAD
-from typing import Any, Callable, TypeVar, Literal
-=======
 from typing import Any, Callable, Iterable, Literal, TypeVar, overload
->>>>>>> d0827797
 
 import xdem.coreg.base
 
@@ -21,27 +17,16 @@
 import numpy as np
 import rasterio as rio
 import scipy.optimize
-<<<<<<< HEAD
 import scipy.spatial
-from geoutils.raster import Raster, get_array_and_mask
-=======
 from geoutils.raster.georeferencing import _bounds, _coords, _res
 from geoutils.raster.interpolate import _interp_points
->>>>>>> d0827797
 from tqdm import trange
 
 from xdem._typing import NDArrayb, NDArrayf
 from xdem.coreg.base import (
     Coreg,
     CoregDict,
-<<<<<<< HEAD
-    _get_x_and_y_coords,
-    _mask_dataframe_by_dem,
-    _residuals_df,
-    _transform_to_bounds_and_res,
-    deramping,
-    _apply_matrix_pts_arr
-=======
+    _apply_matrix_pts_arr,
     InFitOrBinDict,
     InRandomDict,
     InSpecificDict,
@@ -49,7 +34,6 @@
     _bin_or_and_fit_nd,
     _get_subsample_mask_pts_rst,
     _preprocess_pts_rst_subsample,
->>>>>>> d0827797
 )
 from xdem.spatialstats import nmad
 
@@ -114,13 +98,14 @@
     return res
 
 
-def _icp_fit(ref: NDArrayf, normals: NDArrayf, tba: NDArrayf) -> NDArrayf:
+def _icp_fit(ref: NDArrayf, normals: NDArrayf, tba: NDArrayf, params_fitorbin: InFitOrBinDict) -> NDArrayf:
 
     inputs = (ref, normals, tba)
 
     # Call generic fit function, aiming for the residuals to be zero
     y = np.zeros(len(ref))
-    optimized_params = _bin_and_fit(_icp_fit_func(), inputs, y=y))
+    _bin_and_fit(_icp_fit_func(), inputs, y=y))
+    optimized_params = _bin_or_and_fit_nd()
 
     # Build matrix out of optimized parameters
     matrix = _rigid_matrix(*params)
