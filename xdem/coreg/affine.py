--- conflicted
+++ resolved
@@ -907,11 +907,7 @@
         y_coords += resolution / 2
 
         pts = (x_coords, y_coords)
-<<<<<<< HEAD
-        # This needs to be consistent, so it's cardcoded here
-=======
         # This needs to be consistent, so it's hardcoded here
->>>>>>> b7914232
         area_or_point = "Area"
         # Make a new DEM which will be modified inplace
         aligned_dem = rst_elev.copy()
