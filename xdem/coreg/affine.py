--- conflicted
+++ resolved
@@ -30,11 +30,8 @@
 import numpy as np
 import rasterio as rio
 import scipy.optimize
-<<<<<<< HEAD
 from geoutils.interface.interpolate import _interp_points
-=======
 import scipy.spatial
->>>>>>> f96dce20
 from geoutils.raster.georeferencing import _bounds, _coords, _res
 from tqdm import trange
 
