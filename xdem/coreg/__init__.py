# Copyright (c) 2024 xDEM developers
#
# This file is part of the xDEM project:
# https://github.com/glaciohack/xdem
#
# Licensed under the Apache License, Version 2.0 (the "License");
# you may not use this file except in compliance with the License.
#
# You may obtain a copy of the License at
#
# http://www.apache.org/licenses/LICENSE-2.0
#
# Unless required by applicable law or agreed to in writing, software
# distributed under the License is distributed on an "AS IS" BASIS,
# WITHOUT WARRANTIES OR CONDITIONS OF ANY KIND, either express or implied.
# See the License for the specific language governing permissions and
# limitations under the License.

"""
DEM coregistration classes and functions, including affine methods, bias corrections (i.e. non-affine) and filters.
"""

from xdem.coreg.affine import (  # noqa
    CPD,
    ICP,
    LZD,
    AffineCoreg,
    DhMinimize,
    NuthKaab,
    VerticalShift,
)
<<<<<<< HEAD
from xdem.coreg.base import (  # noqa
    BlockwiseCoreg,
    Coreg,
    CoregPipeline,
    apply_matrix,
    invert_matrix,
    matrix_from_translations_rotations,
    translations_rotations_from_matrix,
)
=======
from xdem.coreg.base import Coreg, CoregPipeline, apply_matrix, invert_matrix  # noqa
>>>>>>> 6e9db157
from xdem.coreg.biascorr import BiasCorr, Deramp, DirectionalBias, TerrainBias  # noqa
from xdem.coreg.blockwise import BlockwiseCoreg  # noqa
from xdem.coreg.workflows import dem_coregistration  # noqa<|MERGE_RESOLUTION|>--- conflicted
+++ resolved
@@ -29,9 +29,7 @@
     NuthKaab,
     VerticalShift,
 )
-<<<<<<< HEAD
 from xdem.coreg.base import (  # noqa
-    BlockwiseCoreg,
     Coreg,
     CoregPipeline,
     apply_matrix,
@@ -39,9 +37,6 @@
     matrix_from_translations_rotations,
     translations_rotations_from_matrix,
 )
-=======
-from xdem.coreg.base import Coreg, CoregPipeline, apply_matrix, invert_matrix  # noqa
->>>>>>> 6e9db157
 from xdem.coreg.biascorr import BiasCorr, Deramp, DirectionalBias, TerrainBias  # noqa
 from xdem.coreg.blockwise import BlockwiseCoreg  # noqa
 from xdem.coreg.workflows import dem_coregistration  # noqa