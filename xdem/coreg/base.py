--- conflicted
+++ resolved
@@ -1204,10 +1204,6 @@
     invert: bool = False,
     centroid: tuple[float, float, float] | None = None,
     resampling: Literal["nearest", "linear", "cubic", "quintic"] = "linear",
-<<<<<<< HEAD
-    verbose: bool = False,
-=======
->>>>>>> 5bde36e9
     force_regrid_method: Literal["iterative", "griddata"] | None = None,
 ) -> tuple[NDArrayf, rio.transform.Affine]:
     """
