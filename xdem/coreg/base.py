# Copyright (c) 2024 xDEM developers
#
# This file is part of the xDEM project:
# https://github.com/glaciohack/xdem
#
# Licensed under the Apache License, Version 2.0 (the "License");
# you may not use this file except in compliance with the License.
#
# You may obtain a copy of the License at
#
# http://www.apache.org/licenses/LICENSE-2.0
#
# Unless required by applicable law or agreed to in writing, software
# distributed under the License is distributed on an "AS IS" BASIS,
# WITHOUT WARRANTIES OR CONDITIONS OF ANY KIND, either express or implied.
# See the License for the specific language governing permissions and
# limitations under the License.

"""Base coregistration classes to define generic methods and pre/post-processing of input data."""

from __future__ import annotations

import copy
import inspect
import logging
import warnings
from typing import (
    Any,
    Callable,
    Generator,
    Iterable,
    Literal,
    Mapping,
    TypedDict,
    TypeVar,
    overload,
)

import affine
import geopandas as gpd
import geoutils as gu
import numpy as np
import pandas as pd
import rasterio as rio
import rasterio.warp  # pylint: disable=unused-import
import scipy
import scipy.interpolate
import scipy.ndimage
import scipy.optimize
from geoutils.interface.gridding import _grid_pointcloud
from geoutils.interface.interpolate import _interp_points
<<<<<<< HEAD
from geoutils.raster import RasterMask, RasterType, raster
=======
from geoutils.raster import Raster, RasterType, raster
from geoutils.raster._geotransformations import _resampling_method_from_str
>>>>>>> 15b8733f
from geoutils.raster.array import get_array_and_mask
from geoutils.raster.georeferencing import _cast_pixel_interpretation, _coords
from geoutils.raster.geotransformations import _translate

from xdem._typing import MArrayf, NDArrayb, NDArrayf
from xdem.fit import (
    polynomial_1d,
    robust_nfreq_sumsin_fit,
    robust_norder_polynomial_fit,
    sumsin_1d,
)
from xdem.spatialstats import nd_binning

try:
    import pytransform3d.rotations
    import pytransform3d.transformations
    from pytransform3d.transform_manager import TransformManager

    _HAS_P3D = True
except ImportError:
    _HAS_P3D = False


# Map each workflow name to a function and optimizer
fit_workflows = {
    "norder_polynomial": {"func": polynomial_1d, "optimizer": robust_norder_polynomial_fit},
    "nfreq_sumsin": {"func": sumsin_1d, "optimizer": robust_nfreq_sumsin_fit},
}

# Map each key name to a descriptor string
dict_key_to_str = {
    "subsample": "Subsample size requested",
    "random_state": "Random generator",
    "subsample_final": "Subsample size drawn from valid values",
    "fit_or_bin": "Fit, bin or bin+fit",
    "fit_func": "Function to fit",
    "fit_optimizer": "Optimizer for fitting",
    "fit_minimizer": "Minimizer of method",
    "fit_loss_func": "Loss function of method",
    "bin_statistic": "Binning statistic",
    "bin_sizes": "Bin sizes or edges",
    "bin_apply_method": "Bin apply method",
    "bias_var_names": "Names of bias variables",
    "nd": "Number of dimensions of binning and fitting",
    "fit_params": "Optimized function parameters",
    "fit_perr": "Error on optimized function parameters",
    "bin_dataframe": "Binning output dataframe",
    "max_iterations": "Maximum number of iterations",
    "tolerance": "Tolerance to reach (pixel size)",
    "last_iteration": "Iteration at which algorithm stopped",
    "all_tolerances": "Tolerances at each iteration",
    "terrain_attribute": "Terrain attribute used for correction",
    "angle": "Angle of directional correction",
    "poly_order": "Polynomial order",
    "best_poly_order": "Best polynomial order",
    "best_nb_sin_freq": "Best number of sinusoid frequencies",
    "vshift_reduc_func": "Reduction function used to remove vertical shift",
    "apply_vshift": "Vertical shift activated",
    "centroid": "Centroid found for affine rotation",
    "shift_x": "Eastward shift estimated (georeferenced unit)",
    "shift_y": "Northward shift estimated (georeferenced unit)",
    "shift_z": "Vertical shift estimated (elevation unit)",
    "matrix": "Affine transformation matrix estimated",
    "only_translation": "Only translations are considered",
    "standardize": "Input data was standardized",
    "icp_method": "Type of ICP method",
    "icp_picky": "Picky closest pair selection",
    "cpd_weight": "Weight of CPD outlier removal",
}
#####################################
# Generic functions for preprocessing
###########################################


def _preprocess_coreg_fit_raster_raster(
    reference_dem: NDArrayf | MArrayf | RasterType,
    dem_to_be_aligned: NDArrayf | MArrayf | RasterType,
<<<<<<< HEAD
    inlier_mask: NDArrayb | RasterMask | None = None,
=======
    inlier_mask: NDArrayb | Raster | None = None,
>>>>>>> 15b8733f
    transform: rio.transform.Affine | None = None,
    crs: rio.crs.CRS | None = None,
    area_or_point: Literal["Area", "Point"] | None = None,
) -> tuple[NDArrayf, NDArrayf, NDArrayb, affine.Affine, rio.crs.CRS, Literal["Area", "Point"] | None]:
    """Pre-processing and checks of fit() for two raster input."""

    # Validate that both inputs are valid array-like (or Raster) types.
    if not all(isinstance(dem, (np.ndarray, gu.Raster)) for dem in (reference_dem, dem_to_be_aligned)):
        raise ValueError(
            "Both DEMs need to be array-like (implement a numpy array interface)."
            f"'reference_dem': {reference_dem}, 'dem_to_be_aligned': {dem_to_be_aligned}"
        )

    # If both DEMs are Rasters, validate that 'dem_to_be_aligned' is in the right grid. Then extract its data.
    if isinstance(dem_to_be_aligned, gu.Raster) and isinstance(reference_dem, gu.Raster):
        dem_to_be_aligned = dem_to_be_aligned.reproject(reference_dem, silent=True)

    # If both inputs are raster, cast their pixel interpretation and override any individual interpretation
    indiv_check = True
    new_aop = None
    if isinstance(reference_dem, gu.Raster) and isinstance(dem_to_be_aligned, gu.Raster):
        # Casts pixel interpretation, raises a warning if they differ (can be silenced with global config)
        new_aop = _cast_pixel_interpretation(reference_dem.area_or_point, dem_to_be_aligned.area_or_point)
        if area_or_point is not None:
            warnings.warn("Pixel interpretation cast from the two input rasters overrides the given 'area_or_point'.")
        indiv_check = False

    # If any input is a Raster, use its transform if 'transform is None'.
    # If 'transform' was given and any input is a Raster, trigger a warning.
    # Finally, extract only the data of the raster.
    new_transform = None
    new_crs = None
    for name, dem in [("reference_dem", reference_dem), ("dem_to_be_aligned", dem_to_be_aligned)]:
        if isinstance(dem, gu.Raster):
            # If a raster was passed, override the transform, reference raster has priority to set new_transform.
            if transform is None:
                new_transform = dem.transform
            elif transform is not None and new_transform is None:
                new_transform = dem.transform
                warnings.warn(f"'{name}' of type {type(dem)} overrides the given 'transform'")
            # Same for crs
            if crs is None:
                new_crs = dem.crs
            elif crs is not None and new_crs is None:
                new_crs = dem.crs
                warnings.warn(f"'{name}' of type {type(dem)} overrides the given 'crs'")
            # Same for pixel interpretation, only if both inputs aren't rasters (which requires casting, see above)
            if indiv_check:
                if area_or_point is None:
                    new_aop = dem.area_or_point
                elif crs is not None and new_aop is None:
                    new_aop = dem.area_or_point
                    warnings.warn(f"'{name}' of type {type(dem)} overrides the given 'area_or_point'")

    # Override transform, CRS and pixel interpretation
    if new_transform is not None:
        transform = new_transform
    if new_crs is not None:
        crs = new_crs
    if new_aop is not None:
        area_or_point = new_aop

    if transform is None:
        raise ValueError("'transform' must be given if both DEMs are array-like.")

    if crs is None:
        raise ValueError("'crs' must be given if both DEMs are array-like.")

    # Get a NaN array covering nodatas from the raster, masked array or integer-type array
    with warnings.catch_warnings():
        warnings.filterwarnings(action="ignore", category=UserWarning)
        ref_dem, ref_mask = get_array_and_mask(reference_dem, copy=True)
        tba_dem, tba_mask = get_array_and_mask(dem_to_be_aligned, copy=True)

    # Make sure that the mask has an expected format.
    if inlier_mask is not None:
<<<<<<< HEAD
        if isinstance(inlier_mask, RasterMask):
=======
        if isinstance(inlier_mask, Raster):
>>>>>>> 15b8733f
            inlier_mask = inlier_mask.data.filled(False).squeeze()
        else:
            inlier_mask = np.asarray(inlier_mask).squeeze()
            assert inlier_mask.dtype == bool, f"Invalid mask dtype: '{inlier_mask.dtype}'. Expected 'bool'"

        if np.all(~inlier_mask):
            raise ValueError("'inlier_mask' had no inliers.")
    else:
        inlier_mask = np.ones(np.shape(ref_dem), dtype=bool)

    if np.all(ref_mask):
        raise ValueError("'reference_dem' had only NaNs")
    if np.all(tba_mask):
        raise ValueError("'dem_to_be_aligned' had only NaNs")

    # Isolate all invalid values
    invalid_mask = np.logical_or.reduce((~inlier_mask, ref_mask, tba_mask))

    if np.all(invalid_mask):
        raise ValueError("All values of the inlier mask are NaNs in either 'reference_dem' or 'dem_to_be_aligned'.")

    return ref_dem, tba_dem, inlier_mask, transform, crs, area_or_point


def _preprocess_coreg_fit_raster_point(
    raster_elev: NDArrayf | MArrayf | RasterType,
    point_elev: gpd.GeoDataFrame,
<<<<<<< HEAD
    inlier_mask: NDArrayb | RasterMask | None = None,
=======
    inlier_mask: NDArrayb | Raster | None = None,
>>>>>>> 15b8733f
    transform: rio.transform.Affine | None = None,
    crs: rio.crs.CRS | None = None,
    area_or_point: Literal["Area", "Point"] | None = None,
) -> tuple[NDArrayf, gpd.GeoDataFrame, NDArrayb, affine.Affine, rio.crs.CRS, Literal["Area", "Point"] | None]:
    """Pre-processing and checks of fit for raster-point input."""

    # TODO: Convert to point cloud once class is done
    # TODO: Raise warnings consistently with raster-raster function, see Amelie's Dask PR? #525
    if isinstance(raster_elev, gu.Raster):
        rst_elev = raster_elev.data
        crs = raster_elev.crs
        transform = raster_elev.transform
        area_or_point = raster_elev.area_or_point
    else:
        rst_elev = raster_elev
        crs = crs
        transform = transform
        area_or_point = area_or_point

    if transform is None:
        raise ValueError("'transform' must be given if both DEMs are array-like.")

    if crs is None:
        raise ValueError("'crs' must be given if both DEMs are array-like.")

    # Make sure that the mask has an expected format.
    if inlier_mask is not None:
<<<<<<< HEAD
        if isinstance(inlier_mask, RasterMask):
=======
        if isinstance(inlier_mask, Raster):
>>>>>>> 15b8733f
            inlier_mask = inlier_mask.data.filled(False).squeeze()
        else:
            inlier_mask = np.asarray(inlier_mask).squeeze()
            assert inlier_mask.dtype == bool, f"Invalid mask dtype: '{inlier_mask.dtype}'. Expected 'bool'"

        if np.all(~inlier_mask):
            raise ValueError("'inlier_mask' had no inliers.")
    else:
        inlier_mask = np.ones(np.shape(rst_elev), dtype=bool)

    # TODO: Convert to point cloud?
    # Convert geodataframe to vector
    point_elev = point_elev.to_crs(crs=crs)

    return rst_elev, point_elev, inlier_mask, transform, crs, area_or_point


def _preprocess_coreg_fit_point_point(
    reference_elev: gpd.GeoDataFrame, to_be_aligned_elev: gpd.GeoDataFrame
) -> tuple[gpd.GeoDataFrame, gpd.GeoDataFrame]:
    """Pre-processing and checks of fit for point-point input."""

    ref_elev = reference_elev
    tba_elev = to_be_aligned_elev.to_crs(crs=reference_elev.crs)

    return ref_elev, tba_elev


def _preprocess_coreg_fit(
    reference_elev: NDArrayf | MArrayf | RasterType | gpd.GeoDataFrame,
    to_be_aligned_elev: NDArrayf | MArrayf | RasterType | gpd.GeoDataFrame,
<<<<<<< HEAD
    inlier_mask: NDArrayb | RasterMask | None = None,
=======
    inlier_mask: NDArrayb | Raster | None = None,
>>>>>>> 15b8733f
    transform: rio.transform.Affine | None = None,
    crs: rio.crs.CRS | None = None,
    area_or_point: Literal["Area", "Point"] | None = None,
) -> tuple[
    NDArrayf | gpd.GeoDataFrame,
    NDArrayf | gpd.GeoDataFrame,
    NDArrayb | None,
    affine.Affine | None,
    rio.crs.CRS | None,
    Literal["Area", "Point"] | None,
]:
    """Pre-processing and checks of fit for any input."""

    if not all(
        isinstance(elev, (np.ndarray, gu.Raster, gpd.GeoDataFrame)) for elev in (reference_elev, to_be_aligned_elev)
    ):
        raise ValueError("Input elevation data should be a raster, an array or a geodataframe.")

    # If both inputs are raster or arrays, reprojection on the same grid is needed for raster-raster methods
    if all(isinstance(elev, (np.ndarray, gu.Raster)) for elev in (reference_elev, to_be_aligned_elev)):
        ref_elev, tba_elev, inlier_mask, transform, crs, area_or_point = _preprocess_coreg_fit_raster_raster(
            reference_dem=reference_elev,
            dem_to_be_aligned=to_be_aligned_elev,
            inlier_mask=inlier_mask,
            transform=transform,
            crs=crs,
            area_or_point=area_or_point,
        )

    # If one input is raster, and the other is point, we reproject the point data to the same CRS and extract arrays
    elif any(isinstance(dem, (np.ndarray, gu.Raster)) for dem in (reference_elev, to_be_aligned_elev)):
        if isinstance(reference_elev, (np.ndarray, gu.Raster)):
            raster_elev = reference_elev
            point_elev = to_be_aligned_elev
            ref = "raster"
        else:
            raster_elev = to_be_aligned_elev
            point_elev = reference_elev
            ref = "point"

        raster_elev, point_elev, inlier_mask, transform, crs, area_or_point = _preprocess_coreg_fit_raster_point(
            raster_elev=raster_elev,
            point_elev=point_elev,
            inlier_mask=inlier_mask,
            transform=transform,
            crs=crs,
            area_or_point=area_or_point,
        )

        if ref == "raster":
            ref_elev = raster_elev
            tba_elev = point_elev
        else:
            ref_elev = point_elev
            tba_elev = raster_elev

    # If both inputs are points, simply reproject to the same CRS
    else:
        ref_elev, tba_elev = _preprocess_coreg_fit_point_point(
            reference_elev=reference_elev, to_be_aligned_elev=to_be_aligned_elev
        )

    return ref_elev, tba_elev, inlier_mask, transform, crs, area_or_point


def _preprocess_coreg_apply(
    elev: NDArrayf | MArrayf | RasterType | gpd.GeoDataFrame,
    transform: rio.transform.Affine | None = None,
    crs: rio.crs.CRS | None = None,
) -> tuple[NDArrayf | gpd.GeoDataFrame, affine.Affine, rio.crs.CRS]:
    """Pre-processing and checks of apply for any input."""

    if not isinstance(elev, (np.ndarray, gu.Raster, gpd.GeoDataFrame)):
        raise ValueError("Input elevation data should be a raster, an array or a geodataframe.")

    # If input is geodataframe
    if isinstance(elev, gpd.GeoDataFrame):
        elev_out = elev
        new_transform = None
        new_crs = None

    # If input is a raster or array
    else:
        # If input is raster
        if isinstance(elev, gu.Raster):
            if transform is not None:
                warnings.warn(f"DEM of type {type(elev)} overrides the given 'transform'")
            if crs is not None:
                warnings.warn(f"DEM of type {type(elev)} overrides the given 'crs'")
            new_transform = elev.transform
            new_crs = elev.crs

        # If input is an array
        else:
            if transform is None:
                raise ValueError("'transform' must be given if DEM is array-like.")
            if crs is None:
                raise ValueError("'crs' must be given if DEM is array-like.")
            new_transform = transform
            new_crs = crs

        # The array to provide the functions will be an ndarray with NaNs for masked out areas.
        elev_out, elev_mask = get_array_and_mask(elev)

        if np.all(elev_mask):
            raise ValueError("'dem' had only NaNs")

    return elev_out, new_transform, new_crs


def _postprocess_coreg_apply_pts(
    applied_elev: gpd.GeoDataFrame,
) -> gpd.GeoDataFrame:
    """Post-processing and checks of apply for point input."""

    # TODO: Convert CRS back if the CRS did not match the one of the fit?
    return applied_elev


def _postprocess_coreg_apply_rst(
    elev: NDArrayf | gu.Raster,
    applied_elev: NDArrayf,
    transform: affine.Affine,
    out_transform: affine.Affine,
    crs: rio.crs.CRS,
    resample: bool,
    resampling: rio.warp.Resampling | None = None,
) -> tuple[NDArrayf | gu.Raster, affine.Affine]:
    """
    Post-processing and checks of apply for raster input.

    Here, "elev" and "transform" corresponds to user input, and are required to transform back the output that is
    composed of "applied_elev" and "out_transform".
    """

    # Ensure the dtype is OK
    applied_elev = applied_elev.astype("float32")

    # Set default dst_nodata
    if isinstance(elev, gu.Raster):
        nodata = elev.nodata
    else:
        nodata = raster._default_nodata(elev.dtype)

    # Resample the array on the original grid
    if resample:

        # TODO: Use this function for a translation only, for consistency with the rest of Coreg?
        #  (would require checking transform difference is only a translation)
        # applied_elev = _reproject_horizontal_shift_samecrs(raster_arr=applied_elev, src_transform=out_transform,
        #                                                    dst_transform=transform)

        # Reproject the DEM from its out_transform onto the transform
        applied_rst = gu.Raster.from_array(applied_elev, out_transform, crs=crs, nodata=nodata)
        if not isinstance(elev, gu.Raster):
            match_rst = gu.Raster.from_array(elev, transform, crs=crs, nodata=nodata)
        else:
            match_rst = elev
        applied_rst = applied_rst.reproject(match_rst, resampling=resampling, silent=True)
        applied_elev = applied_rst.data
        # Now that the raster data is reprojected, the new out_transform is set as the original transform
        out_transform = transform

    # Calculate final mask
    final_mask = np.logical_or(~np.isfinite(applied_elev), applied_elev == nodata)

    # If the DEM was a masked_array, copy the mask to the new DEM
    if isinstance(elev, (np.ma.masked_array, gu.Raster)):
        applied_elev = np.ma.masked_array(applied_elev, mask=final_mask)  # type: ignore
    else:
        applied_elev[final_mask] = np.nan

    # If the input was a Raster, returns a Raster, else returns array and transform
    if isinstance(elev, gu.Raster):
        out_dem = elev.from_array(applied_elev, out_transform, crs, nodata=elev.nodata)
        return out_dem, out_transform
    else:
        return applied_elev, out_transform


def _postprocess_coreg_apply(
    elev: NDArrayf | gu.Raster | gpd.GeoDataFrame,
    applied_elev: NDArrayf | gpd.GeoDataFrame,
    transform: affine.Affine,
    out_transform: affine.Affine,
    crs: rio.crs.CRS,
    resample: bool,
    resampling: rio.warp.Resampling | None = None,
) -> tuple[NDArrayf | gpd.GeoDataFrame, affine.Affine]:
    """
    Post-processing and checks of apply for any input.

    Here, "elev" and "transform" corresponds to user input, and are required to transform back the output that is
    composed of "applied_elev" and "out_transform".
    """

    # Define resampling
    resampling = resampling if isinstance(resampling, rio.warp.Resampling) else _resampling_method_from_str(resampling)

    # Distribute between raster and point apply methods
    if isinstance(applied_elev, np.ndarray):
        applied_elev, out_transform = _postprocess_coreg_apply_rst(
            elev=elev,
            applied_elev=applied_elev,
            transform=transform,
            crs=crs,
            out_transform=out_transform,
            resample=resample,
            resampling=resampling,
        )
    else:
        applied_elev = _postprocess_coreg_apply_pts(applied_elev)

    return applied_elev, out_transform


###############################################
# Statistical functions (to be moved in future)
###############################################


def _get_subsample_on_valid_mask(params_random: InRandomDict, valid_mask: NDArrayb) -> NDArrayb:
    """
    Get mask of values to subsample on valid mask (works for both 1D or 2D arrays).

    :param valid_mask: Raster of valid values (inlier and not nodata).
    """

    # This should never happen
    if params_random["subsample"] is None:
        raise ValueError("Subsample should have been defined in metadata before reaching this class method.")

    # If valid mask is empty
    if np.count_nonzero(valid_mask) == 0:
        raise ValueError(
            "There is no valid points common to the input and auxiliary data (bias variables, or "
            "derivatives required for this method, for example slope, aspect, etc)."
        )

    # If subsample is not equal to one, subsampling should be performed.
    elif params_random["subsample"] != 1.0:

        # Build a low memory masked array with invalid values masked to pass to subsampling
        ma_valid = np.ma.masked_array(data=np.ones(np.shape(valid_mask), dtype=bool), mask=~valid_mask)
        # Take a subsample within the valid values
        indices = gu.raster.subsample_array(
            ma_valid,
            subsample=params_random["subsample"],
            return_indices=True,
            random_state=params_random["random_state"],
        )

        # We return a boolean mask of the subsample within valid values
        subsample_mask = np.zeros(np.shape(valid_mask), dtype=bool)
        if len(indices) == 2:
            subsample_mask[indices[0], indices[1]] = True
        else:
            subsample_mask[indices[0]] = True
    else:
        # If no subsample is taken, use all valid values
        subsample_mask = valid_mask

    logging.debug(
        "Using a subsample of %d among %d valid values.", np.count_nonzero(subsample_mask), np.count_nonzero(valid_mask)
    )

    return subsample_mask


def _get_subsample_mask_pts_rst(
    params_random: InRandomDict,
    ref_elev: NDArrayf | gpd.GeoDataFrame,
    tba_elev: NDArrayf | gpd.GeoDataFrame,
    inlier_mask: NDArrayb,
    transform: rio.transform.Affine,  # Never None thanks to Coreg.fit() pre-process
    z_name: str,
    area_or_point: Literal["Area", "Point"] | None,
    aux_vars: None | dict[str, NDArrayf] = None,
) -> NDArrayb:
    """
    Get subsample mask for raster-raster or point-raster datasets on valid points of all inputs (including
    potential auxiliary variables).

    Returns a boolean array to use for subsampling (2D for raster-raster, 1D for point-raster to be used on point).
    """

    # TODO: Return more detailed error message for no valid points (which variable was full of NaNs?)

    if isinstance(ref_elev, gpd.GeoDataFrame) and isinstance(tba_elev, gpd.GeoDataFrame):
        raise TypeError(
            "This pre-processing function is only intended for raster-point or raster-raster methods, "
            "not point-point methods."
        )

    # For two rasters
    if isinstance(ref_elev, np.ndarray) and isinstance(tba_elev, np.ndarray):

        # Compute mask of valid data
        if aux_vars is not None:
            valid_mask = np.logical_and.reduce(
                (
                    inlier_mask,
                    np.isfinite(ref_elev),
                    np.isfinite(tba_elev),
                    *(np.isfinite(var) for var in aux_vars.values()),
                )
            )
        else:
            valid_mask = np.logical_and.reduce((inlier_mask, np.isfinite(ref_elev), np.isfinite(tba_elev)))

        # Raise errors if all values are NaN after introducing masks from the variables
        # (Others are already checked in pre-processing of Coreg.fit())

        # Perform subsampling
        sub_mask = _get_subsample_on_valid_mask(params_random=params_random, valid_mask=valid_mask)

    # For one raster and one point cloud
    else:

        # Interpolate inlier mask and bias vars at point coordinates
        pts_elev: gpd.GeoDataFrame = ref_elev if isinstance(ref_elev, gpd.GeoDataFrame) else tba_elev
        rst_elev: NDArrayf = ref_elev if not isinstance(ref_elev, gpd.GeoDataFrame) else tba_elev

        # Remove non-finite values from point dataset
        pts_elev = pts_elev[np.isfinite(pts_elev[z_name].values)]

        # Get coordinates
        pts = (pts_elev.geometry.x.values, pts_elev.geometry.y.values)

        # Get valid mask ahead of subsampling to have the exact number of requested subsamples
        if aux_vars is not None:
            valid_mask = np.logical_and.reduce(
                (inlier_mask, np.isfinite(rst_elev), *(np.isfinite(var) for var in aux_vars.values()))
            )
        else:
            valid_mask = np.logical_and.reduce((inlier_mask, np.isfinite(rst_elev)))

        # Convert inlier mask to points to be able to determine subsample later
        # The location needs to be surrounded by inliers, use floor to get 0 for at least one outlier
        # Interpolates boolean mask as integers
        # TODO: Create a function in GeoUtils that can compute the valid boolean mask of an interpolation without
        #  having to convert data to float32
        valid_mask = valid_mask.astype(np.float32)
        valid_mask[valid_mask == 0] = np.nan
        valid_mask = np.isfinite(
            _interp_points(array=valid_mask, transform=transform, points=pts, area_or_point=area_or_point)
        )

        # If there is a subsample, it needs to be done now on the point dataset to reduce later calculations
        sub_mask = _get_subsample_on_valid_mask(params_random=params_random, valid_mask=valid_mask)

    return sub_mask


def _subsample_on_mask(
    ref_elev: NDArrayf | gpd.GeoDataFrame,
    tba_elev: NDArrayf | gpd.GeoDataFrame,
    aux_vars: None | dict[str, NDArrayf],
    sub_mask: NDArrayb,
    transform: rio.transform.Affine,
    area_or_point: Literal["Area", "Point"] | None,
    z_name: str,
    return_coords: bool = False,
) -> tuple[NDArrayf, NDArrayf, None | dict[str, NDArrayf], None | tuple[NDArrayf, NDArrayf]]:
    """
    Perform subsampling on mask for raster-raster or point-raster datasets on valid points of all inputs (including
    potential auxiliary variables).

    Returns 1D arrays of subsampled inputs: reference elevation, to-be-aligned elevation and auxiliary variables
    (in dictionary), and (optionally) tuple of X/Y coordinates.
    """

    # For two rasters
    if isinstance(ref_elev, np.ndarray) and isinstance(tba_elev, np.ndarray):

        # Subsample all datasets with the mask
        sub_ref = ref_elev[sub_mask]
        sub_tba = tba_elev[sub_mask]
        if aux_vars is not None:
            sub_bias_vars = {}
            for var in aux_vars.keys():
                sub_bias_vars[var] = aux_vars[var][sub_mask]
        else:
            sub_bias_vars = None

        # Return coordinates if required
        if return_coords:
            coords = _coords(transform=transform, shape=ref_elev.shape, area_or_point=area_or_point)
            sub_coords = (coords[0][sub_mask], coords[1][sub_mask])
        else:
            sub_coords = None

    # For one raster and one point cloud
    else:

        # Identify which dataset is point or raster
        pts_elev: gpd.GeoDataFrame = ref_elev if isinstance(ref_elev, gpd.GeoDataFrame) else tba_elev
        rst_elev: NDArrayf = ref_elev if not isinstance(ref_elev, gpd.GeoDataFrame) else tba_elev

        # Remove invalid points
        pts_elev = pts_elev[np.isfinite(pts_elev[z_name].values)]

        # Subsample point coordinates
        pts = (pts_elev.geometry.x.values, pts_elev.geometry.y.values)
        pts = (pts[0][sub_mask], pts[1][sub_mask])

        # Interpolate raster array to the subsample point coordinates
        # Convert ref or tba depending on which is the point dataset
        sub_rst = _interp_points(array=rst_elev, transform=transform, points=pts, area_or_point=area_or_point)
        sub_pts = pts_elev[z_name].values[sub_mask]

        # Assign arrays depending on which one is the reference
        if isinstance(ref_elev, gpd.GeoDataFrame):
            sub_ref = sub_pts
            sub_tba = sub_rst
        else:
            sub_ref = sub_rst
            sub_tba = sub_pts

        # Interpolate arrays of bias variables to the subsample point coordinates
        if aux_vars is not None:
            sub_bias_vars = {}
            for var in aux_vars.keys():
                sub_bias_vars[var] = _interp_points(
                    array=aux_vars[var], transform=transform, points=pts, area_or_point=area_or_point
                )
        else:
            sub_bias_vars = None

        # Return coordinates if required
        if return_coords:
            sub_coords = pts
        else:
            sub_coords = None

    return sub_ref, sub_tba, sub_bias_vars, sub_coords


@overload
def _preprocess_pts_rst_subsample(
    params_random: InRandomDict,
    ref_elev: NDArrayf | gpd.GeoDataFrame,
    tba_elev: NDArrayf | gpd.GeoDataFrame,
    inlier_mask: NDArrayb,
    transform: rio.transform.Affine,
    crs: rio.crs.CRS,
    area_or_point: Literal["Area", "Point"] | None,
    z_name: str,
    aux_vars: None | dict[str, NDArrayf] = None,
    *,
    return_coords: Literal[False] = False,
) -> tuple[NDArrayf, NDArrayf, None | dict[str, NDArrayf], None]: ...


@overload
def _preprocess_pts_rst_subsample(
    params_random: InRandomDict,
    ref_elev: NDArrayf | gpd.GeoDataFrame,
    tba_elev: NDArrayf | gpd.GeoDataFrame,
    inlier_mask: NDArrayb,
    transform: rio.transform.Affine,
    crs: rio.crs.CRS,
    area_or_point: Literal["Area", "Point"] | None,
    z_name: str,
    aux_vars: None | dict[str, NDArrayf] = None,
    *,
    return_coords: Literal[True],
) -> tuple[NDArrayf, NDArrayf, None | dict[str, NDArrayf], tuple[NDArrayf, NDArrayf]]: ...


def _preprocess_pts_rst_subsample(
    params_random: InRandomDict,
    ref_elev: NDArrayf | gpd.GeoDataFrame,
    tba_elev: NDArrayf | gpd.GeoDataFrame,
    inlier_mask: NDArrayb,
    transform: rio.transform.Affine,  # Never None thanks to Coreg.fit() pre-process
    crs: rio.crs.CRS,  # Never None thanks to Coreg.fit() pre-process
    area_or_point: Literal["Area", "Point"] | None,
    z_name: str,
    aux_vars: None | dict[str, NDArrayf] = None,
    return_coords: bool = False,
) -> tuple[NDArrayf, NDArrayf, None | dict[str, NDArrayf], None | tuple[NDArrayf, NDArrayf]]:
    """
    Pre-process raster-raster or point-raster datasets into 1D arrays subsampled at the same points
    (and interpolated in the case of point-raster input).

    Return 1D arrays of reference elevation, to-be-aligned elevation and dictionary of 1D arrays of auxiliary variables
    at subsampled points.
    """

    # Get subsample mask (a 2D array for raster-raster, a 1D array of length the point data for point-raster)
    sub_mask = _get_subsample_mask_pts_rst(
        params_random=params_random,
        ref_elev=ref_elev,
        tba_elev=tba_elev,
        inlier_mask=inlier_mask,
        transform=transform,
        area_or_point=area_or_point,
        z_name=z_name,
        aux_vars=aux_vars,
    )

    # Perform subsampling on mask for all inputs
    sub_ref, sub_tba, sub_bias_vars, sub_coords = _subsample_on_mask(
        ref_elev=ref_elev,
        tba_elev=tba_elev,
        aux_vars=aux_vars,
        sub_mask=sub_mask,
        transform=transform,
        area_or_point=area_or_point,
        z_name=z_name,
        return_coords=return_coords,
    )

    # Return 1D arrays of subsampled points at the same location
    return sub_ref, sub_tba, sub_bias_vars, sub_coords


@overload
def _bin_or_and_fit_nd(
    fit_or_bin: Literal["fit"],
    params_fit_or_bin: InFitOrBinDict,
    values: NDArrayf,
    bias_vars: None | dict[str, NDArrayf] = None,
    weights: None | NDArrayf = None,
    **kwargs: Any,
) -> tuple[None, tuple[NDArrayf, Any]]: ...


@overload
def _bin_or_and_fit_nd(
    fit_or_bin: Literal["bin"],
    params_fit_or_bin: InFitOrBinDict,
    values: NDArrayf,
    bias_vars: None | dict[str, NDArrayf] = None,
    weights: None | NDArrayf = None,
    **kwargs: Any,
) -> tuple[pd.DataFrame, None]: ...


@overload
def _bin_or_and_fit_nd(
    fit_or_bin: Literal["bin_and_fit"],
    params_fit_or_bin: InFitOrBinDict,
    values: NDArrayf,
    bias_vars: None | dict[str, NDArrayf] = None,
    weights: None | NDArrayf = None,
    **kwargs: Any,
) -> tuple[pd.DataFrame, tuple[NDArrayf, Any]]: ...


def _bin_or_and_fit_nd(
    fit_or_bin: Literal["fit", "bin", "bin_and_fit"],
    params_fit_or_bin: InFitOrBinDict,
    values: NDArrayf,
    bias_vars: None | dict[str, NDArrayf] = None,
    weights: None | NDArrayf = None,
    **kwargs: Any,
) -> tuple[pd.DataFrame | None, tuple[NDArrayf, Any] | None]:
    """
    Generic binning and/or fitting method to model values along N variables for a coregistration/correction,
    used for all affine and bias-correction subclasses. Expects either 2D arrays for rasters, or 1D arrays for
    points.

    :param params_fit_or_bin: Dictionary of parameters for fitting and/or binning (bias variable names,
    optimizer, bin sizes, etc), see FitOrBinDict for details.
    :param values: Valid values to bin or fit.
    :param bias_vars: Auxiliary variables for certain bias correction classes, as raster or arrays.
    :param weights: Array of weights for the coregistration.
    """

    if fit_or_bin is None:
        raise ValueError("This function should not be called for methods not supporting fit_or_bin logic.")

    # This is called by subclasses, so the bias_var should always be defined
    if bias_vars is None:
        raise ValueError("At least one `bias_var` should be passed to the fitting function, got None.")

    # Check number of variables
    nd = params_fit_or_bin["nd"]
    if nd is not None and len(bias_vars) != nd:
        raise ValueError(
            "A number of {} variable(s) has to be provided through the argument 'bias_vars', "
            "got {}.".format(nd, len(bias_vars))
        )

    # If bias var names were explicitly passed at instantiation, check that they match the one from the dict
    if params_fit_or_bin["bias_var_names"] is not None:
        if not sorted(bias_vars.keys()) == sorted(params_fit_or_bin["bias_var_names"]):
            raise ValueError(
                "The keys of `bias_vars` do not match the `bias_var_names` defined during "
                "instantiation: {}.".format(params_fit_or_bin["bias_var_names"])
            )

    # Get number of variables
    nd = len(bias_vars)

    # Remove random state for keyword argument if its value is not in the optimizer function
    if fit_or_bin in ["fit", "bin_and_fit"]:
        fit_func_args = inspect.getfullargspec(params_fit_or_bin["fit_optimizer"]).args
        if "random_state" not in fit_func_args and "random_state" in kwargs:
            kwargs.pop("random_state")

    # We need to sort the bin sizes in the same order as the bias variables if a dict is passed for bin_sizes
    if fit_or_bin in ["bin", "bin_and_fit"]:
        if isinstance(params_fit_or_bin["bin_sizes"], dict):
            var_order = list(bias_vars.keys())
            # Declare type to write integer or tuple to the variable
            bin_sizes: int | tuple[int, ...] | tuple[NDArrayf, ...] = tuple(
                np.array(params_fit_or_bin["bin_sizes"][var]) for var in var_order
            )
        # Otherwise, write integer directly
        else:
            bin_sizes = params_fit_or_bin["bin_sizes"]

    # Option 1: Run fit and save optimized function parameters
    if fit_or_bin == "fit":
        logging.debug(
            "Estimating alignment along variables %s by fitting with function %s.",
            ", ".join(list(bias_vars.keys())),
            params_fit_or_bin["fit_func"].__name__,
        )

        results = params_fit_or_bin["fit_optimizer"](
            f=params_fit_or_bin["fit_func"],
            xdata=np.array([var.flatten() for var in bias_vars.values()]).squeeze(),
            ydata=values.flatten(),
            sigma=weights.flatten() if weights is not None else None,
            absolute_sigma=True,
            **kwargs,
        )
        df = None

    # Option 2: Run binning and save dataframe of result
    elif fit_or_bin == "bin":
        logging.debug(
            "Estimating alignment along variables %s by binning with statistic %s.",
            ", ".join(list(bias_vars.keys())),
            params_fit_or_bin["bin_statistic"].__name__,
        )

        df = nd_binning(
            values=values,
            list_var=list(bias_vars.values()),
            list_var_names=list(bias_vars.keys()),
            list_var_bins=bin_sizes,
            statistics=(params_fit_or_bin["bin_statistic"], "count"),
        )
        results = None

    # Option 3: Run binning, then fitting, and save both results
    else:
        logging.debug(
            "Estimating alignment along variables %s by binning with statistic %s and then fitting with function %s.",
            ", ".join(list(bias_vars.keys())),
            params_fit_or_bin["bin_statistic"].__name__,
            params_fit_or_bin["fit_func"].__name__,
        )

        df = nd_binning(
            values=values,
            list_var=list(bias_vars.values()),
            list_var_names=list(bias_vars.keys()),
            list_var_bins=bin_sizes,
            statistics=(params_fit_or_bin["bin_statistic"], "count"),
        )

        # Now, we need to pass this new data to the fitting function and optimizer
        # We use only the N-D binning estimates (maximum dimension, equal to length of variable list)
        df_nd = df[df.nd == len(bias_vars)]

        # We get the middle of bin values for variable, and statistic for the diff
        new_vars = [pd.IntervalIndex(df_nd[var_name]).mid.values for var_name in bias_vars.keys()]
        new_diff = df_nd[params_fit_or_bin["bin_statistic"].__name__].values
        # TODO: pass a new sigma based on "count" and original sigma (and correlation?)?
        #  sigma values would have to be binned above also

        # Valid values for the binning output
        ind_valid = np.logical_and.reduce((np.isfinite(new_diff), *(np.isfinite(var) for var in new_vars)))

        if np.all(~ind_valid):
            raise ValueError("Only NaN values after binning, did you pass the right bin edges?")

        results = params_fit_or_bin["fit_optimizer"](
            f=params_fit_or_bin["fit_func"],
            xdata=np.array([var[ind_valid].flatten() for var in new_vars]).squeeze(),
            ydata=new_diff[ind_valid].flatten(),
            sigma=weights[ind_valid].flatten() if weights is not None else None,
            absolute_sigma=True,
            **kwargs,
        )
    logging.debug("%dD bias estimated.", nd)

    return df, results


###############################################
# Affine matrix manipulation and transformation
###############################################


def matrix_from_translations_rotations(
    t1: float = 0.0,
    t2: float = 0.0,
    t3: float = 0.0,
    alpha1: float = 0.0,
    alpha2: float = 0.0,
    alpha3: float = 0.0,
    use_degrees: bool = True,
) -> NDArrayf:
    """
    Build rigid affine matrix based on 3 translations (unit of coordinates) and 3 rotations (degrees or radians).

    The euler rotations use the extrinsic convention.

    :param t1: Translation in the X (west-east) direction (unit of coordinates).
    :param t2: Translation in the Y (south-north) direction (unit of coordinates).
    :param t3: Translation in the Z (vertical) direction (unit of DEM).
    :param alpha1: Rotation around the X (west-east) direction.
    :param alpha2: Rotation around the Y (south-north) direction.
    :param alpha3: Rotation around the Z (vertical) direction.
    :param use_degrees: Whether to use degrees for input rotations, otherwise radians.

    :raises ValueError: If the given translation or rotations contained invalid values.

    :return: Rigid affine matrix of transformation.
    """

    # Initialize diagonal matrix
    matrix = np.eye(4)
    # Convert euler angles to rotation matrix
    e = np.array([alpha1, alpha2, alpha3])
    # If angles were given in degrees
    if use_degrees:
        e = np.deg2rad(e)
    rot_matrix = pytransform3d.rotations.matrix_from_euler(e=e, i=0, j=1, k=2, extrinsic=True)

    # Add rotation matrix, and translations
    matrix[0:3, 0:3] = rot_matrix
    matrix[:3, 3] = [t1, t2, t3]

    return matrix


def translations_rotations_from_matrix(
    matrix: NDArrayf, return_degrees: bool = True
) -> tuple[float, float, float, float, float, float]:
    """
    Extract 3 translations (unit of coordinates) and 3 rotations (degrees or radians) from rigid affine matrix.

    The extracted euler rotations use the extrinsic convention.

    :param matrix: Rigid affine matrix of transformation.
    :param return_degrees: Whether to return rotations in degrees, otherwise radians.

    :return: Translations in the X, Y and Z direction and rotations around the X, Y and Z directions.
    """

    # Extract translations
    t1, t2, t3 = matrix[:3, 3]

    # Get rotations from affine matrix
    rots = pytransform3d.rotations.euler_from_matrix(matrix[:3, :3], i=0, j=1, k=2, extrinsic=True, strict_check=True)
    if return_degrees:
        rots = np.rad2deg(np.array(rots))

    # Extract rotations
    alpha1, alpha2, alpha3 = rots

    return t1, t2, t3, alpha1, alpha2, alpha3


def invert_matrix(matrix: NDArrayf) -> NDArrayf:
    """
    Invert a transformation matrix.

    :param matrix: Affine transformation matrix.

    :return: Inverted transformation matrix.
    """
    with warnings.catch_warnings():
        # Deprecation warning from pytransform3d. Let's hope that is fixed in the near future.
        warnings.filterwarnings("ignore", message="`np.float` is a deprecated alias for the builtin `float`")

        checked_matrix = pytransform3d.transformations.check_transform(matrix)
        # Invert the transform if wanted.
        return pytransform3d.transformations.invert_transform(checked_matrix)


def _apply_matrix_pts_mat(
    mat: NDArrayf,
    matrix: NDArrayf,
    centroid: tuple[float, float, float] | None = None,
    invert: bool = False,
) -> NDArrayf:
    """Apply matrix to points as a 3D array with 3D array output (to improve speed in some functions)."""

    # Invert matrix if required
    if invert:
        matrix = invert_matrix(matrix)

    # First, get 4xN array, adding a column of ones for translations during matrix multiplication
    points = np.concatenate((mat, np.ones((1, mat.shape[1]))))

    # Temporarily subtract centroid coordinates
    if centroid is not None:
        points[:3, :] -= np.array(centroid)[:, None]

    # Transform using matrix multiplication, and get only the first three columns
    transformed_points = (matrix @ points)[:3, :]

    # Add back centroid coordinates
    if centroid is not None:
        transformed_points += np.array(centroid)[:, None]

    return transformed_points


def _apply_matrix_pts_arr(
    x: NDArrayf,
    y: NDArrayf,
    z: NDArrayf,
    matrix: NDArrayf,
    centroid: tuple[float, float, float] | None = None,
    invert: bool = False,
) -> tuple[NDArrayf, NDArrayf, NDArrayf]:
    """Apply matrix to points as arrays with array outputs (to improve speed in some functions)."""

    # Invert matrix if required
    if invert:
        matrix = invert_matrix(matrix)

    # First, get 4xN array, adding a column of ones for translations during matrix multiplication
    points = np.vstack([x, y, z, np.ones(len(x))])

    # Temporarily subtract centroid coordinates
    if centroid is not None:
        points[:3, :] -= np.array(centroid)[:, None]

    # Transform using matrix multiplication, and get only the first three columns
    transformed_points = (matrix @ points)[:3, :]

    # Add back centroid coordinates
    if centroid is not None:
        transformed_points += np.array(centroid)[:, None]

    return transformed_points[0, :], transformed_points[1, :], transformed_points[2, :]


def _apply_matrix_pts(
    epc: gpd.GeoDataFrame,
    matrix: NDArrayf,
    invert: bool = False,
    centroid: tuple[float, float, float] | None = None,
    z_name: str = "z",
) -> gpd.GeoDataFrame:
    """
    Apply a 3D affine transformation matrix to a 3D elevation point cloud.

    :param epc: Elevation point cloud.
    :param matrix: Affine (4x4) transformation matrix to apply to the DEM.
    :param invert: Whether to invert the transformation matrix.
    :param centroid: The X/Y/Z transformation centroid. Irrelevant for pure translations.
        Defaults to the midpoint (Z=0).
    :param z_name: Column name to use as elevation, only for point elevation data passed as geodataframe.

    :return: Transformed elevation point cloud.
    """

    # Apply transformation to X/Y/Z arrays
    tx, ty, tz = _apply_matrix_pts_arr(
        x=epc.geometry.x.values,
        y=epc.geometry.y.values,
        z=epc[z_name].values,
        matrix=matrix,
        centroid=centroid,
        invert=invert,
    )

    # Finally, transform back to a new GeoDataFrame
    transformed_epc = gpd.GeoDataFrame(
        geometry=gpd.points_from_xy(x=tx, y=ty, crs=epc.crs),
        data={z_name: tz},
    )

    return transformed_epc


def _iterate_affine_regrid_small_rotations(
    dem: NDArrayf,
    transform: rio.transform.Affine,
    matrix: NDArrayf,
    centroid: tuple[float, float, float] | None = None,
    resampling: Literal["nearest", "linear", "cubic", "quintic"] = "linear",
) -> tuple[NDArrayf, rio.transform.Affine]:
    """
    Iterative process to find the best reprojection of affine transformation for small rotations.

    Faster than regridding point cloud by triangulation of points (for instance with scipy.interpolate.griddata).
    """

    # Convert DEM to elevation point cloud, keeping all exact grid coordinates X/Y even for NaNs
    dem_rst = gu.Raster.from_array(dem, transform=transform, crs=None, nodata=99999)
    epc = dem_rst.to_pointcloud(data_column_name="z", skip_nodata=False).ds

    # Exact affine transform of elevation point cloud (which yields irregular coordinates in 2D)
    tz0 = _apply_matrix_pts_arr(
        x=epc.geometry.x.values, y=epc.geometry.y.values, z=epc.z.values, matrix=matrix, centroid=centroid
    )[2]

    # We need to find the elevation Z of a transformed DEM at the exact grid coordinates X,Y
    # Which means we need to find coordinates X',Y',Z' of the original DEM that, after the exact affine transform,
    # fall exactly on regular X,Y coordinates

    # 1/ The elevation of the original DEM, Z', is simply a 2D interpolator function of X',Y' (bilinear, typically)
    # (We create the interpolator only once here for computational speed, instead of using Raster.interp_points)
    xycoords = dem_rst.coords(grid=False)
    z_interp = scipy.interpolate.RegularGridInterpolator(
        points=(np.flip(xycoords[1], axis=0), xycoords[0]), values=dem, method=resampling, bounds_error=False
    )

    # 2/ As a first guess of a transformed DEM elevation Z near the grid coordinates, we initialize with the elevations
    # of the nearest point from the transformed elevation point cloud

    # OLD METHOD
    # (Longest step computationally)
    # with warnings.catch_warnings():
    #     warnings.filterwarnings("ignore", category=UserWarning, message="Geometry is in a geographic CRS.*")
    #     nearest = gpd.sjoin_nearest(epc, trans_epc)
    #
    # # In case several points are found at exactly the same distance, take the mean of their elevations
    # new_z = nearest.groupby(by=nearest.index)["z_left"].mean().values

    # NEW METHOD: Use the transformed elevation instead of searching for a nearest neighbour,
    # is close enough for small rotations! (and only creates a couple more iterations instead of a full search)
    new_z = tz0

    # 3/ We then iterate between two steps until convergence:
    # a/ Use the Z guess to derive invert affine transform X',Y' coordinates for the original DEM,
    # b/ Interpolate Z' at new coordinates X',Y' on the original DEM, and apply affine transform to get updated Z guess

    # Start with full array of X/Y regular coordinates (subset during iterations to improve computational efficiency)
    x = epc.geometry.x.values
    y = epc.geometry.y.values

    # Initialize output z array, and array to store points that have converged
    zfinal = np.ones(len(x), dtype=dem.dtype)
    ind_converged = np.zeros(len(x), dtype=bool)

    # For small rotations, and large DEMs (elevation range smaller than the DEM extent), this converges fast
    max_niter = 20  # Maximum iteration number
    niter_check = 5  # Number of iterations between residual checks
    tolerance = 10 ** (-4)  # Tolerance in X/Y relative to resolution of X/Y
    res_x = dem_rst.res[0]  # Resolution in X
    res_y = dem_rst.res[1]  # Resolution in Y
    niter = 1  # Starting iteration

    while niter < max_niter:

        # Invert X,Y (exact grid coordinates) with Z guess to find X',Y' coordinates on original DEM
        tx, ty = _apply_matrix_pts_arr(x=x, y=y, z=new_z, matrix=matrix, invert=True, centroid=centroid)[:2]

        # Interpolate original DEM at X', Y' to get Z', and convert to point cloud
        tz = z_interp((ty, tx))

        # Transform to see if we fall back on our feet (on the regular grid), or if we need to iterate more
        x0, y0, z0 = _apply_matrix_pts_arr(x=tx, y=ty, z=tz, matrix=matrix, centroid=centroid)

        # Only check residuals after first iteration (to remove NaNs) then every 5 iterations to reduce computing time
        if niter == 1 or niter == niter_check:

            # Compute difference between exact grid coordinates and current coordinates, and stop if tolerance reached
            diff_x = x0 - x
            diff_y = y0 - y

            logging.debug(
                "Residual check at iteration number %d:" "\n    Mean diff x: %f" "\n    Mean diff y: %f",
                niter,
                np.nanmean(np.abs(diff_x)),
                np.nanmean(np.abs(diff_y)),
            )

            # Get index of points below tolerance in both X/Y for this subsample (all points before convergence update)
            # Nodata values are considered having converged
            subind_diff_x = np.logical_or(np.abs(diff_x) < (tolerance * res_x), ~np.isfinite(diff_x))
            subind_diff_y = np.logical_or(np.abs(diff_y) < (tolerance * res_y), ~np.isfinite(diff_y))
            subind_converged = np.logical_and(subind_diff_x, subind_diff_y)

            logging.debug(
                "    Points not within tolerance: %d for X; %d for Y",
                np.count_nonzero(~subind_diff_x),
                np.count_nonzero(~subind_diff_y),
            )

            # If all points left are below convergence, update Z one final time and stop here
            if all(subind_converged):
                zfinal[~ind_converged] = z0
                break
            # Otherwise, save Z for new converged points and keep only not converged in next iterations (for speed)
            else:
                zfinal[~ind_converged] = z0
                x = x[~subind_converged]
                y = y[~subind_converged]
                z0 = z0[~subind_converged]

            # Otherwise, for this check, update convergence status for points not having converged yet
            ind_converged[~ind_converged] = subind_converged

        # If another iteration is required, update Z guess and increment
        new_z = z0
        niter += 1

    # 4/ Write the regular-grid point cloud back into a raster
    epc.z = zfinal  # We just replace the Z of the original grid to ensure exact coordinates
    transformed_dem = dem_rst.from_pointcloud_regular(
        epc, transform=transform, shape=dem.shape, data_column_name="z", nodata=-99999
    )

    return transformed_dem.data.filled(np.nan), transform


def _apply_matrix_rst(
    dem: NDArrayf,
    transform: rio.transform.Affine,
    matrix: NDArrayf,
    invert: bool = False,
    centroid: tuple[float, float, float] | None = None,
    resampling: Literal["nearest", "linear", "cubic", "quintic"] = "linear",
    force_regrid_method: Literal["iterative", "griddata"] | None = None,
) -> tuple[NDArrayf, rio.transform.Affine]:
    """
    Apply a 3D affine transformation matrix to a 2.5D DEM.

    See details in description of apply_matrix().

    :param dem: DEM to transform.
    :param transform: Geotransform of the DEM.
    :param matrix: Affine (4x4) transformation matrix to apply to the DEM.
    :param invert: Whether to invert the transformation matrix.
    :param centroid: The X/Y/Z transformation centroid. Irrelevant for pure translations.
        Defaults to the midpoint (Z=0).
    :param resampling: Point interpolation method, one of 'nearest', 'linear', 'cubic', or 'quintic'. For more
    information, see scipy.ndimage.map_coordinates and scipy.interpolate.interpn. Default is linear.
    :param force_regrid_method: Force re-gridding method to convert 3D point cloud to 2.5 DEM, only for testing.

    :returns: Transformed DEM, Transform.
    """

    # Invert matrix if required
    if invert:
        matrix = invert_matrix(matrix)

    # Check DEM has valid values
    if np.count_nonzero(np.isfinite(dem)) == 0:
        raise ValueError("Input DEM has all nans.")

    shift_z_only_matrix = np.diag(np.ones(4, float))
    shift_z_only_matrix[2, 3] = matrix[2, 3]

    shift_only_matrix = np.diag(np.ones(4, float))
    shift_only_matrix[:3, 3] = matrix[:3, 3]

    # 1/ Check if the matrix only contains a Z correction, in that case only shift the DEM values by the vertical shift
    if np.array_equal(shift_z_only_matrix, matrix) and force_regrid_method is None:
        return dem + matrix[2, 3], transform

    # 2/ Check if the matrix contains only translations, in that case only shift the DEM only by translation
    if np.array_equal(shift_only_matrix, matrix) and force_regrid_method is None:
        new_transform = _translate(transform, xoff=matrix[0, 3], yoff=matrix[1, 3])
        return dem + matrix[2, 3], new_transform

    # 3/ If matrix contains only small rotations (less than 20 degrees), use the fast iterative reprojection
    rotations = translations_rotations_from_matrix(matrix)[3:]
    if all(np.abs(rot) < 20 for rot in rotations) and force_regrid_method is None or force_regrid_method == "iterative":
        new_dem, transform = _iterate_affine_regrid_small_rotations(
            dem=dem, transform=transform, matrix=matrix, centroid=centroid, resampling=resampling
        )
        return new_dem, transform

    # 4/ Otherwise, use a delauney triangulation interpolation of the transformed point cloud
    # Convert DEM to elevation point cloud, keeping all exact grid coordinates X/Y even for NaNs
    dem_rst = gu.Raster.from_array(dem, transform=transform, crs=None, nodata=99999)
    epc = dem_rst.to_pointcloud(data_column_name="z").ds
    trans_epc = _apply_matrix_pts(epc, matrix=matrix, centroid=centroid)

    new_dem = _grid_pointcloud(
        trans_epc, grid_coords=dem_rst.coords(grid=False), data_column_name="z", resampling=resampling
    )

    return new_dem, transform


@overload
def _reproject_horizontal_shift_samecrs(
    raster_arr: NDArrayf,
    src_transform: rio.transform.Affine,
    dst_transform: rio.transform.Affine = None,
    *,
    return_interpolator: Literal[False] = False,
    resampling: Literal["nearest", "linear", "cubic", "quintic", "slinear", "pchip", "splinef2d"] = "linear",
) -> NDArrayf: ...


@overload
def _reproject_horizontal_shift_samecrs(
    raster_arr: NDArrayf,
    src_transform: rio.transform.Affine,
    dst_transform: rio.transform.Affine = None,
    *,
    return_interpolator: Literal[True],
    resampling: Literal["nearest", "linear", "cubic", "quintic", "slinear", "pchip", "splinef2d"] = "linear",
) -> Callable[[tuple[NDArrayf, NDArrayf]], NDArrayf]: ...


def _reproject_horizontal_shift_samecrs(
    raster_arr: NDArrayf,
    src_transform: rio.transform.Affine,
    dst_transform: rio.transform.Affine = None,
    return_interpolator: bool = False,
    resampling: Literal["nearest", "linear", "cubic", "quintic", "slinear", "pchip", "splinef2d"] = "linear",
) -> NDArrayf | Callable[[tuple[NDArrayf, NDArrayf]], NDArrayf]:
    """
    Reproject a raster only for a horizontal shift (transform update) in the same CRS.

    This function exists independently of Raster.reproject() because Rasterio has unexplained reprojection issues
    that can create non-negligible sub-pixel shifts that should be crucially avoided for coregistration.
    See https://github.com/rasterio/rasterio/issues/2052#issuecomment-2078732477.

    Here we use SciPy interpolation instead, modified for nodata propagation in geoutils.interp_points().
    """

    # We are reprojecting the raster array relative to itself without changing its pixel interpretation, so we can
    # force any pixel interpretation (area_or_point) without it having any influence on the result, here "Area"
    if not return_interpolator:
        coords_dst = _coords(transform=dst_transform, area_or_point="Area", shape=raster_arr.shape)
        # Flatten the arrays (only 1D supported in rowcol/xy after Rasterio 1.4)
        coords_dst = (coords_dst[0].ravel(), coords_dst[1].ravel())
    # If we just want the interpolator, we don't need to coordinates of destination points
    else:
        coords_dst = None

    output = _interp_points(
        array=raster_arr,
        area_or_point="Area",
        transform=src_transform,
        points=coords_dst,
        method=resampling,
        return_interpolator=return_interpolator,
    )

    # Reshape output
    if coords_dst is not None:
        output = output.reshape(np.shape(raster_arr))

    return output


@overload
def apply_matrix(
    elev: NDArrayf,
    matrix: NDArrayf,
    invert: bool = False,
    centroid: tuple[float, float, float] | None = None,
    resample: bool = True,
    resampling: Literal["nearest", "linear", "cubic", "quintic"] = "linear",
    transform: rio.transform.Affine = None,
    z_name: str = "z",
    **kwargs: Any,
) -> tuple[NDArrayf, affine.Affine]: ...


@overload
def apply_matrix(
    elev: gu.Raster | gpd.GeoDataFrame,
    matrix: NDArrayf,
    invert: bool = False,
    centroid: tuple[float, float, float] | None = None,
    resample: bool = True,
    resampling: Literal["nearest", "linear", "cubic", "quintic"] = "linear",
    transform: rio.transform.Affine = None,
    z_name: str = "z",
    **kwargs: Any,
) -> gu.Raster | gpd.GeoDataFrame: ...


def apply_matrix(
    elev: gu.Raster | NDArrayf | gpd.GeoDataFrame,
    matrix: NDArrayf,
    invert: bool = False,
    centroid: tuple[float, float, float] | None = None,
    resample: bool = True,
    resampling: Literal["nearest", "linear", "cubic", "quintic"] = "linear",
    transform: rio.transform.Affine = None,
    z_name: str = "z",
    **kwargs: Any,
) -> tuple[NDArrayf, affine.Affine] | gu.Raster | gpd.GeoDataFrame:
    """
    Apply a 3D affine transformation matrix to a 3D elevation point cloud or 2.5D DEM.

    For an elevation point cloud, the transformation is exact.

    For a DEM, it requires re-gridding because the affine-transformed point cloud of the DEM does not fall onto a
    regular grid anymore (except if the affine transformation only has translations). For this, this function uses the
    three following methods:

    1. For transformations with only translations, the transform is updated and vertical shift added to the array,

    2. For transformations with a small rotation (20 degrees or less for all axes), this function maps which 2D
    point coordinates will fall back exactly onto the original DEM grid coordinates after affine transformation by
    searching iteratively using the invert affine transformation and 2D point regular-grid interpolation on the
    original DEM (see geoutils.Raster.interp_points, or scipy.interpolate.interpn),

    3. For transformations with large rotations (20 degrees or more), scipy.interpolate.griddata is used to
    re-grid the irregular affine-transformed 3D point cloud using Delauney triangulation interpolation (slower).

    :param elev: Elevation point cloud or DEM to transform, either a 2D array (requires transform) or
        geodataframe (requires z_name).
    :param matrix: Affine (4x4) transformation matrix to apply to the DEM.
    :param invert: Whether to invert the transformation matrix.
    :param centroid: The X/Y/Z transformation centroid. Irrelevant for pure translations.
        Defaults to the midpoint (Z=0).
    :param resample: (For translations) If set to True, will resample output on the translated grid to match the input
        transform. Otherwise, only the transform will be updated and no resampling is done.
    :param resampling: Point interpolation method, one of 'nearest', 'linear', 'cubic', or 'quintic'. For more
        information, see scipy.ndimage.map_coordinates and scipy.interpolate.interpn. Default is linear.
    :param transform: Geotransform of the DEM, only for DEM passed as 2D array.
    :param z_name: Column name to use as elevation, only for point elevation data passed as geodataframe.
    :param kwargs: Keywords passed to _apply_matrix_rst for testing.

    :return: Affine transformed elevation point cloud or DEM.
    """

    # Apply matrix to elevation point cloud
    if isinstance(elev, gpd.GeoDataFrame):
        return _apply_matrix_pts(epc=elev, matrix=matrix, invert=invert, centroid=centroid, z_name=z_name)
    # Or apply matrix to raster (often requires re-gridding)
    else:

        # First, we apply the affine matrix for the array/transform
        if isinstance(elev, gu.Raster):
            transform = elev.transform
            dem = elev.data.filled(np.nan)
        else:
            dem = elev
        applied_dem, out_transform = _apply_matrix_rst(
            dem=dem,
            transform=transform,
            matrix=matrix,
            invert=invert,
            centroid=centroid,
            resampling=resampling,
            **kwargs,
        )

        # Then, if resample is True, we reproject the DEM from its out_transform onto the transform
        if resample:
            applied_dem = _reproject_horizontal_shift_samecrs(
                applied_dem, src_transform=out_transform, dst_transform=transform, resampling=resampling
            )
            out_transform = transform

        # We return a raster if input was a raster
        if isinstance(elev, gu.Raster):
            applied_dem = gu.Raster.from_array(applied_dem, out_transform, elev.crs, elev.nodata)
            return applied_dem
        return applied_dem, out_transform


###########################################
# Generic coregistration processing classes
###########################################


class NotImplementedCoregFit(NotImplementedError):
    """
    Error subclass for not implemented coregistration fit methods; mainly to differentiate with NotImplementedError
    """


class NotImplementedCoregApply(NotImplementedError):
    """
    Error subclass for not implemented coregistration fit methods; mainly to differentiate with NotImplementedError
    """


class InRandomDict(TypedDict, total=False):
    """Keys and types of inputs associated with randomization and subsampling."""

    # Subsample size input by user
    subsample: int | float
    # Random state (for subsampling, but also possibly for some fitting methods)
    random_state: int | np.random.Generator | None


class OutRandomDict(TypedDict, total=False):
    """Keys and types of outputs associated with randomization and subsampling."""

    # Final subsample size available from valid data
    subsample_final: int


class InFitOrBinDict(TypedDict, total=False):
    """Keys and types of inputs associated with binning and/or fitting."""

    # Whether to fit, bin or bin then fit
    fit_or_bin: Literal["fit", "bin", "bin_and_fit"]

    # Fit parameters: function to fit and optimizer
    fit_func: Callable[..., NDArrayf]
    fit_optimizer: Callable[..., tuple[NDArrayf, Any]]

    # TODO: Solve redundancy between optimizer and minimizer (curve_fit or minimize as default?)
    # For a minimization problem
    fit_minimizer: Callable[..., tuple[NDArrayf, Any]]
    fit_loss_func: Callable[[NDArrayf], np.floating[Any]]

    # Bin parameters: bin sizes, statistic and apply method
    bin_sizes: int | dict[str, int | Iterable[float]]
    bin_statistic: Callable[[NDArrayf], np.floating[Any]]
    bin_apply_method: Literal["linear", "per_bin"]
    # Name of variables, and number of dimensions
    bias_var_names: list[str]
    nd: int | None


class OutFitOrBinDict(TypedDict, total=False):
    """Keys and types of outputs associated with binning and/or fitting."""

    # Optimized parameters for fitted function, and its error
    fit_params: NDArrayf
    fit_perr: NDArrayf
    # Binning dataframe
    bin_dataframe: pd.DataFrame


class InIterativeDict(TypedDict, total=False):
    """Keys and types of inputs associated with iterative methods."""

    # Maximum number of iterations
    max_iterations: int
    # Tolerance at which to stop algorithm (unit specified in method)
    tolerance: float


class OutIterativeDict(TypedDict, total=False):
    """Keys and types of outputs associated with iterative methods."""

    # Iteration at which the algorithm stopped
    last_iteration: int
    # Tolerances of each iteration until threshold
    all_tolerances: list[float]


class InSpecificDict(TypedDict, total=False):
    """Keys and types of inputs associated with specific methods."""

    # (Using TerrainBias) Selected terrain attribute
    terrain_attribute: str
    # (Using DirectionalBias) Angle for directional correction
    angle: float
    # (Using Deramp) Polynomial order selected for deramping
    poly_order: int
    # (Using ICP) Method type to compute 3D distances
    icp_method: Literal["point-to-point", "point-to-plane"]
    # (Using ICP) Picky selection of closest pairs
    icp_picky: bool

    # (Using CPD) Weight for outlier removal
    cpd_weight: float


class OutSpecificDict(TypedDict, total=False):
    """Keys and types of outputs associated with specific methods."""

    # (Using multi-order polynomial fit) Best performing polynomial order
    best_poly_order: int
    # (Using multi-frequency sum of sinusoids fit) Best performing number of frequencies
    best_nb_sin_freq: int


class InAffineDict(TypedDict, total=False):
    """Keys and types of inputs associated with affine methods."""

    # Vertical shift reduction function for methods focusing on translation coregistration
    vshift_reduc_func: Callable[[NDArrayf], np.floating[Any]]
    # Vertical shift activated
    apply_vshift: bool
    # Apply coregistration method only for translations
    only_translation: bool
    # Standardize input data for numerics
    standardize: bool


class OutAffineDict(TypedDict, total=False):
    """Keys and types of outputs associated with affine methods."""

    # Output common to all affine transforms
    centroid: tuple[float, float, float]
    matrix: NDArrayf

    # For translation methods
    shift_x: float
    shift_y: float
    shift_z: float


class InputCoregDict(TypedDict, total=False):

    random: InRandomDict
    fitorbin: InFitOrBinDict
    iterative: InIterativeDict
    specific: InSpecificDict
    affine: InAffineDict


class OutputCoregDict(TypedDict, total=False):
    random: OutRandomDict
    fitorbin: OutFitOrBinDict
    iterative: OutIterativeDict
    specific: OutSpecificDict
    affine: OutAffineDict


class CoregDict(TypedDict, total=False):
    """
    Defining the type of each possible key in the metadata dictionary of Coreg classes.
    The parameter total=False means that the key are not required. In the recent PEP 655 (
    https://peps.python.org/pep-0655/) there is an easy way to specific Required or NotRequired for each key, if we
    want to change this in the future.
    """

    # For a classic coregistration
    inputs: InputCoregDict
    outputs: OutputCoregDict

    # For pipelines and blocks
    # TODO: Move out to separate TypedDict?
    step_meta: list[Any]
    pipeline: list[Any]


CoregType = TypeVar("CoregType", bound="Coreg")


class Coreg:
    """
    Generic co-registration processing class.

    Used to implement methods common to all processing steps (rigid alignment, bias corrections, filtering).
    Those are: instantiation, copying and addition (which casts to a Pipeline object).

    Made to be subclassed.
    """

    _fit_called: bool = False  # Flag to check if the .fit() method has been called.
    _is_affine: bool | None = None
    _is_translation: bool | None = None
    _needs_vars: bool = False
    _meta: CoregDict

    def __init__(self, meta: dict[str, Any] | None = None) -> None:
        """Instantiate a generic processing step method."""

        # Automatically sort input keys into their appropriate nested level using only the TypedDicts defined
        # above which make up the CoregDict altogether
        dict_meta = CoregDict(inputs={}, outputs={})
        if meta is not None:
            # First, we get the typed dictionary keys ("random", "fitorbin", etc),
            # this is a typing class so requires to get its keys in __annotations__
            list_input_levels = list(InputCoregDict.__annotations__.keys())
            # Then the list of keys per level, getting the nested class value for each key (via __forward_arg__)
            keys_per_level = [
                list(globals()[InputCoregDict.__annotations__[lv].__forward_arg__].__annotations__.keys())
                for lv in list_input_levels
            ]

            # Join all keys for input check
            all_keys = [k for lv in keys_per_level for k in lv]
            for k in meta.keys():
                if k not in all_keys:
                    raise ValueError(
                        f"Coregistration metadata key {k} is not supported. " f"Should be one of {', '.join(all_keys)}"
                    )

            # Add keys to inputs
            for k, v in meta.items():
                for i, lv in enumerate(list_input_levels):
                    # If level does not exist, create it
                    if lv not in dict_meta["inputs"]:
                        dict_meta["inputs"].update({lv: {}})  # type: ignore
                    # If key exist, write and continue
                    if k in keys_per_level[i]:
                        dict_meta["inputs"][lv][k] = v  # type: ignore
                        continue

        self._meta: CoregDict = dict_meta

    def copy(self: CoregType) -> CoregType:
        """Return an identical copy of the class."""
        new_coreg = self.__new__(type(self))

        # Need a deepcopy for dictionaries, or it would just point towards the copied coreg
        new_coreg.__dict__ = {key: copy.deepcopy(value) for key, value in self.__dict__.items()}

        return new_coreg

    def __add__(self, other: CoregType) -> CoregPipeline:
        """Return a pipeline consisting of self and the other processing function."""
        if not isinstance(other, Coreg):
            raise ValueError(f"Incompatible add type: {type(other)}. Expected 'Coreg' subclass")
        return CoregPipeline([self, other])

    @property
    def is_affine(self) -> bool:
        """Check if the transform be explained by a 3D affine transform."""
        # _is_affine is found by seeing if to_matrix() raises an error.
        # If this hasn't been done yet, it will be None
        if self._is_affine is None:
            try:  # See if to_matrix() raises an error.
                self.to_matrix()
                self._is_affine = True
            except (AttributeError, ValueError, NotImplementedError):
                self._is_affine = False

        return self._is_affine

    @property
    def is_translation(self) -> bool | None:

        # If matrix exists in keys, or can be derived from to_matrix(), we conclude
        if "matrix" in self._meta["outputs"]["affine"].keys():
            matrix = self._meta["outputs"]["affine"]["matrix"]
        else:
            try:
                matrix = self.to_matrix()
            # Otherwise we can't yet and return None
            except (AttributeError, ValueError, NotImplementedError):
                self._is_translation = None
                return None

        # If the 3x3 rotation sub-matrix is the identity matrix, we have a translation
        return np.allclose(matrix[:3, :3], np.diag(np.ones(3)), rtol=10e-3)

    @property
    def meta(self) -> CoregDict:
        """Metadata dictionary of the coregistration."""

        return self._meta

    @overload
    def info(self, as_str: Literal[False] = ...) -> None: ...

    @overload
    def info(self, as_str: Literal[True]) -> str: ...

    def info(self, as_str: bool = False) -> None | str:
        """Summarize information about this coregistration."""

        # Define max tabulation: longest name + 2 spaces
        tab = np.max([len(v) for v in dict_key_to_str.values()]) + 2

        # Get list of existing deepest level keys in this coreg metadata
        def recursive_items(dictionary: Mapping[str, Any]) -> Iterable[tuple[str, Any]]:
            for key, value in dictionary.items():
                if type(value) is dict:
                    yield from recursive_items(value)
                else:
                    yield (key, value)

        existing_deep_keys = [k for k, v in recursive_items(self._meta)]

        # Formatting function for key values, rounding up digits for numbers and returning function names
        def format_coregdict_values(val: Any, tab: int) -> str:
            """
            Format coregdict values for printing.

            :param val: Input value.
            :param tab: Tabulation (if value is printed on multiple lines).

            :return: String representing input value.
            """

            # Function to get decimal to round to a certain number of digits relative to magnitude, for floating numbers
            def dec_round_to_n(x: float | np.floating[Any], n: int) -> int:
                return -int(np.floor(np.log10(np.abs(x)))) + (n - 1)

            # Different formatting to string depending on key value type
            if isinstance(val, (float, np.floating)):
                if np.isfinite(val):
                    str_val = str(round(val, dec_round_to_n(val, 3)))
                else:
                    str_val = str(val)
            elif isinstance(val, np.ndarray):
                min_val = np.min(val)
                str_val = str(np.round(val, decimals=dec_round_to_n(min_val, 3)))
            elif callable(val):
                str_val = val.__name__
            else:
                str_val = str(val)

            # Add tabulation if string has a return to line
            if "\n" in str_val:
                str_val = "\n".ljust(tab).join(str_val.split("\n"))

            return str_val

        # Sublevels of metadata to show
        sublevels = {
            "random": "Randomization",
            "fitorbin": "Fitting and binning",
            "affine": "Affine",
            "iterative": "Iterative",
            "specific": "Specific",
        }

        header_str = [
            "Generic coregistration information \n",
            f"  Method:       {self.__class__.__name__} \n",
            f"  Is affine?    {self.is_affine} \n",
            f"  Fit called?   {self._fit_called} \n",
        ]

        # Add lines for inputs
        inputs_str = [
            "Inputs\n",
        ]
        for lk, lv in sublevels.items():
            if lk in self._meta["inputs"].keys():
                existing_level_keys = [
                    (k, v) for k, v in self._meta["inputs"][lk].items() if k in existing_deep_keys  # type: ignore
                ]
                if len(existing_level_keys) > 0:
                    inputs_str += [f"  {lv}\n"]
                    inputs_str += [
                        f"    {dict_key_to_str[k]}:".ljust(tab) + f"{format_coregdict_values(v, tab)}\n"
                        for k, v in existing_level_keys
                    ]

        # And for outputs
        outputs_str = ["Outputs\n"]
        # If dict not empty
        if self._meta["outputs"]:
            for lk, lv in sublevels.items():
                if lk in self._meta["outputs"].keys():
                    existing_level_keys = [
                        (k, v) for k, v in self._meta["outputs"][lk].items() if k in existing_deep_keys  # type: ignore
                    ]
                    if len(existing_level_keys) > 0:
                        outputs_str += [f"  {lv}\n"]
                        outputs_str += [
                            f"    {dict_key_to_str[k]}:".ljust(tab) + f"{format_coregdict_values(v, tab)}\n"
                            for k, v in existing_level_keys
                        ]
        elif not self._fit_called:
            outputs_str += ["  None yet (fit not called)"]
        # Not sure this case can happen, but just in case
        else:
            outputs_str += ["  None"]

        # Combine into final string
        final_str = header_str + inputs_str + outputs_str

        # Return as string or print (default)
        if as_str:
            return "".join(final_str)
        else:
            print("".join(final_str))
            return None

    def _get_subsample_on_valid_mask(self, valid_mask: NDArrayb) -> NDArrayb:
        """
        Get mask of values to subsample on valid mask.

        :param valid_mask: Raster of valid values (inlier and not nodata).
        """

        # Get random parameters
        params_random = self._meta["inputs"]["random"]

        # Derive subsampling mask
        sub_mask = _get_subsample_on_valid_mask(
            params_random=params_random,
            valid_mask=valid_mask,
        )

        # Write final subsample to class
        self._meta["outputs"]["random"] = {"subsample_final": int(np.count_nonzero(sub_mask))}

        return sub_mask

    def _preprocess_rst_pts_subsample(
        self,
        ref_elev: NDArrayf | gpd.GeoDataFrame,
        tba_elev: NDArrayf | gpd.GeoDataFrame,
        inlier_mask: NDArrayb,
        aux_vars: dict[str, NDArrayf] | None = None,
        weights: NDArrayf | None = None,
        transform: rio.transform.Affine | None = None,
        crs: rio.crs.CRS | None = None,
        area_or_point: Literal["Area", "Point"] | None = None,
        z_name: str = "z",
    ) -> tuple[NDArrayf, NDArrayf, None | dict[str, NDArrayf]]:
        """
        Pre-process raster-raster or point-raster datasets into 1D arrays subsampled at the same points
        (and interpolated in the case of point-raster input).

        Return 1D arrays of reference elevation, to-be-aligned elevation and dictionary of 1D arrays of auxiliary
        variables at subsampled points.
        """

        # Get random parameters
        params_random: InRandomDict = self._meta["inputs"]["random"]

        # Get subsample mask (a 2D array for raster-raster, a 1D array of length the point data for point-raster)
        sub_mask = _get_subsample_mask_pts_rst(
            params_random=params_random,
            ref_elev=ref_elev,
            tba_elev=tba_elev,
            inlier_mask=inlier_mask,
            transform=transform,
            area_or_point=area_or_point,
            z_name=z_name,
            aux_vars=aux_vars,
        )

        # Perform subsampling on mask for all inputs
        sub_ref, sub_tba, sub_bias_vars, _ = _subsample_on_mask(
            ref_elev=ref_elev,
            tba_elev=tba_elev,
            aux_vars=aux_vars,
            sub_mask=sub_mask,
            transform=transform,
            area_or_point=area_or_point,
            z_name=z_name,
        )

        # Write final subsample to class
        self._meta["outputs"]["random"] = {"subsample_final": int(np.count_nonzero(sub_mask))}

        return sub_ref, sub_tba, sub_bias_vars

    def fit(
        self: CoregType,
        reference_elev: NDArrayf | MArrayf | RasterType | gpd.GeoDataFrame,
        to_be_aligned_elev: NDArrayf | MArrayf | RasterType | gpd.GeoDataFrame,
<<<<<<< HEAD
        inlier_mask: NDArrayb | RasterMask | None = None,
=======
        inlier_mask: NDArrayb | Raster | None = None,
>>>>>>> 15b8733f
        bias_vars: dict[str, NDArrayf | MArrayf | RasterType] | None = None,
        weights: NDArrayf | None = None,
        subsample: float | int | None = None,
        transform: rio.transform.Affine | None = None,
        crs: rio.crs.CRS | None = None,
        area_or_point: Literal["Area", "Point"] | None = None,
        z_name: str = "z",
        random_state: int | np.random.Generator | None = None,
        **kwargs: Any,
    ) -> CoregType:
        """
        Estimate the coregistration transform on the given DEMs.

        :param reference_elev: Reference elevation, either a DEM or an elevation point cloud.
        :param to_be_aligned_elev: To-be-aligned elevation, either a DEM or an elevation point cloud.
        :param inlier_mask: Raster or boolean array of areas to include (inliers=True).
        :param bias_vars: Auxiliary variables for certain bias correction classes, as raster or arrays.
        :param weights: Array of weights for the coregistration.
        :param subsample: Subsample the input to increase performance. <1 is parsed as a fraction. >1 is a pixel count.
        :param transform: Transform of the reference elevation, only if provided as 2D array.
        :param crs: CRS of the reference elevation, only if provided as 2D array.
        :param area_or_point: Pixel interpretation of the DEMs, only if provided as 2D arrays.
        :param z_name: Column name to use as elevation, only for point elevation data passed as geodataframe.
        :param random_state: Random state or seed number to use for calculations (to fix random sampling).
        """

        if weights is not None:
            raise NotImplementedError("Weights have not yet been implemented")

        # Override subsample argument of instantiation if passed to fit
        if subsample is not None:

            # Check if subsample argument was also defined at instantiation (not default value), and raise warning
            argspec = inspect.getfullargspec(self.__class__)
            sub_meta = self._meta["inputs"]["random"]["subsample"]
            if argspec.defaults is None or "subsample" not in argspec.args:
                raise ValueError("The subsample argument and default need to be defined in this Coreg class.")
            sub_is_default = argspec.defaults[argspec.args.index("subsample") - 1] == sub_meta  # type: ignore
            if not sub_is_default:
                warnings.warn(
                    "Subsample argument passed to fit() will override non-default subsample value defined at "
                    "instantiation. To silence this warning: only define 'subsample' in either fit(subsample=...) or "
                    "instantiation e.g. VerticalShift(subsample=...)."
                )

            # In any case, override!
            self._meta["inputs"]["random"]["subsample"] = subsample

        # Save random_state if a subsample is used
        if self._meta["inputs"]["random"]["subsample"] != 1:
            self._meta["inputs"]["random"]["random_state"] = random_state

        # Pre-process the inputs, by reprojecting and converting to arrays
        ref_elev, tba_elev, inlier_mask, transform, crs, area_or_point = _preprocess_coreg_fit(
            reference_elev=reference_elev,
            to_be_aligned_elev=to_be_aligned_elev,
            inlier_mask=inlier_mask,
            transform=transform,
            crs=crs,
            area_or_point=area_or_point,
        )

        main_args = {
            "ref_elev": ref_elev,
            "tba_elev": tba_elev,
            "inlier_mask": inlier_mask,
            "transform": transform,
            "crs": crs,
            "area_or_point": area_or_point,
            "z_name": z_name,
            "weights": weights,
        }

        # If bias_vars are defined, update dictionary content to array
        if bias_vars is not None:
            # Check if the current class actually requires bias_vars
            if self._is_affine:
                warnings.warn("This coregistration method is affine, ignoring `bias_vars` passed to fit().")

            for var in bias_vars.keys():
                bias_vars[var] = gu.raster.get_array_and_mask(bias_vars[var])[0]

            main_args.update({"bias_vars": bias_vars})

        # Run the associated fitting function, which has fallback logic for "raster-raster", "raster-point" or
        # "point-point" depending on what is available for a certain Coreg function
        self._fit_func(
            **main_args,
            **kwargs,
        )

        # Flag that the fitting function has been called.
        self._fit_called = True

        return self

    @overload
    def apply(
        self,
        elev: MArrayf,
        bias_vars: dict[str, NDArrayf | MArrayf | RasterType] | None = None,
        resample: bool = True,
        resampling: str | rio.warp.Resampling = "bilinear",
        transform: rio.transform.Affine | None = None,
        crs: rio.crs.CRS | None = None,
        z_name: str = "z",
        **kwargs: Any,
    ) -> tuple[MArrayf, rio.transform.Affine]: ...

    @overload
    def apply(
        self,
        elev: NDArrayf,
        bias_vars: dict[str, NDArrayf | MArrayf | RasterType] | None = None,
        resample: bool = True,
        resampling: str | rio.warp.Resampling = "bilinear",
        transform: rio.transform.Affine | None = None,
        crs: rio.crs.CRS | None = None,
        z_name: str = "z",
        **kwargs: Any,
    ) -> tuple[NDArrayf, rio.transform.Affine]: ...

    @overload
    def apply(
        self,
        elev: RasterType | gpd.GeoDataFrame,
        bias_vars: dict[str, NDArrayf | MArrayf | RasterType] | None = None,
        resample: bool = True,
        resampling: str | rio.warp.Resampling = "bilinear",
        transform: rio.transform.Affine | None = None,
        crs: rio.crs.CRS | None = None,
        z_name: str = "z",
        **kwargs: Any,
    ) -> RasterType | gpd.GeoDataFrame: ...

    def apply(
        self,
        elev: MArrayf | NDArrayf | RasterType | gpd.GeoDataFrame,
        bias_vars: dict[str, NDArrayf | MArrayf | RasterType] | None = None,
        resample: bool = True,
        resampling: str | rio.warp.Resampling = "bilinear",
        transform: rio.transform.Affine | None = None,
        crs: rio.crs.CRS | None = None,
        z_name: str = "z",
        **kwargs: Any,
    ) -> RasterType | gpd.GeoDataFrame | tuple[NDArrayf, rio.transform.Affine] | tuple[MArrayf, rio.transform.Affine]:
        """
        Apply the estimated transform to a DEM.

        :param elev: Elevation to apply the transform to, either a DEM or an elevation point cloud.
        :param bias_vars: Only for some bias correction classes. 2D array of bias variables used.
        :param resample: If set to True, will reproject output Raster on the same grid as input. Otherwise, \
            only the transform might be updated and no resampling is done.
        :param resampling: Resampling method if resample is used. Defaults to "bilinear".
        :param transform: Geotransform of the elevation, only if provided as 2D array.
        :param crs: CRS of elevation, only if provided as 2D array.
        :param z_name: Column name to use as elevation, only for point elevation data passed as geodataframe.
        :param kwargs: Any optional arguments to be passed to either self._apply_rst or apply_matrix.

        :returns: The transformed DEM.
        """
        if not self._fit_called and self._meta["outputs"]["affine"].get("matrix") is None:
            raise AssertionError(".fit() does not seem to have been called yet")

        elev_array, transform, crs = _preprocess_coreg_apply(elev=elev, transform=transform, crs=crs)

        main_args = {"elev": elev_array, "transform": transform, "crs": crs, "resample": resample, "z_name": z_name}

        # If bias_vars are defined, update dictionary content to array
        if bias_vars is not None:
            # Check if the current class actually requires bias_vars
            if self._is_affine:
                warnings.warn("This coregistration method is affine, ignoring `bias_vars` passed to apply().")

            for var in bias_vars.keys():
                bias_vars[var] = gu.raster.get_array_and_mask(bias_vars[var])[0]

            main_args.update({"bias_vars": bias_vars})

        # Call _apply_func to choose method depending on point/raster input and if specific apply method exists
        applied_elev, out_transform = self._apply_func(**main_args, **kwargs)

        # Post-process output depending on input type
        applied_elev, out_transform = _postprocess_coreg_apply(
            elev=elev,
            applied_elev=applied_elev,
            transform=transform,
            out_transform=out_transform,
            crs=crs,
            resample=resample,
            resampling=resampling,
        )

        # Only return object if raster or geodataframe, also return transform if object was an array
        if isinstance(applied_elev, (gu.Raster, gpd.GeoDataFrame)):
            return applied_elev
        else:
            return applied_elev, out_transform

    @overload
    def fit_and_apply(
        self,
        reference_elev: NDArrayf | MArrayf | RasterType | gpd.GeoDataFrame,
        to_be_aligned_elev: MArrayf,
<<<<<<< HEAD
        inlier_mask: NDArrayb | RasterMask | None = None,
=======
        inlier_mask: NDArrayb | Raster | None = None,
>>>>>>> 15b8733f
        bias_vars: dict[str, NDArrayf | MArrayf | RasterType] | None = None,
        weights: NDArrayf | None = None,
        subsample: float | int | None = None,
        transform: rio.transform.Affine | None = None,
        crs: rio.crs.CRS | None = None,
        area_or_point: Literal["Area", "Point"] | None = None,
        z_name: str = "z",
        resample: bool = True,
        resampling: str | rio.warp.Resampling = "bilinear",
        random_state: int | np.random.Generator | None = None,
        fit_kwargs: dict[str, Any] | None = None,
        apply_kwargs: dict[str, Any] | None = None,
    ) -> tuple[MArrayf, rio.transform.Affine]: ...

    @overload
    def fit_and_apply(
        self,
        reference_elev: NDArrayf | MArrayf | RasterType | gpd.GeoDataFrame,
        to_be_aligned_elev: NDArrayf,
<<<<<<< HEAD
        inlier_mask: NDArrayb | RasterMask | None = None,
=======
        inlier_mask: NDArrayb | Raster | None = None,
>>>>>>> 15b8733f
        bias_vars: dict[str, NDArrayf | MArrayf | RasterType] | None = None,
        weights: NDArrayf | None = None,
        subsample: float | int | None = None,
        transform: rio.transform.Affine | None = None,
        crs: rio.crs.CRS | None = None,
        area_or_point: Literal["Area", "Point"] | None = None,
        z_name: str = "z",
        resample: bool = True,
        resampling: str | rio.warp.Resampling = "bilinear",
        random_state: int | np.random.Generator | None = None,
        fit_kwargs: dict[str, Any] | None = None,
        apply_kwargs: dict[str, Any] | None = None,
    ) -> tuple[NDArrayf, rio.transform.Affine]: ...

    @overload
    def fit_and_apply(
        self,
        reference_elev: NDArrayf | MArrayf | RasterType | gpd.GeoDataFrame,
        to_be_aligned_elev: RasterType | gpd.GeoDataFrame,
<<<<<<< HEAD
        inlier_mask: NDArrayb | RasterMask | None = None,
=======
        inlier_mask: NDArrayb | Raster | None = None,
>>>>>>> 15b8733f
        bias_vars: dict[str, NDArrayf | MArrayf | RasterType] | None = None,
        weights: NDArrayf | None = None,
        subsample: float | int | None = None,
        transform: rio.transform.Affine | None = None,
        crs: rio.crs.CRS | None = None,
        area_or_point: Literal["Area", "Point"] | None = None,
        z_name: str = "z",
        resample: bool = True,
        resampling: str | rio.warp.Resampling = "bilinear",
        random_state: int | np.random.Generator | None = None,
        fit_kwargs: dict[str, Any] | None = None,
        apply_kwargs: dict[str, Any] | None = None,
    ) -> RasterType | gpd.GeoDataFrame: ...

    def fit_and_apply(
        self,
        reference_elev: NDArrayf | MArrayf | RasterType | gpd.GeoDataFrame,
        to_be_aligned_elev: NDArrayf | MArrayf | RasterType | gpd.GeoDataFrame,
<<<<<<< HEAD
        inlier_mask: NDArrayb | RasterMask | None = None,
=======
        inlier_mask: NDArrayb | Raster | None = None,
>>>>>>> 15b8733f
        bias_vars: dict[str, NDArrayf | MArrayf | RasterType] | None = None,
        weights: NDArrayf | None = None,
        subsample: float | int | None = None,
        transform: rio.transform.Affine | None = None,
        crs: rio.crs.CRS | None = None,
        area_or_point: Literal["Area", "Point"] | None = None,
        z_name: str = "z",
        resample: bool = True,
        resampling: str | rio.warp.Resampling = "bilinear",
        random_state: int | np.random.Generator | None = None,
        fit_kwargs: dict[str, Any] | None = None,
        apply_kwargs: dict[str, Any] | None = None,
    ) -> RasterType | gpd.GeoDataFrame | tuple[NDArrayf, rio.transform.Affine] | tuple[MArrayf, rio.transform.Affine]:
        """Estimate and apply the coregistration to a pair of elevation data.

        :param reference_elev: Reference elevation, either a DEM or an elevation point cloud.
        :param to_be_aligned_elev: To-be-aligned elevation, either a DEM or an elevation point cloud.
        :param inlier_mask: Raster or boolean array of areas to include (inliers=True).
        :param bias_vars: Auxiliary variables for certain bias correction classes, as raster or arrays.
        :param weights: Array of weights for the coregistration.
        :param subsample: Subsample the input to increase performance. <1 is parsed as a fraction. >1 is a pixel count.
        :param transform: Transform of the reference elevation, only if provided as 2D array.
        :param crs: CRS of the reference elevation, only if provided as 2D array.
        :param area_or_point: Pixel interpretation of the DEMs, only if provided as 2D arrays.
        :param z_name: Column name to use as elevation, only for point elevation data passed as geodataframe.
        :param resample: If set to True, will reproject output Raster on the same grid as input. Otherwise, \
            only the transform might be updated and no resampling is done.
        :param resampling: Resampling method if resample is used. Defaults to "bilinear".
        :param random_state: Random state or seed number to use for calculations (to fix random sampling).
        :param fit_kwargs: Keyword arguments to be passed to fit.
        :param apply_kwargs: Keyword argument to be passed to apply.
        """

        if fit_kwargs is None:
            fit_kwargs = {}
        if apply_kwargs is None:
            apply_kwargs = {}

        self.fit(
            reference_elev=reference_elev,
            to_be_aligned_elev=to_be_aligned_elev,
            inlier_mask=inlier_mask,
            bias_vars=bias_vars,
            weights=weights,
            subsample=subsample,
            transform=transform,
            crs=crs,
            area_or_point=area_or_point,
            z_name=z_name,
            random_state=random_state,
            **fit_kwargs,
        )

        aligned_dem = self.apply(
            elev=to_be_aligned_elev,
            bias_vars=bias_vars,
            resample=resample,
            resampling=resampling,
            transform=transform,
            crs=crs,
            z_name=z_name,
            **apply_kwargs,
        )

        return aligned_dem

    def _fit_func(
        self,
        **kwargs: Any,
    ) -> None:
        """
        Distribute to _fit_rst_rst, fit_rst_pts or fit_pts_pts depending on input and method availability.
        Needs to be _fit_func of the main class to simplify calls from CoregPipeline and BlockwiseCoreg.
        """

        # Determine if input is raster-raster, raster-point or point-point
        if all(isinstance(dem, np.ndarray) for dem in (kwargs["ref_elev"], kwargs["tba_elev"])):
            rop = "r-r"
        elif all(isinstance(dem, gpd.GeoDataFrame) for dem in (kwargs["ref_elev"], kwargs["tba_elev"])):
            rop = "p-p"
        else:
            rop = "r-p"

        # Fallback logic is always the same: 1/ raster-raster, 2/ raster-point, 3/ point-point
        try_rp = False
        try_pp = False

        # For raster-raster
        if rop == "r-r":
            # Check if raster-raster function exists, if yes run it and stop
            try:
                self._fit_rst_rst(**kwargs)
            # Otherwise, convert the tba raster to points and try raster-points
            except NotImplementedCoregFit:
                warnings.warn(
                    f"No raster-raster method found for coregistration {self.__class__.__name__}, "
                    f"trying raster-point method by converting to-be-aligned DEM to points.",
                    UserWarning,
                )
                tba_elev_pts = (
                    gu.Raster.from_array(data=kwargs["tba_elev"], transform=kwargs["transform"], crs=kwargs["crs"])
                    .to_pointcloud()
                    .ds
                )
                kwargs.update({"tba_elev": tba_elev_pts})
                try_rp = True

        # For raster-point
        if rop == "r-p" or try_rp:
            try:
                self._fit_rst_pts(**kwargs)
            except NotImplementedCoregFit:
                warnings.warn(
                    f"No raster-point method found for coregistration {self.__class__.__name__}, "
                    f"trying point-point method by converting all elevation data to points.",
                    UserWarning,
                )
                ref_elev_pts = (
                    gu.Raster.from_array(data=kwargs["ref_elev"], transform=kwargs["transform"], crs=kwargs["crs"])
                    .to_pointcloud()
                    .ds
                )
                kwargs.update({"ref_elev": ref_elev_pts})
                try_pp = True

        # For point-point
        if rop == "p-p" or try_pp:
            try:
                self._fit_pts_pts(**kwargs)
            except NotImplementedCoregFit:
                if try_pp and try_rp:
                    raise NotImplementedCoregFit(
                        f"No raster-raster, raster-point or point-point method found for "
                        f"coregistration {self.__class__.__name__}."
                    )
                elif try_pp:
                    raise NotImplementedCoregFit(
                        f"No raster-point or point-point method found for coregistration {self.__class__.__name__}."
                    )
                else:
                    raise NotImplementedCoregFit(
                        f"No point-point method found for coregistration {self.__class__.__name__}."
                    )

    def _apply_func(self, **kwargs: Any) -> tuple[NDArrayf | gpd.GeoDataFrame, affine.Affine]:
        """Distribute to _apply_rst and _apply_pts based on input and method availability."""

        # If input is a raster
        if isinstance(kwargs["elev"], np.ndarray):

            # See if a _apply_rst exists
            try:
                # Run the associated apply function
                applied_elev, out_transform = self._apply_rst(**kwargs)  # pylint: disable=assignment-from-no-return

            # If it doesn't exist, use apply_matrix()
            except NotImplementedCoregApply:

                if self.is_affine:  # This only works for affine, however.

                    # Not resampling is only possible for translation methods, fail with warning if passed by user
                    if not self.is_translation:
                        if not kwargs["resample"]:
                            raise NotImplementedError(
                                f"Option `resample=False` not supported by {self.__class__},"
                                f" only available for translation coregistrations such as NuthKaab."
                            )

                    # Apply the matrix around the centroid (if defined, otherwise just from the center).
                    transform = kwargs.pop("transform")
                    applied_elev, out_transform = _apply_matrix_rst(
                        dem=kwargs.pop("elev"),
                        transform=transform,
                        matrix=self.to_matrix(),
                        centroid=self._meta["outputs"]["affine"].get("centroid"),
                    )
                else:
                    raise ValueError("Cannot transform, Coreg method is non-affine and has no implemented _apply_rst.")

        # If input is a point
        else:
            out_transform = None

            # See if an _apply_pts_func exists
            try:
                applied_elev = self._apply_pts(**kwargs)

            # If it doesn't exist, use apply_matrix()
            except NotImplementedCoregApply:
                if self.is_affine:

                    applied_elev = _apply_matrix_pts(
                        epc=kwargs["elev"],
                        matrix=self.to_matrix(),
                        centroid=self._meta["outputs"]["affine"].get("centroid"),
                        z_name=kwargs.pop("z_name"),
                    )

                else:
                    raise ValueError("Cannot transform, Coreg method is non-affine and has no implemented _apply_pts.")

        return applied_elev, out_transform

    def _bin_or_and_fit_nd(  # type: ignore
        self,
        values: NDArrayf,
        bias_vars: None | dict[str, NDArrayf] = None,
        weights: None | NDArrayf = None,
        **kwargs,
    ) -> None:
        """
        Generic binning and/or fitting method to model values along N variables for a coregistration/correction,
        used for all affine and bias-correction subclasses. Expects either 2D arrays for rasters, or 1D arrays for
        points.

        Should only be called through subclassing.
        """

        # Store bias variable names from the dictionary if undefined
        if self._meta["inputs"]["fitorbin"]["bias_var_names"] is None:
            self._meta["inputs"]["fitorbin"]["bias_var_names"] = list(bias_vars.keys())

        # Run the fit or bin, passing the dictionary of parameters
        params_fit_or_bin = self._meta["inputs"]["fitorbin"]
        df, results = _bin_or_and_fit_nd(
            fit_or_bin=self._meta["inputs"]["fitorbin"]["fit_or_bin"],
            params_fit_or_bin=params_fit_or_bin,
            values=values,
            bias_vars=bias_vars,
            weights=weights,
            **kwargs,
        )

        # Initialize output dictionary
        self.meta["outputs"]["fitorbin"] = {}

        # Save results if fitting was performed
        if self._meta["inputs"]["fitorbin"]["fit_or_bin"] in ["fit", "bin_and_fit"] and results is not None:

            # Write the results to metadata in different ways depending on optimizer returns
            if self._meta["inputs"]["fitorbin"]["fit_optimizer"] in (w["optimizer"] for w in fit_workflows.values()):
                params = results[0]
                order_or_freq = results[1]
                if self._meta["inputs"]["fitorbin"]["fit_optimizer"] == robust_norder_polynomial_fit:
                    self._meta["outputs"]["specific"] = {"best_poly_order": order_or_freq}
                else:
                    self._meta["outputs"]["specific"] = {"best_nb_sin_freq": order_or_freq}

            elif self._meta["inputs"]["fitorbin"]["fit_optimizer"] == scipy.optimize.curve_fit:
                params = results[0]
                # Calculation to get the error on parameters (see description of scipy.optimize.curve_fit)
                perr = np.sqrt(np.diag(results[1]))
                self._meta["outputs"]["fitorbin"].update({"fit_perr": perr})

            else:
                params = results[0]

            self._meta["outputs"]["fitorbin"].update({"fit_params": params})

        # Save results of binning if it was performed
        elif self._meta["inputs"]["fitorbin"]["fit_or_bin"] in ["bin", "bin_and_fit"] and df is not None:
            self._meta["outputs"]["fitorbin"].update({"bin_dataframe": df})

    def _fit_rst_rst(
        self,
        ref_elev: NDArrayf,
        tba_elev: NDArrayf,
        inlier_mask: NDArrayb,
        transform: rio.transform.Affine,
        crs: rio.crs.CRS,
        area_or_point: Literal["Area", "Point"] | None,
        z_name: str,
        weights: NDArrayf | None = None,
        bias_vars: dict[str, NDArrayf] | None = None,
        **kwargs: Any,
    ) -> None:
        # FOR DEVELOPERS: This function needs to be implemented by subclassing.
        raise NotImplementedCoregFit("This step has to be implemented by subclassing.")

    def _fit_rst_pts(
        self,
        ref_elev: NDArrayf | gpd.GeoDataFrame,
        tba_elev: NDArrayf | gpd.GeoDataFrame,
        inlier_mask: NDArrayb,
        transform: rio.transform.Affine,
        crs: rio.crs.CRS,
        area_or_point: Literal["Area", "Point"] | None,
        z_name: str,
        weights: NDArrayf | None = None,
        bias_vars: dict[str, NDArrayf] | None = None,
        **kwargs: Any,
    ) -> None:
        # FOR DEVELOPERS: This function needs to be implemented by subclassing.
        raise NotImplementedCoregFit("This step has to be implemented by subclassing.")

    def _fit_pts_pts(
        self,
        ref_elev: gpd.GeoDataFrame,
        tba_elev: gpd.GeoDataFrame,
        inlier_mask: NDArrayb,
        transform: rio.transform.Affine,
        crs: rio.crs.CRS,
        z_name: str,
        weights: NDArrayf | None = None,
        bias_vars: dict[str, NDArrayf] | None = None,
        **kwargs: Any,
    ) -> None:
        # FOR DEVELOPERS: This function needs to be implemented by subclassing.
        raise NotImplementedCoregFit("This step has to be implemented by subclassing.")

    def _apply_rst(
        self,
        elev: NDArrayf,
        transform: rio.transform.Affine,
        crs: rio.crs.CRS,
        bias_vars: dict[str, NDArrayf] | None = None,
        **kwargs: Any,
    ) -> tuple[NDArrayf, rio.transform.Affine]:

        # FOR DEVELOPERS: This function needs to be implemented by subclassing.
        raise NotImplementedCoregApply("This should have been implemented by subclassing.")

    def _apply_pts(
        self,
        elev: gpd.GeoDataFrame,
        z_name: str = "z",
        bias_vars: dict[str, NDArrayf] | None = None,
        **kwargs: Any,
    ) -> gpd.GeoDataFrame:

        # FOR DEVELOPERS: This function needs to be implemented by subclassing.
        raise NotImplementedCoregApply("This should have been implemented by subclassing.")


class CoregPipeline(Coreg):
    """
    A sequential set of co-registration processing steps.
    """

    def __init__(self, pipeline: list[Coreg]) -> None:
        """
        Instantiate a new processing pipeline.

        :param: Processing steps to run in the sequence they are given.
        """
        self.pipeline = pipeline

        super().__init__()

    def __repr__(self) -> str:
        return f"Pipeline: {self.pipeline}"

    @overload
    def info(self, as_str: Literal[False] = ...) -> None: ...

    @overload
    def info(self, as_str: Literal[True]) -> str: ...

    def info(self, as_str: bool = False) -> None | str:
        """Summarize information about this coregistration."""

        # Get the pipeline information for each step as a string
        final_str = []
        for i, step in enumerate(self.pipeline):

            final_str.append(f"Pipeline step {i}:\n" f"################\n")
            step_str = step.info(as_str=True)
            final_str.append(step_str)

        # Return as string or print (default)
        if as_str:
            return "".join(final_str)
        else:
            print("".join(final_str))
            return None

    def copy(self: CoregType) -> CoregType:
        """Return an identical copy of the class."""
        new_coreg = self.__new__(type(self))

        new_coreg.__dict__ = {key: copy.deepcopy(value) for key, value in self.__dict__.items() if key != "pipeline"}
        new_coreg.pipeline = [step.copy() for step in self.pipeline]

        return new_coreg

    def _parse_bias_vars(self, step: int, bias_vars: dict[str, NDArrayf] | None) -> dict[str, NDArrayf]:
        """Parse bias variables for a pipeline step requiring them."""

        # Get number of non-affine coregistration requiring bias variables to be passed
        nb_needs_vars = sum(c._needs_vars for c in self.pipeline)

        # Get step object
        coreg = self.pipeline[step]

        # Check that all variable names of this were passed
        var_names = coreg._meta["inputs"]["fitorbin"]["bias_var_names"]

        # Raise error if bias_vars is None
        if bias_vars is None:
            msg = f"No `bias_vars` passed to .fit() for bias correction step {coreg.__class__} of the pipeline."
            if nb_needs_vars > 1:
                msg += (
                    " As you are using several bias correction steps requiring `bias_vars`, don't forget to "
                    "explicitly define their `bias_var_names` during "
                    "instantiation, e.g. {}(bias_var_names=['slope']).".format(coreg.__class__.__name__)
                )
            raise ValueError(msg)

        # Raise error if no variable were explicitly assigned and there is more than 1 step with bias_vars
        if var_names is None and nb_needs_vars > 1:
            raise ValueError(
                "When using several bias correction steps requiring `bias_vars` in a pipeline,"
                "the `bias_var_names` need to be explicitly defined at each step's "
                "instantiation, e.g. {}(bias_var_names=['slope']).".format(coreg.__class__.__name__)
            )

        # Raise error if the variables explicitly assigned don't match the ones passed in bias_vars
        if not all(n in bias_vars.keys() for n in var_names):
            raise ValueError(
                "Not all keys of `bias_vars` in .fit() match the `bias_var_names` defined during "
                "instantiation of the bias correction step {}: {}.".format(coreg.__class__, var_names)
            )

        # Add subset dict for this pipeline step to args of fit and apply
        return {n: bias_vars[n] for n in var_names}

    # Need to override base Coreg method to work on pipeline steps
    def fit(
        self: CoregType,
        reference_elev: NDArrayf | MArrayf | RasterType | gpd.GeoDataFrame,
        to_be_aligned_elev: NDArrayf | MArrayf | RasterType | gpd.GeoDataFrame,
<<<<<<< HEAD
        inlier_mask: NDArrayb | RasterMask | None = None,
=======
        inlier_mask: NDArrayb | Raster | None = None,
>>>>>>> 15b8733f
        bias_vars: dict[str, NDArrayf | MArrayf | RasterType] | None = None,
        weights: NDArrayf | None = None,
        subsample: float | int | None = None,
        transform: rio.transform.Affine | None = None,
        crs: rio.crs.CRS | None = None,
        area_or_point: Literal["Area", "Point"] | None = None,
        z_name: str = "z",
        random_state: int | np.random.Generator | None = None,
        **kwargs: Any,
    ) -> CoregType:

        # Check if subsample arguments are different from their default value for any of the coreg steps:
        # get default value in argument spec and "subsample" stored in meta, and compare both are consistent
        argspec = [inspect.getfullargspec(c.__class__) for c in self.pipeline]
        sub_meta = [c.meta["inputs"]["random"]["subsample"] for c in self.pipeline]
        sub_is_default = [
            argspec[i].defaults[argspec[i].args.index("subsample") - 1] == sub_meta[i]  # type: ignore
            for i in range(len(argspec))
        ]
        if subsample is not None and not all(sub_is_default):
            warnings.warn(
                "Subsample argument passed to fit() will override non-default subsample values defined for"
                " individual steps of the pipeline. To silence this warning: only define 'subsample' in "
                "either fit(subsample=...) or instantiation e.g., VerticalShift(subsample=...)."
            )
            # Filter warnings of individual pipelines now that the one above was raised
            warnings.filterwarnings("ignore", message="Subsample argument passed to*", category=UserWarning)

        # Pre-process the inputs, by reprojecting and subsampling, without any subsampling (done in each step)
        ref_dem, tba_dem, inlier_mask, transform, crs, area_or_point = _preprocess_coreg_fit(
            reference_elev=reference_elev,
            to_be_aligned_elev=to_be_aligned_elev,
            inlier_mask=inlier_mask,
            transform=transform,
            crs=crs,
            area_or_point=area_or_point,
        )

        tba_dem_mod = tba_dem.copy()
        out_transform = transform

        for i, coreg in enumerate(self.pipeline):
            logging.debug("Running pipeline step: %d / %d", i + 1, len(self.pipeline))

            main_args_fit = {
                "reference_elev": ref_dem,
                "to_be_aligned_elev": tba_dem_mod,
                "inlier_mask": inlier_mask,
                "transform": out_transform,
                "crs": crs,
                "z_name": z_name,
                "weights": weights,
                "subsample": subsample,
                "random_state": random_state,
            }

            main_args_apply = {"elev": tba_dem_mod, "transform": out_transform, "crs": crs, "z_name": z_name}

            # If non-affine method that expects a bias_vars argument
            if coreg._needs_vars:
                step_bias_vars = self._parse_bias_vars(step=i, bias_vars=bias_vars)

                main_args_fit.update({"bias_vars": step_bias_vars})
                main_args_apply.update({"bias_vars": step_bias_vars})

            # Perform the step fit
            coreg.fit(**main_args_fit)

            # Step apply: one output for a geodataframe, two outputs for array/transform
            # We only run this step if it's not the last, otherwise it is unused!
            if i != (len(self.pipeline) - 1):
                if isinstance(tba_dem_mod, gpd.GeoDataFrame):
                    tba_dem_mod = coreg.apply(**main_args_apply)
                else:
                    tba_dem_mod, out_transform = coreg.apply(**main_args_apply)

        # Flag that the fitting function has been called.
        self._fit_called = True

        return self

    @overload
    def apply(
        self,
        elev: MArrayf,
        bias_vars: dict[str, NDArrayf | MArrayf | RasterType] | None = None,
        resample: bool = True,
        resampling: str | rio.warp.Resampling = "bilinear",
        transform: rio.transform.Affine | None = None,
        crs: rio.crs.CRS | None = None,
        z_name: str = "z",
        **kwargs: Any,
    ) -> tuple[MArrayf, rio.transform.Affine]: ...

    @overload
    def apply(
        self,
        elev: NDArrayf,
        bias_vars: dict[str, NDArrayf | MArrayf | RasterType] | None = None,
        resample: bool = True,
        resampling: str | rio.warp.Resampling = "bilinear",
        transform: rio.transform.Affine | None = None,
        crs: rio.crs.CRS | None = None,
        z_name: str = "z",
        **kwargs: Any,
    ) -> tuple[NDArrayf, rio.transform.Affine]: ...

    @overload
    def apply(
        self,
        elev: RasterType | gpd.GeoDataFrame,
        bias_vars: dict[str, NDArrayf | MArrayf | RasterType] | None = None,
        resample: bool = True,
        resampling: str | rio.warp.Resampling = "bilinear",
        transform: rio.transform.Affine | None = None,
        crs: rio.crs.CRS | None = None,
        z_name: str = "z",
        **kwargs: Any,
    ) -> RasterType | gpd.GeoDataFrame: ...

    # Need to override base Coreg method to work on pipeline steps
    def apply(
        self,
        elev: MArrayf | NDArrayf | RasterType | gpd.GeoDataFrame,
        bias_vars: dict[str, NDArrayf | MArrayf | RasterType] | None = None,
        resample: bool = True,
        resampling: str | rio.warp.Resampling = "bilinear",
        transform: rio.transform.Affine | None = None,
        crs: rio.crs.CRS | None = None,
        z_name: str = "z",
        **kwargs: Any,
    ) -> RasterType | gpd.GeoDataFrame | tuple[NDArrayf, rio.transform.Affine] | tuple[MArrayf, rio.transform.Affine]:

        # First step and preprocessing
        if not self._fit_called and self._meta["outputs"]["affine"].get("matrix") is None:
            raise AssertionError(".fit() does not seem to have been called yet")

        elev_array, transform, crs = _preprocess_coreg_apply(elev=elev, transform=transform, crs=crs)

        elev_mod = elev_array.copy()
        out_transform = copy.copy(transform)

        # Apply each step of the coregistration
        for i, coreg in enumerate(self.pipeline):

            main_args_apply = {
                "elev": elev_mod,
                "transform": out_transform,
                "crs": crs,
                "z_name": z_name,
                "resample": resample,
                "resampling": resampling,
            }

            # If non-affine method that expects a bias_vars argument
            if coreg._needs_vars:
                step_bias_vars = self._parse_bias_vars(step=i, bias_vars=bias_vars)
                main_args_apply.update({"bias_vars": step_bias_vars})

            # Step apply: one return for a geodataframe, two returns for array/transform
            if isinstance(elev_mod, gpd.GeoDataFrame):
                elev_mod = coreg.apply(**main_args_apply, **kwargs)
            else:
                elev_mod, out_transform = coreg.apply(**main_args_apply, **kwargs)

        # Post-process output depending on input type
        applied_elev, out_transform = _postprocess_coreg_apply(
            elev=elev,
            applied_elev=elev_mod,
            transform=transform,
            out_transform=out_transform,
            crs=crs,
            resample=resample,
            resampling=resampling,
        )

        # Only return object if raster or geodataframe, also return transform if object was an array
        if isinstance(applied_elev, (gu.Raster, gpd.GeoDataFrame)):
            return applied_elev
        else:
            return applied_elev, out_transform

    def __iter__(self) -> Generator[Coreg]:
        """Iterate over the pipeline steps."""
        yield from self.pipeline

    def __add__(self, other: list[Coreg] | Coreg | CoregPipeline) -> CoregPipeline:
        """Append a processing step or a pipeline to the pipeline."""
        if not isinstance(other, Coreg):
            other = list(other)
        else:
            other = [other]

        pipelines = self.pipeline + other

        return CoregPipeline(pipelines)

    def to_matrix(self) -> NDArrayf:
        """Convert the transform to a 4x4 transformation matrix."""
        return self._to_matrix_func()

    def _to_matrix_func(self) -> NDArrayf:
        """Try to join the coregistration steps to a single transformation matrix."""
        if not _HAS_P3D:
            raise ValueError("Optional dependency needed. Install 'pytransform3d'")

        transform_mgr = TransformManager()

        with warnings.catch_warnings():
            # Deprecation warning from pytransform3d. Let's hope that is fixed in the near future.
            warnings.filterwarnings("ignore", message="`np.float` is a deprecated alias for the builtin `float`")
            for i, coreg in enumerate(self.pipeline):
                new_matrix = coreg.to_matrix()

                transform_mgr.add_transform(i, i + 1, new_matrix)

<<<<<<< HEAD
            return transform_mgr.get_transform(0, len(self.pipeline))
=======
            return transform_mgr.get_transform(0, len(self.pipeline))
>>>>>>> 15b8733f
<|MERGE_RESOLUTION|>--- conflicted
+++ resolved
@@ -49,12 +49,8 @@
 import scipy.optimize
 from geoutils.interface.gridding import _grid_pointcloud
 from geoutils.interface.interpolate import _interp_points
-<<<<<<< HEAD
-from geoutils.raster import RasterMask, RasterType, raster
-=======
 from geoutils.raster import Raster, RasterType, raster
 from geoutils.raster._geotransformations import _resampling_method_from_str
->>>>>>> 15b8733f
 from geoutils.raster.array import get_array_and_mask
 from geoutils.raster.georeferencing import _cast_pixel_interpretation, _coords
 from geoutils.raster.geotransformations import _translate
@@ -132,11 +128,7 @@
 def _preprocess_coreg_fit_raster_raster(
     reference_dem: NDArrayf | MArrayf | RasterType,
     dem_to_be_aligned: NDArrayf | MArrayf | RasterType,
-<<<<<<< HEAD
-    inlier_mask: NDArrayb | RasterMask | None = None,
-=======
     inlier_mask: NDArrayb | Raster | None = None,
->>>>>>> 15b8733f
     transform: rio.transform.Affine | None = None,
     crs: rio.crs.CRS | None = None,
     area_or_point: Literal["Area", "Point"] | None = None,
@@ -213,11 +205,7 @@
 
     # Make sure that the mask has an expected format.
     if inlier_mask is not None:
-<<<<<<< HEAD
-        if isinstance(inlier_mask, RasterMask):
-=======
         if isinstance(inlier_mask, Raster):
->>>>>>> 15b8733f
             inlier_mask = inlier_mask.data.filled(False).squeeze()
         else:
             inlier_mask = np.asarray(inlier_mask).squeeze()
@@ -245,11 +233,7 @@
 def _preprocess_coreg_fit_raster_point(
     raster_elev: NDArrayf | MArrayf | RasterType,
     point_elev: gpd.GeoDataFrame,
-<<<<<<< HEAD
-    inlier_mask: NDArrayb | RasterMask | None = None,
-=======
     inlier_mask: NDArrayb | Raster | None = None,
->>>>>>> 15b8733f
     transform: rio.transform.Affine | None = None,
     crs: rio.crs.CRS | None = None,
     area_or_point: Literal["Area", "Point"] | None = None,
@@ -277,11 +261,7 @@
 
     # Make sure that the mask has an expected format.
     if inlier_mask is not None:
-<<<<<<< HEAD
-        if isinstance(inlier_mask, RasterMask):
-=======
         if isinstance(inlier_mask, Raster):
->>>>>>> 15b8733f
             inlier_mask = inlier_mask.data.filled(False).squeeze()
         else:
             inlier_mask = np.asarray(inlier_mask).squeeze()
@@ -313,11 +293,7 @@
 def _preprocess_coreg_fit(
     reference_elev: NDArrayf | MArrayf | RasterType | gpd.GeoDataFrame,
     to_be_aligned_elev: NDArrayf | MArrayf | RasterType | gpd.GeoDataFrame,
-<<<<<<< HEAD
-    inlier_mask: NDArrayb | RasterMask | None = None,
-=======
     inlier_mask: NDArrayb | Raster | None = None,
->>>>>>> 15b8733f
     transform: rio.transform.Affine | None = None,
     crs: rio.crs.CRS | None = None,
     area_or_point: Literal["Area", "Point"] | None = None,
@@ -2063,11 +2039,7 @@
         self: CoregType,
         reference_elev: NDArrayf | MArrayf | RasterType | gpd.GeoDataFrame,
         to_be_aligned_elev: NDArrayf | MArrayf | RasterType | gpd.GeoDataFrame,
-<<<<<<< HEAD
-        inlier_mask: NDArrayb | RasterMask | None = None,
-=======
         inlier_mask: NDArrayb | Raster | None = None,
->>>>>>> 15b8733f
         bias_vars: dict[str, NDArrayf | MArrayf | RasterType] | None = None,
         weights: NDArrayf | None = None,
         subsample: float | int | None = None,
@@ -2272,11 +2244,7 @@
         self,
         reference_elev: NDArrayf | MArrayf | RasterType | gpd.GeoDataFrame,
         to_be_aligned_elev: MArrayf,
-<<<<<<< HEAD
-        inlier_mask: NDArrayb | RasterMask | None = None,
-=======
         inlier_mask: NDArrayb | Raster | None = None,
->>>>>>> 15b8733f
         bias_vars: dict[str, NDArrayf | MArrayf | RasterType] | None = None,
         weights: NDArrayf | None = None,
         subsample: float | int | None = None,
@@ -2296,11 +2264,7 @@
         self,
         reference_elev: NDArrayf | MArrayf | RasterType | gpd.GeoDataFrame,
         to_be_aligned_elev: NDArrayf,
-<<<<<<< HEAD
-        inlier_mask: NDArrayb | RasterMask | None = None,
-=======
         inlier_mask: NDArrayb | Raster | None = None,
->>>>>>> 15b8733f
         bias_vars: dict[str, NDArrayf | MArrayf | RasterType] | None = None,
         weights: NDArrayf | None = None,
         subsample: float | int | None = None,
@@ -2320,11 +2284,7 @@
         self,
         reference_elev: NDArrayf | MArrayf | RasterType | gpd.GeoDataFrame,
         to_be_aligned_elev: RasterType | gpd.GeoDataFrame,
-<<<<<<< HEAD
-        inlier_mask: NDArrayb | RasterMask | None = None,
-=======
         inlier_mask: NDArrayb | Raster | None = None,
->>>>>>> 15b8733f
         bias_vars: dict[str, NDArrayf | MArrayf | RasterType] | None = None,
         weights: NDArrayf | None = None,
         subsample: float | int | None = None,
@@ -2343,11 +2303,7 @@
         self,
         reference_elev: NDArrayf | MArrayf | RasterType | gpd.GeoDataFrame,
         to_be_aligned_elev: NDArrayf | MArrayf | RasterType | gpd.GeoDataFrame,
-<<<<<<< HEAD
-        inlier_mask: NDArrayb | RasterMask | None = None,
-=======
         inlier_mask: NDArrayb | Raster | None = None,
->>>>>>> 15b8733f
         bias_vars: dict[str, NDArrayf | MArrayf | RasterType] | None = None,
         weights: NDArrayf | None = None,
         subsample: float | int | None = None,
@@ -2779,11 +2735,7 @@
         self: CoregType,
         reference_elev: NDArrayf | MArrayf | RasterType | gpd.GeoDataFrame,
         to_be_aligned_elev: NDArrayf | MArrayf | RasterType | gpd.GeoDataFrame,
-<<<<<<< HEAD
-        inlier_mask: NDArrayb | RasterMask | None = None,
-=======
         inlier_mask: NDArrayb | Raster | None = None,
->>>>>>> 15b8733f
         bias_vars: dict[str, NDArrayf | MArrayf | RasterType] | None = None,
         weights: NDArrayf | None = None,
         subsample: float | int | None = None,
@@ -3000,8 +2952,4 @@
 
                 transform_mgr.add_transform(i, i + 1, new_matrix)
 
-<<<<<<< HEAD
-            return transform_mgr.get_transform(0, len(self.pipeline))
-=======
-            return transform_mgr.get_transform(0, len(self.pipeline))
->>>>>>> 15b8733f
+            return transform_mgr.get_transform(0, len(self.pipeline))