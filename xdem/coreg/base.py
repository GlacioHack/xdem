--- conflicted
+++ resolved
@@ -63,17 +63,13 @@
     _HAS_P3D = False
 
 
-<<<<<<< HEAD
-=======
+
 # Map each workflow name to a function and optimizer
->>>>>>> a4e7e006
 fit_workflows = {
     "norder_polynomial": {"func": polynomial_1d, "optimizer": robust_norder_polynomial_fit},
     "nfreq_sumsin": {"func": sumsin_1d, "optimizer": robust_nfreq_sumsin_fit},
 }
 
-<<<<<<< HEAD
-=======
 # Map each key name to a descriptor string
 dict_key_to_str = {
     "subsample": "Subsample size requested",
@@ -106,8 +102,6 @@
     "shift_z": "Vertical shift estimated (elevation unit)",
     "matrix": "Affine transformation matrix estimated",
 }
-
->>>>>>> a4e7e006
 #####################################
 # Generic functions for preprocessing
 #####################################
@@ -1579,16 +1573,10 @@
         # above which make up the CoregDict altogether
         dict_meta = CoregDict(inputs={}, outputs={})
         if meta is not None:
-<<<<<<< HEAD
-            # First, we get the levels ("random", "fitorbin", etc)
-            list_input_levels = list(InputCoregDict.__annotations__.keys())
-            # Then the list of keys per level
-=======
             # First, we get the typed dictionary keys ("random", "fitorbin", etc),
             # this is a typing class so requires to get its keys in __annotations__
             list_input_levels = list(InputCoregDict.__annotations__.keys())
             # Then the list of keys per level, getting the nested class value for each key (via __forward_arg__)
->>>>>>> a4e7e006
             keys_per_level = [
                 list(globals()[InputCoregDict.__annotations__[lv].__forward_arg__].__annotations__.keys())
                 for lv in list_input_levels
@@ -1678,42 +1666,6 @@
     def info(self, verbose: bool = True) -> None | str:
         """Summarize information about this coregistration."""
 
-<<<<<<< HEAD
-        # Map each key name to a descriptor string
-        dict_key_to_str = {
-            "subsample": "Subsample size requested",
-            "random_state": "Random generator for subsampling and (if applic.) optimizer",
-            "subsample_final": "Subsample size drawn from valid values",
-            "fit_or_bin": "Fit, bin or bin+fit",
-            "fit_func": "Function to fit",
-            "fit_optimizer": "Optimizer for fitting",
-            "bin_statistic": "Binning statistic",
-            "bin_sizes": "Bin sizes or edges",
-            "bin_apply_method": "Bin apply method",
-            "bias_var_names": "Names of bias variables",
-            "nd": "Number of dimensions of binning and fitting",
-            "fit_params": "Optimized function parameters",
-            "fit_perr": "Error on optimized function parameters",
-            "bin_dataframe": "Binning output dataframe",
-            "max_iterations": "Maximum number of iterations",
-            "tolerance": "Tolerance to reach (pixel size)",
-            "last_iteration": "Iteration at which algorithm stopped",
-            "all_tolerances": "Tolerances at each iteration",
-            "terrain_attribute": "Terrain attribute used for TerrainBias",
-            "angle": "Angle used for DirectionalBias",
-            "poly_order": "Polynomial order used for Deramp",
-            "best_poly_order": "Best polynomial order kept for fit",
-            "best_nb_sin_freq": "Best number of sinusoid frequencies kept for fit",
-            "vshift_reduc_func": "Reduction function used to remove vertical shift",
-            "centroid": "Centroid found for affine rotation",
-            "shift_x": "Eastward shift estimated (georeferenced unit)",
-            "shift_y": "Northward shift estimated (georeferenced unit)",
-            "shift_z": "Vertical shift estimated (elevation unit)",
-            "matrix": "Affine transformation matrix estimated",
-        }
-
-=======
->>>>>>> a4e7e006
         # Define max tabulation: longest name + 2 spaces
         tab = np.max([len(v) for v in dict_key_to_str.values()]) + 2
 
