# Copyright (c) 2025 xDEM developers
#
# This file is part of the xDEM project:
# https://github.com/glaciohack/xdem
#
# Licensed under the Apache License, Version 2.0 (the "License");
# you may not use this file except in compliance with the License.
#
# You may obtain a copy of the License at
#
# http://www.apache.org/licenses/LICENSE-2.0
#
# Unless required by applicable law or agreed to in writing, software
# distributed under the License is distributed on an "AS IS" BASIS,
# WITHOUT WARRANTIES OR CONDITIONS OF ANY KIND, either express or implied.
# See the License for the specific language governing permissions and
# limitations under the License.

"""This module defines the DEM class."""
from __future__ import annotations

import pathlib
import warnings
from typing import Any, Callable, Literal, overload

import geopandas as gpd
import numpy as np
import rasterio as rio
from affine import Affine
from geoutils.raster import Raster, RasterType
from geoutils.raster.distributed_computing import MultiprocConfig
from geoutils.stats import nmad
from pyproj import CRS
from pyproj.crs import CompoundCRS, VerticalCRS

from xdem import coreg, terrain
from xdem._typing import MArrayf, NDArrayb, NDArrayf
from xdem.coreg import Coreg
from xdem.misc import copy_doc
from xdem.spatialstats import (
    infer_heteroscedasticity_from_stable,
    infer_spatial_correlation_from_stable,
)
from xdem.vcrs import (
    _build_ccrs_from_crs_and_vcrs,
    _grid_from_user_input,
    _parse_vcrs_name_from_product,
    _transform_zz,
    _vcrs_from_crs,
    _vcrs_from_user_input,
)

dem_attrs = ["_vcrs", "_vcrs_name", "_vcrs_grid"]


class DEM(Raster):  # type: ignore
    """
    The digital elevation model.

    The DEM has a single main attribute in addition to that inherited from :class:`geoutils.Raster`:
        vcrs: :class:`pyproj.VerticalCRS`
            Vertical coordinate reference system of the DEM.

    Other derivative attributes are:
        vcrs_name: :class:`str`
            Name of vertical CRS of the DEM.
        vcrs_grid: :class:`str`
            Grid path to the vertical CRS of the DEM.
        ccrs: :class:`pyproj.CompoundCRS`
            Compound vertical and horizontal CRS of the DEM.

    The attributes inherited from :class:`geoutils.Raster` are:
        data: :class:`np.ndarray`
            Data array of the DEM, with dimensions corresponding to (count, height, width).
        transform: :class:`affine.Affine`
            Geotransform of the DEM.
        crs: :class:`pyproj.crs.CRS`
            Coordinate reference system of the DEM.
        nodata: :class:`int` or :class:`float`
            Nodata value of the DEM.

    All other attributes are derivatives of those attributes, or read from the file on disk.
    See the API for more details.
    """

    def __init__(
        self,
        filename_or_dataset: str | RasterType | rio.io.DatasetReader | rio.io.MemoryFile,
        vcrs: Literal["Ellipsoid", "EGM08", "EGM96"] | VerticalCRS | str | pathlib.Path | int | None = None,
        load_data: bool = False,
        parse_sensor_metadata: bool = False,
        silent: bool = True,
        downsample: int = 1,
        nodata: int | float | None = None,
    ) -> None:
        """
        Instantiate a digital elevation model.

        The vertical reference of the DEM can be defined by passing the `vcrs` argument.
        Otherwise, a vertical reference is tentatively parsed from the DEM product name.

        Inherits all attributes from the :class:`geoutils.Raster` class.

        :param filename_or_dataset: The filename of the dataset.
        :param vcrs: Vertical coordinate reference system either as a name ("WGS84", "EGM08", "EGM96"),
            an EPSG code or pyproj.crs.VerticalCRS, or a path to a PROJ grid file (https://github.com/OSGeo/PROJ-data).
        :param load_data: Whether to load the array during instantiation. Default is False.
        :param parse_sensor_metadata: Whether to parse sensor metadata from filename and similarly-named metadata files.
        :param silent: Whether to display vertical reference parsing.
        :param downsample: Downsample the array once loaded by a round factor. Default is no downsampling.
        :param nodata: Nodata value to be used (overwrites the metadata). Default reads from metadata.
        """

        self.data: NDArrayf
        self._vcrs: VerticalCRS | Literal["Ellipsoid"] | None = None
        self._vcrs_name: str | None = None
        self._vcrs_grid: str | None = None

        # If DEM is passed, simply point back to DEM
        if isinstance(filename_or_dataset, DEM):
            for key in filename_or_dataset.__dict__:
                setattr(self, key, filename_or_dataset.__dict__[key])
            return
        # Else rely on parent Raster class options (including raised errors)
        else:
            with warnings.catch_warnings():
                warnings.filterwarnings("ignore", message="Parse metadata from file not implemented")
                super().__init__(
                    filename_or_dataset,
                    load_data=load_data,
                    parse_sensor_metadata=parse_sensor_metadata,
                    silent=silent,
                    downsample=downsample,
                    nodata=nodata,
                )

        # Ensure DEM has only one band: self.bands can be None when data is not loaded through the Raster class
        if self.bands is not None and len(self.bands) > 1:
            raise ValueError(
                "DEM rasters should be composed of one band only. Either use argument `bands` to specify "
                "a single band on opening, or use .split_bands() on an opened raster."
            )

        # If the CRS in the raster metadata has a 3rd dimension, could set it as a vertical reference
        vcrs_from_crs = _vcrs_from_crs(CRS(self.crs))
        if vcrs_from_crs is not None:
            # If something was also provided by the user, user takes precedence
            # (we leave vcrs as it was for input)
            if vcrs is not None:
                # Raise a warning if the two are not the same
                vcrs_user = _vcrs_from_user_input(vcrs)
                if not vcrs_from_crs == vcrs_user:
                    warnings.warn(
                        "The CRS in the raster metadata already has a vertical component, "
                        "the user-input '{}' will override it.".format(vcrs)
                    )
            # Otherwise, use the one from the raster 3D CRS
            else:
                vcrs = vcrs_from_crs

        # If no vertical CRS was provided by the user or defined in the CRS
        if vcrs is None and "product" in self.tags:
            vcrs = _parse_vcrs_name_from_product(self.tags["product"])

        # If a vertical reference was parsed or provided by user
        if vcrs is not None:
            self.set_vcrs(vcrs)

    def copy(self, new_array: NDArrayf | None = None) -> DEM:
        """
        Copy the DEM, possibly updating the data array.

        :param new_array: New data array.

        :return: Copied DEM.
        """

        new_dem = super().copy(new_array=new_array)  # type: ignore
        # The rest of attributes are immutable, including pyproj.CRS
        for attrs in dem_attrs:
            setattr(new_dem, attrs, getattr(self, attrs))

        return new_dem  # type: ignore

    @classmethod
    def from_array(
        cls: type[DEM],
        data: NDArrayf | MArrayf,
        transform: tuple[float, ...] | Affine,
        crs: CRS | int | None,
        nodata: int | float | None = None,
        area_or_point: Literal["Area", "Point"] | None = None,
        tags: dict[str, Any] = None,
        cast_nodata: bool = True,
        vcrs: (
            Literal["Ellipsoid"] | Literal["EGM08"] | Literal["EGM96"] | str | pathlib.Path | VerticalCRS | int | None
        ) = None,
    ) -> DEM:
        """Create a DEM from a numpy array and the georeferencing information.

        :param data: Input array.
        :param transform: Affine 2D transform. Either a tuple(x_res, 0.0, top_left_x,
            0.0, y_res, top_left_y) or an affine.Affine object.
        :param crs: Coordinate reference system. Either a rasterio CRS, or an EPSG integer.
        :param nodata: Nodata value.
        :param area_or_point: Pixel interpretation of the raster, will be stored in AREA_OR_POINT metadata.
        :param tags: Metadata stored in a dictionary.
        :param cast_nodata: Automatically cast nodata value to the default nodata for the new array type if not
            compatible. If False, will raise an error when incompatible.
        :param vcrs: Vertical coordinate reference system.

        :returns: DEM created from the provided array and georeferencing.
        """
        rast = Raster.from_array(
            data=data,
            transform=transform,
            crs=crs,
            nodata=nodata,
            area_or_point=area_or_point,
            tags=tags,
            cast_nodata=cast_nodata,
        )

        return cls(filename_or_dataset=rast, vcrs=vcrs)

    @property
    def vcrs(self) -> VerticalCRS | Literal["Ellipsoid"] | None:
        """Vertical coordinate reference system of the DEM."""

        return self._vcrs

    @property
    def vcrs_grid(self) -> str | None:
        """Grid path of vertical coordinate reference system of the DEM."""

        return self._vcrs_grid

    @property
    def vcrs_name(self) -> str | None:
        """Name of vertical coordinate reference system of the DEM."""

        if self.vcrs is not None:
            # If it is the ellipsoid
            if isinstance(self.vcrs, str):
                # Need to call CRS() here to make it work with rasterio.CRS...
                vcrs_name = f"Ellipsoid (No vertical CRS). Datum: {CRS(self.crs).ellipsoid.name}."
            # Otherwise, return the vertical reference name
            else:
                vcrs_name = self.vcrs.name
        else:
            vcrs_name = None

        return vcrs_name

    def set_vcrs(
        self,
        new_vcrs: Literal["Ellipsoid"] | Literal["EGM08"] | Literal["EGM96"] | str | pathlib.Path | VerticalCRS | int,
    ) -> None:
        """
        Set the vertical coordinate reference system of the DEM.

        :param new_vcrs: Vertical coordinate reference system either as a name ("Ellipsoid", "EGM08", "EGM96"),
            an EPSG code or pyproj.crs.VerticalCRS, or a path to a PROJ grid file (https://github.com/OSGeo/PROJ-data).
        """

        # Get vertical CRS and set it and the grid
        self._vcrs = _vcrs_from_user_input(vcrs_input=new_vcrs)
        self._vcrs_grid = _grid_from_user_input(vcrs_input=new_vcrs)

    @property
    def ccrs(self) -> CompoundCRS | CRS | None:
        """Compound horizontal and vertical coordinate reference system of the DEM."""

        if self.vcrs is not None:
            ccrs = _build_ccrs_from_crs_and_vcrs(crs=self.crs, vcrs=self.vcrs)
            return ccrs
        else:
            return None

    @overload
    def to_vcrs(
        self,
        vcrs: Literal["Ellipsoid", "EGM08", "EGM96"] | str | pathlib.Path | VerticalCRS | int,
        force_source_vcrs: (
            Literal["Ellipsoid", "EGM08", "EGM96"] | str | pathlib.Path | VerticalCRS | int | None
        ) = None,
        *,
        inplace: Literal[False] = False,
    ) -> DEM: ...

    @overload
    def to_vcrs(
        self,
        vcrs: Literal["Ellipsoid", "EGM08", "EGM96"] | str | pathlib.Path | VerticalCRS | int,
        force_source_vcrs: (
            Literal["Ellipsoid", "EGM08", "EGM96"] | str | pathlib.Path | VerticalCRS | int | None
        ) = None,
        *,
        inplace: Literal[True],
    ) -> None: ...

    @overload
    def to_vcrs(
        self,
        vcrs: Literal["Ellipsoid", "EGM08", "EGM96"] | str | pathlib.Path | VerticalCRS | int,
        force_source_vcrs: (
            Literal["Ellipsoid", "EGM08", "EGM96"] | str | pathlib.Path | VerticalCRS | int | None
        ) = None,
        *,
        inplace: bool = False,
    ) -> DEM | None: ...

    def to_vcrs(
        self,
        vcrs: Literal["Ellipsoid", "EGM08", "EGM96"] | str | pathlib.Path | VerticalCRS | int,
        force_source_vcrs: (
            Literal["Ellipsoid", "EGM08", "EGM96"] | str | pathlib.Path | VerticalCRS | int | None
        ) = None,
        inplace: bool = False,
    ) -> DEM | None:
        """
        Convert the DEM to another vertical coordinate reference system.

        :param vcrs: Destination vertical CRS. Either as a name ("WGS84", "EGM08", "EGM96"),
            an EPSG code or pyproj.crs.VerticalCRS, or a path to a PROJ grid file (https://github.com/OSGeo/PROJ-data)
        :param force_source_vcrs: Force a source vertical CRS (uses metadata by default). Same formats as for `vcrs`.
        :param inplace: Whether to return a new DEM (default) or the same DEM updated in-place.

        :return: DEM with vertical reference transformed, or None.
        """

        if self.vcrs is None and force_source_vcrs is None:
            raise ValueError(
                "The current DEM has no vertical reference, define one with .set_vref() "
                "or by passing `src_vcrs` to perform a conversion."
            )

        # Initial Compound CRS (only exists if vertical CRS is not None, as checked above)
        if force_source_vcrs is not None:
            # Warn if a vertical CRS already existed for that DEM
            if self.vcrs is not None:
                warnings.warn(
                    category=UserWarning,
                    message="Overriding the vertical CRS of the DEM with the one provided in `src_vcrs`.",
                )
            src_ccrs = _build_ccrs_from_crs_and_vcrs(self.crs, vcrs=force_source_vcrs)
        else:
            src_ccrs = self.ccrs

        # New destination Compound CRS
        dst_ccrs = _build_ccrs_from_crs_and_vcrs(self.crs, vcrs=_vcrs_from_user_input(vcrs_input=vcrs))

        # If both compound CCRS are equal, do not run any transform
        if src_ccrs.equals(dst_ccrs):
            warnings.warn(
                message="Source and destination vertical CRS are the same, skipping vertical transformation.",
                category=UserWarning,
            )
            return None

        # Transform elevation with new vertical CRS
        zz = self.data
        xx, yy = self.coords()
        zz_trans = _transform_zz(crs_from=src_ccrs, crs_to=dst_ccrs, xx=xx, yy=yy, zz=zz)
        new_data = zz_trans.astype(self.dtype)  # type: ignore

        # If inplace, update DEM and vcrs
        if inplace:
            self._data = new_data
            self.set_vcrs(new_vcrs=vcrs)
            return None
        # Otherwise, return new DEM
        else:
            return DEM.from_array(
                data=new_data,
                transform=self.transform,
                crs=self.crs,
                nodata=self.nodata,
                area_or_point=self.area_or_point,
                tags=self.tags,
                vcrs=vcrs,
                cast_nodata=False,
            )

    @copy_doc(terrain, remove_dem_res_params=True)
    def slope(
        self,
        method: Literal["Horn", "ZevenbergThorne"] = None,
        surface_fit: Literal["Horn", "ZevenbergThorne", "Florinsky"] = "Florinsky",
        degrees: bool = True,
        mp_config: MultiprocConfig | None = None,
    ) -> RasterType:

        # Deprecating method
        if method is not None:
            warnings.warn(
                "'method' is deprecated, use 'surface_fit' instead.",
                DeprecationWarning,
                stacklevel=2,
            )
            surface_fit = method  # override
            method = None

        return terrain.slope(self, surface_fit=surface_fit, degrees=degrees, mp_config=mp_config)

    @copy_doc(terrain, remove_dem_res_params=True)
    def aspect(
        self,
        method: Literal["Horn", "ZevenbergThorne"] = None,
        surface_fit: Literal["Horn", "ZevenbergThorne", "Florinsky"] = "Florinsky",
        degrees: bool = True,
        mp_config: MultiprocConfig | None = None,
    ) -> RasterType:

        # Deprecating method
        if method is not None:
            warnings.warn(
                "'method' is deprecated, use 'surface_fit' instead.",
                DeprecationWarning,
                stacklevel=2,
            )
            surface_fit = method  # override
            method = None

        return terrain.aspect(self, surface_fit=surface_fit, degrees=degrees, mp_config=mp_config)

    @copy_doc(terrain, remove_dem_res_params=True)
    def hillshade(
        self,
        method: Literal["Horn", "ZevenbergThorne"] = None,
        surface_fit: Literal["Horn", "ZevenbergThorne", "Florinsky"] = "Florinsky",
        azimuth: float = 315.0,
        altitude: float = 45.0,
        z_factor: float = 1.0,
        mp_config: MultiprocConfig | None = None,
    ) -> RasterType:

        # Deprecating method
        if method is not None:
            warnings.warn(
                "'method' is deprecated, use 'surface_fit' instead.",
                DeprecationWarning,
                stacklevel=2,
            )
            surface_fit = method  # override
            method = None

        return terrain.hillshade(
            self,
            surface_fit=surface_fit,
            azimuth=azimuth,
            altitude=altitude,
            z_factor=z_factor,
            mp_config=mp_config,
        )

    @copy_doc(terrain, remove_dem_res_params=True)
    def curvature(
        self,
        surface_fit: Literal["ZevenbergThorne", "Florinsky"] = "Florinsky",
        mp_config: MultiprocConfig | None = None,
    ) -> RasterType:

        return terrain.curvature(self, surface_fit=surface_fit, mp_config=mp_config)

    @copy_doc(terrain, remove_dem_res_params=True)
    def profile_curvature(
        self,
        surface_fit: Literal["ZevenbergThorne", "Florinsky"] = "Florinsky",
        curv_method: Literal["geometric", "directional"] = "geometric",
        mp_config: MultiprocConfig | None = None,
    ) -> RasterType:

        return terrain.profile_curvature(self, surface_fit=surface_fit, curv_method=curv_method, mp_config=mp_config)

    @copy_doc(terrain, remove_dem_res_params=True)
    def tangential_curvature(
        self,
        surface_fit: Literal["ZevenbergThorne", "Florinsky"] = "Florinsky",
        curv_method: Literal["geometric", "directional"] = "geometric",
        mp_config: MultiprocConfig | None = None,
    ) -> RasterType:

        return terrain.tangential_curvature(self, surface_fit=surface_fit, curv_method=curv_method, mp_config=mp_config)

    @copy_doc(terrain, remove_dem_res_params=True)
    def planform_curvature(
        self,
        surface_fit: Literal["ZevenbergThorne", "Florinsky"] = "Florinsky",
        curv_method: Literal["geometric", "directional"] = "geometric",
        mp_config: MultiprocConfig | None = None,
    ) -> RasterType:

        return terrain.planform_curvature(self, surface_fit=surface_fit, curv_method=curv_method, mp_config=mp_config)

    @copy_doc(terrain, remove_dem_res_params=True)
    def flowline_curvature(
        self,
        surface_fit: Literal["ZevenbergThorne", "Florinsky"] = "Florinsky",
        curv_method: Literal["geometric", "directional"] = "geometric",
        mp_config: MultiprocConfig | None = None,
    ) -> RasterType:

        return terrain.flowline_curvature(self, surface_fit=surface_fit, curv_method=curv_method, mp_config=mp_config)

    @copy_doc(terrain, remove_dem_res_params=True)
    def max_curvature(
        self,
        surface_fit: Literal["ZevenbergThorne", "Florinsky"] = "Florinsky",
        curv_method: Literal["geometric", "directional"] = "geometric",
        mp_config: MultiprocConfig | None = None,
    ) -> RasterType:

        return terrain.max_curvature(self, surface_fit=surface_fit, curv_method=curv_method, mp_config=mp_config)

    @copy_doc(terrain, remove_dem_res_params=True)
    def min_curvature(
        self,
        surface_fit: Literal["ZevenbergThorne", "Florinsky"] = "Florinsky",
        curv_method: Literal["geometric", "directional"] = "geometric",
        mp_config: MultiprocConfig | None = None,
    ) -> RasterType:

        return terrain.min_curvature(self, surface_fit=surface_fit, curv_method=curv_method, mp_config=mp_config)

    @copy_doc(terrain, remove_dem_res_params=True)
    def topographic_position_index(
        self,
        window_size: int = 3,
        mp_config: MultiprocConfig | None = None,
    ) -> RasterType:

        return terrain.topographic_position_index(self, window_size=window_size, mp_config=mp_config)

    @copy_doc(terrain, remove_dem_res_params=True)
    def terrain_ruggedness_index(
        self,
        method: Literal["Riley", "Wilson"] = "Riley",
        window_size: int = 3,
        mp_config: MultiprocConfig | None = None,
    ) -> RasterType:

        return terrain.terrain_ruggedness_index(self, method=method, window_size=window_size, mp_config=mp_config)

    @copy_doc(terrain, remove_dem_res_params=True)
    def roughness(self, window_size: int = 3, mp_config: MultiprocConfig | None = None) -> RasterType:

        return terrain.roughness(self, window_size=window_size, mp_config=mp_config)

    @copy_doc(terrain, remove_dem_res_params=True)
    def rugosity(self, mp_config: MultiprocConfig | None = None) -> RasterType:

        return terrain.rugosity(self, mp_config=mp_config)

    @copy_doc(terrain, remove_dem_res_params=True)
    def fractal_roughness(self, window_size: int = 13, mp_config: MultiprocConfig | None = None) -> RasterType:

        return terrain.fractal_roughness(self, window_size=window_size, mp_config=mp_config)

    @copy_doc(terrain, remove_dem_res_params=True)
    def texture_shading(
        self,
        alpha: float = 0.8,
        mp_config: MultiprocConfig | None = None,
    ) -> RasterType:

        return terrain.texture_shading(
            self,
            alpha=alpha,
            mp_config=mp_config,
        )

    @copy_doc(terrain, remove_dem_res_params=True)
    def get_terrain_attribute(self, attribute: str | list[str], **kwargs: Any) -> RasterType | list[RasterType]:
        return terrain.get_terrain_attribute(self, attribute=attribute, **kwargs)

    def coregister_3d(  # type: ignore
        self,
        reference_elev: DEM | gpd.GeoDataFrame,
        coreg_method: coreg.Coreg,
        inlier_mask: Raster | NDArrayb = None,
        bias_vars: dict[str, NDArrayf | MArrayf | RasterType] = None,
        random_state: int | np.random.Generator | None = None,
        **kwargs,
    ) -> DEM:
        """
        Coregister DEM to a reference DEM in three dimensions.

        Any coregistration method or pipeline from xdem.Coreg can be passed. Default is only horizontal and vertical
        shifts of Nuth and Kääb (2011).

        :param reference_elev: Reference elevation, DEM or elevation point cloud, for the alignment.
        :param coreg_method: Coregistration method or pipeline.
        :param inlier_mask: Optional. 2D boolean array or mask of areas to include in the analysis (inliers=True).
        :param bias_vars: Optional, only for some bias correction methods. 2D array or rasters of bias variables used.
        :param random_state: Random state or seed number to use for subsampling and optimizer.
        :param resample: If set to True, will reproject output Raster on the same grid as input. Otherwise, only \
            the array/transform will be updated (if possible) and no resampling is done. \
            Useful to avoid spreading data gaps.
        :param kwargs: Keyword arguments passed to Coreg.fit().

        :return: Coregistered DEM
        """

        src_dem = self.copy()

        # Check inputs
        if not isinstance(coreg_method, Coreg):
            raise ValueError("Argument `coreg_method` must be an xdem.coreg instance (e.g. xdem.coreg.NuthKaab()).")

        aligned_dem = coreg_method.fit_and_apply(
            reference_elev,
            src_dem,
            inlier_mask=inlier_mask,
            random_state=random_state,
            bias_vars=bias_vars,
            **kwargs,
        )

<<<<<<< HEAD
        # # Add the initial shift to the calculated shift
        if estimated_initial_shift:

            def update_shift(
                coreg_method: Coreg | CoregPipeline,
                shift_x: float = shift_x,
                shift_y: float = shift_y,
            ) -> None:
                if isinstance(coreg_method, CoregPipeline):
                    for step in coreg_method.pipeline:
                        update_shift(step)
                else:
                    # check if the keys exist
                    if "outputs" in coreg_method.meta and "affine" in coreg_method.meta["outputs"]:
                        if "shift_x" in coreg_method.meta["outputs"]["affine"]:
                            coreg_method.meta["outputs"]["affine"]["shift_x"] += shift_x
                            logging.debug(f"Updated shift_x by {shift_x} in {coreg_method}")
                        if "shift_y" in coreg_method.meta["outputs"]["affine"]:
                            coreg_method.meta["outputs"]["affine"]["shift_y"] += shift_y
                            logging.debug(f"Updated shift_y by {shift_y} in {coreg_method}")

            update_shift(coreg_method)

=======
>>>>>>> 98a1fdf4
        return aligned_dem

    def estimate_uncertainty(
        self,
        other_elev: DEM | gpd.GeoDataFrame,
        stable_terrain: Raster | NDArrayb = None,
        approach: Literal["H2022", "R2009", "Basic"] = "H2022",
        precision_of_other: Literal["finer"] | Literal["same"] = "finer",
        spread_estimator: Callable[[NDArrayf], np.floating[Any]] = nmad,
        variogram_estimator: Literal["matheron", "cressie", "genton", "dowd"] = "dowd",
        list_vars: tuple[RasterType | str, ...] = ("slope", "maximum_curvature"),
        list_vario_models: str | tuple[str, ...] = ("gaussian", "spherical"),
        z_name: str = "z",
        random_state: int | np.random.Generator | None = None,
    ) -> tuple[RasterType, Callable[[NDArrayf], NDArrayf]]:
        """
        Estimate the uncertainty of DEM.

        Derives either a map of variable errors (based on slope and curvature by default) and a function describing the
        spatial correlation of error (between 0 and 1) with spatial lag (distance between observations).

        Uses stable terrain as an error proxy and assumes a higher or similar-precision DEM is used as reference.

        See Hugonnet et al. (2022) for methodological details.

        :param other_elev: Other elevation dataset to use for estimation, either of finer or similar precision for
            reliable estimates.
        :param stable_terrain: Raster of stable terrain to use as error proxy.
        :param approach: Whether to use Hugonnet et al., 2022 (variable errors, multiple ranges of error correlation),
            or Rolstad et al., 2009 (constant error, multiple ranges of error correlation), or a basic approach
            (constant error, single range of error correlation). Note that all approaches use robust estimators of
            variance (NMAD) and variograms (Dowd) by default, despite not being used in Rolstad et al., 2009. These
            estimators can be tuned separately.
        :param precision_of_other: Whether finer precision (3 times more precise = 95% of estimated error will come from
            this DEM) or similar precision (for instance another acquisition of the same DEM).
        :param spread_estimator: Estimator for statistical dispersion (e.g., standard deviation), defaults to the
            normalized median absolute deviation (NMAD) for robustness.
        :param variogram_estimator: Estimator for empirical variogram, defaults to Dowd for robustness and consistency
            with the NMAD estimator for the spread.
        :param z_name: Column name to use as elevation, only for point elevation data passed as geodataframe.
        :param random_state: Random state or seed number to use for subsampling and optimizer.
        :param list_vars: Variables to use to predict error variability (= elevation heteroscedasticity). Either rasters
            or names of a terrain attributes. Defaults to slope and maximum curvature of the DEM.
        :param list_vario_models: Variogram forms to model the spatial correlation of error. A list translates into
            a sum of models. Uses three by default for a method allowing multiple correlation range, otherwise one.
        :param random_state: State or seed to use for randomization.

        :return: Uncertainty raster, Variogram of uncertainty correlation.
        """

        # Summarize approach steps
        approach_dict = {
            "H2022": {"heterosc": True, "multi_range": True},
            "R2009": {"heterosc": False, "multi_range": True},
            "Basic": {"heterosc": False, "multi_range": False},
        }

        # Elevation change with the other DEM or elevation point cloud
        if isinstance(other_elev, DEM):
            dh = other_elev.reproject(self, silent=True) - self
        elif isinstance(other_elev, gpd.GeoDataFrame):
            other_elev = other_elev.to_crs(self.crs)
            points = (other_elev.geometry.x.values, other_elev.geometry.y.values)
            dh = other_elev[z_name].values - self.interp_points(points)
            stable_terrain = stable_terrain
        else:
            raise TypeError("Other elevation should be a DEM or elevation point cloud object.")

        # If the precision of the other DEM is the same, divide the dh values by sqrt(2)
        # See Equation 7 and 8 of Hugonnet et al. (2022)
        if precision_of_other == "same":
            dh /= np.sqrt(2)

        # If the approach allows heteroscedasticity, derive a map of errors
        if approach_dict[approach]["heterosc"]:
            # Derive terrain attributes of DEM if string is passed in the list of variables
            list_var_rast = []
            for var in list_vars:
                if isinstance(var, str):
                    list_var_rast.append(getattr(terrain, var)(self))
                else:
                    list_var_rast.append(var)

            # Estimate variable error from these variables
            sig_dh = infer_heteroscedasticity_from_stable(
                dvalues=dh,
                list_var=list_var_rast,
                spread_statistic=spread_estimator,
                stable_mask=stable_terrain,
            )[0]
        # Otherwise, return a constant error raster
        else:
            sig_dh = self.copy(new_array=spread_estimator(dh[stable_terrain]) * np.ones(self.shape))

        # If the approach does not allow multiple ranges of spatial correlation
        if not approach_dict[approach]["multi_range"]:
            if not isinstance(list_vario_models, str) and len(list_vario_models) > 1:
                warnings.warn(
                    "Several variogram models passed but this approach uses a single range,"
                    "keeping only the first model.",
                    category=UserWarning,
                )
                list_vario_models = list_vario_models[0]

        # Otherwise keep all ranges
        corr_sig = infer_spatial_correlation_from_stable(
            dvalues=dh,
            list_models=list(list_vario_models),
            stable_mask=stable_terrain,
            errors=sig_dh,
            estimator=variogram_estimator,
            random_state=random_state,
        )[2]

        return sig_dh, corr_sig<|MERGE_RESOLUTION|>--- conflicted
+++ resolved
@@ -617,32 +617,6 @@
             **kwargs,
         )
 
-<<<<<<< HEAD
-        # # Add the initial shift to the calculated shift
-        if estimated_initial_shift:
-
-            def update_shift(
-                coreg_method: Coreg | CoregPipeline,
-                shift_x: float = shift_x,
-                shift_y: float = shift_y,
-            ) -> None:
-                if isinstance(coreg_method, CoregPipeline):
-                    for step in coreg_method.pipeline:
-                        update_shift(step)
-                else:
-                    # check if the keys exist
-                    if "outputs" in coreg_method.meta and "affine" in coreg_method.meta["outputs"]:
-                        if "shift_x" in coreg_method.meta["outputs"]["affine"]:
-                            coreg_method.meta["outputs"]["affine"]["shift_x"] += shift_x
-                            logging.debug(f"Updated shift_x by {shift_x} in {coreg_method}")
-                        if "shift_y" in coreg_method.meta["outputs"]["affine"]:
-                            coreg_method.meta["outputs"]["affine"]["shift_y"] += shift_y
-                            logging.debug(f"Updated shift_y by {shift_y} in {coreg_method}")
-
-            update_shift(coreg_method)
-
-=======
->>>>>>> 98a1fdf4
         return aligned_dem
 
     def estimate_uncertainty(
