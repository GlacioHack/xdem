--- conflicted
+++ resolved
@@ -533,13 +533,6 @@
         :return: Uncertainty raster, Variogram of uncertainty correlation.
         """
 
-<<<<<<< HEAD
-<<<<<<< Updated upstream
-        # Elevation change
-        dh = other_dem.reproject(self, silent=True) - self
-=======
-=======
->>>>>>> f3248997
         # Summarize approach steps
         approach_dict = {
             "H2022": {"heterosc": True, "multi_range": True},
@@ -547,13 +540,10 @@
             "Basic": {"heterosc": False, "multi_range": False},
         }
 
-<<<<<<< HEAD
         # Stable terrain depending on input
         if stable_terrain is None:
             stable_terrain = np.ones(self.shape, dtype="uint8")
 
-=======
->>>>>>> f3248997
         # Elevation change with the other DEM or elevation point cloud
         if isinstance(other_elev, DEM):
             dh = other_elev.reproject(self, silent=True) - self
@@ -561,16 +551,9 @@
             other_elev = other_elev.to_crs(self.crs)
             points = (other_elev.geometry.x.values, other_elev.geometry.y.values)
             dh = other_elev[z_name].values - self.interp_points(points)
-<<<<<<< HEAD
             stable_terrain = stable_terrain.interp_points(points, method="nearest")
         else:
             raise TypeError("Other elevation should be a DEM or elevation point cloud object.")
->>>>>>> Stashed changes
-=======
-            stable_terrain = stable_terrain
-        else:
-            raise TypeError("Other elevation should be a DEM or elevation point cloud object.")
->>>>>>> f3248997
 
         # If the precision of the other DEM is the same, divide the dh values by sqrt(2)
         # See Equation 7 and 8 of Hugonnet et al. (2022)
