--- conflicted
+++ resolved
@@ -2,22 +2,14 @@
 xdem.spstats provides tools to use spatial statistics for elevation change data
 """
 from __future__ import annotations
-<<<<<<< HEAD
-from typing import Callable, Union, Optional, Tuple, Any
-import os
-import random
-from scipy.optimize import curve_fit
-import numpy as np
-=======
-
->>>>>>> c60330ab
+
 import math as m
 import multiprocessing as mp
 import os
 import random
 import warnings
 from functools import partial
-from typing import Callable, Union
+from typing import Callable, Union, Optional, Tuple, Any
 
 import matplotlib.pyplot as plt
 import numpy as np
@@ -99,7 +91,6 @@
 
     return dh_sub, coords_sub
 
-<<<<<<< HEAD
 def create_circular_mask(h: float, w: float, center: Optional[list[float]] = None, radius: Optional[float] = None) -> np.ndarray:
     """
     Create circular mask on a raster
@@ -167,8 +158,6 @@
 
     return dh_ring, coords_ring
 
-=======
->>>>>>> c60330ab
 
 def sample_multirange_empirical_variogram(dh: np.ndarray, gsd: float = None, coords: np.ndarray = None,
                                           nsamp: int = 10000, range_list: list = None, nrun: int = 1, nproc: int = 1,
@@ -427,12 +416,8 @@
 
     return (psill1 + psill2)/std_err**2
 
-<<<<<<< HEAD
 def neff_circ(area: float, list_vgm: list[Tuple[float,str,float]]) -> float:
-=======
-
-def neff_circ(area: float, list_vgm: list[Union[float, str, float]]) -> float:
->>>>>>> c60330ab
+
     """
     Number of effective samples derived from numerical integration for any sum of variogram models a circular area
     (generalization of Rolstad et al. (2009): http://dx.doi.org/10.3189/002214309789470950)
@@ -701,14 +686,9 @@
     return np.sqrt(var_err)
 
 
-<<<<<<< HEAD
 def patches_method(dh : np.ndarray, mask: np.ndarray[bool], gsd : float, area_size : float, perc_min_valid: float = 80.,
                    patch_shape: str = 'circular',nmax : int = 1000, verbose: bool = False) -> pd.DataFrame:
 
-=======
-def patches_method(dh: np.ndarray, mask: np.ndarray[bool], gsd: float, area_size: float, perc_min_valid: float = 80.,
-                   patch_shape: str = 'circular', nmax: int = 1000) -> pd.DataFrame:
->>>>>>> c60330ab
     """
     Patches method for empirical estimation of the standard error over an integration area
 
@@ -724,31 +704,6 @@
 
     :return: tile, mean, median, std and count of each patch
     """
-<<<<<<< HEAD
-=======
-    def create_circular_mask(h, w, center=None, radius=None):
-        """
-        Create circular mask on a raster
-
-        :param h: height position
-        :param w: width position
-        :param center: center
-        :param radius: radius
-        :return:
-        """
-
-        if center is None:  # use the middle of the image
-            center = [int(w / 2), int(h / 2)]
-        if radius is None:  # use the smallest distance between the center and image walls
-            radius = min(center[0], center[1], w - center[0], h - center[1])
-
-        Y, X = np.ogrid[:h, :w]
-        dist_from_center = np.sqrt((X - center[0]) ** 2 + (Y - center[1]) ** 2)
-
-        mask = dist_from_center <= radius
-
-        return mask
->>>>>>> c60330ab
 
     # first, remove non sampled area (but we need to keep the 2D shape of raster for patch sampling)
     dh = dh.squeeze()
@@ -802,14 +757,10 @@
         nb_pixel_total = len(patch)
         nb_pixel_valid = len(patch[np.isfinite(patch)])
         if nb_pixel_valid > np.ceil(perc_min_valid / 100. * nb_pixel_total):
-<<<<<<< HEAD
             u=u+1
             if verbose:
                 print('Found valid cadrant ' + str(u)+ ' (maximum: '+str(nmax)+')')
-=======
-            u = u+1
-            print('Found valid cadrant ' + str(u) + ' (maximum: '+str(nmax)+')')
->>>>>>> c60330ab
+
             mean_patch.append(np.nanmean(patch))
             med_patch.append(np.nanmedian(patch.filled(np.nan) if isinstance(patch, np.ma.masked_array) else patch))
             std_patch.append(np.nanstd(patch))
