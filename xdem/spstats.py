"""Spatial statistical tools to estimate uncertainties related to DEMs"""
from __future__ import annotations

import math as m
import multiprocessing as mp
import os
import random
import warnings
from functools import partial
<<<<<<< HEAD
from typing import Callable, Union, Optional
=======
from typing import Callable, Union, Iterable, Optional, Sequence, Any
>>>>>>> 2cef166e

import itertools
import matplotlib.pyplot as plt
from numba import njit
import numpy as np
import pandas as pd
from scipy import integrate
from scipy.optimize import curve_fit
from skimage.draw import disk
<<<<<<< HEAD
from scipy.interpolate import RegularGridInterpolator, LinearNDInterpolator, griddata
=======
from scipy.stats import binned_statistic, binned_statistic_2d, binned_statistic_dd
>>>>>>> 2cef166e
from xdem.spatial_tools import nmad

with warnings.catch_warnings():
    warnings.filterwarnings("ignore", category=DeprecationWarning)
    import skgstat as skg
    from skgstat import models

<<<<<<< HEAD
def interp_nd_binning(df: pd.DataFrame, list_var_names: Union[str,list[str]], statistic : Union[str, Callable[[np.ndarray],float]] = nmad,
                      min_count: Optional[int] = 100) -> Callable[[tuple[np.ndarray, ...]], np.ndarray]:
    """
    Estimate an interpolant function for an N-dimensional binning. Preferably based on the output of nd_binning.
    For more details on the input dataframe, and associated list of variable name and statistic, see nd_binning.

    If the variable pd.DataSeries corresponds to an interval (as the output of nd_binning), uses the middle of the interval.
    Otherwise, uses the variable as such.

    Workflow of the function:
    Fills the no-data present on the regular N-D binning grid with nearest neighbour from scipy.griddata, then provides an
    interpolant function that linearly interpolates/extrapolates using scipy.RegularGridInterpolator.

    :param df: dataframe with statistic of binned values according to explanatory variables (preferably output of nd_binning)
    :param list_var_names: explanatory variable data series to select from the dataframe (containing interval or float dtype)
    :param statistic: statistic to interpolate, stored as a data series in the dataframe
    :param min_count: minimum number of samples to be used as a valid statistic (replaced by nodata)
    :return: N-dimensional interpolant function

    :examples
    Using a dataframe created from scratch
    >>> df = pd.DataFrame({"var1": [1, 1, 1, 2, 2, 2, 3, 3, 3], "var2": [1, 2, 3, 1, 2, 3, 1, 2, 3], "statistic": [1, 2, 3, 4, 5, 6, 7, 8, 9]})
        In 2 dimensions, the statistic array looks like this
        array([
            [1, 2, 3],
            [4, 5, 6],
            [7, 8, 9]
            ])
    >>> fun = interp_nd_binning(df, list_var_names=["var1", "var2"], statistic="statistic", min_count=None)
    Right on point.
    >>> fun((2, 2))
        array(5.)
    Interpolated linearly inside the 2D frame.
    >>> fun((1.5, 1.5))
        array(3.)
    Extrapolated linearly outside the 2D frame.
    >>> fun((-1, 1))
        array(-5.)
    """
    # if list of variable input is simply a string
    if isinstance(list_var_names,str):
        list_var_names = [list_var_names]

    # check that the dataframe contains what we need
    for var in list_var_names:
        if var not in df.columns:
            raise ValueError('Variable "'+var+'" does not exist in the provided dataframe.')
    statistic_name = statistic if isinstance(statistic,str) else statistic.__name__
    if statistic_name not in df.columns:
        raise ValueError('Statistic "' + statistic_name + '" does not exist in the provided dataframe.')
    if min_count is not None and 'count' not in df.columns:
        raise ValueError('Statistic "count" is not in the provided dataframe, necessary to use the min_count argument.')
    if df.empty:
        raise ValueError('Dataframe is empty.')

    df_sub = df.copy()

    # compute the middle values instead of bin interval if the variable is a pandas interval type
    for var in list_var_names:
        if isinstance(df_sub[var].dtype,pd.IntervalDtype):
            df_sub[var] = pd.IntervalIndex(df_sub[var]).mid.values
        # otherwise, leave as is

    # keep only rows where the binning data exists for those variables (meaning they were used)
    df_sub = df_sub[np.logical_and.reduce([np.isfinite(df_sub[var].values) for var in list_var_names])]
    if df_sub.empty:
        raise ValueError('Dataframe does not contain a nd binning with the variables corresponding to the list of variables.')

    # remove statistic values calculated with a sample count under the minimum count
    if min_count is not None:
        df_sub.loc[df_sub['count'] < min_count,statistic_name] = np.nan

    # valid values
    vals = df_sub[statistic_name].values
    ind_valid = np.isfinite(vals)

    # get a list of middle values for the binning coordinates, to define a nd grid
    list_bmid = []
    shape = []
    for var in list_var_names:
        bmid = sorted(np.unique(df_sub[var][ind_valid]))
        list_bmid.append(bmid)
        shape.append(len(bmid))

    # griddata first to perform nearest interpolation with NaNs (irregular grid)
    # valid values
    vals = vals[ind_valid]
    # coordinates of valid values
    points_valid = tuple([df_sub[var].values[ind_valid] for var in list_var_names])
    # grid coordinates
    points_grid = tuple([df_sub[var].values for var in list_var_names])
    vals_grid = griddata(points_valid, vals, points_grid, method='nearest')
    vals_grid = vals_grid.reshape(tuple(shape))

    # RegularGridInterpolator to perform linear interpolation/extrapolation on the grid
    # (will extrapolate only outside of boundaries not filled with the nearest of griddata)

    # get interpolant on the regular grid, with linear extrapolation at the sides (fill_value = None)
    interp_fun = RegularGridInterpolator(tuple(list_bmid),vals_grid,method='linear',bounds_error=False,fill_value=None)

    return interp_fun
=======
def nd_binning(values: np.ndarray, list_var: Iterable[np.ndarray], list_var_names=Iterable[str], list_var_bins: Optional[Union[int,Iterable[Iterable]]] = None,
                     statistics: Iterable[Union[str, Callable, None]] = ['count', np.nanmedian ,nmad], list_ranges : Optional[Iterable[Sequence]] = None) \
        -> pd.DataFrame:
    """
    N-dimensional binning of values according to one or several explanatory variables.
    Values input is a (N,) array and variable input is a list of flattened arrays of similar dimensions (N,).
    For more details on the format of input variables, see documentation of scipy.stats.binned_statistic_dd.

    :param values: values array (N,)
    :param list_var: list (L) of explanatory variables array (N,)
    :param list_var_names: list (L) of names of the explanatory variables
    :param list_var_bins: count, or list (L) of counts or custom bin edges for the explanatory variables; defaults to 10 bins
    :param statistics: list (X) of statistics to be computed; defaults to count, median and nmad
    :param list_ranges: list (L) of minimum and maximum ranges to bin the explanatory variables; defaults to min/max of the data
    :return:
    """

    # we separate 1d, 2d and nd binning, because propagating statistics between different dimensional binning is not always feasible
    # using scipy because it allows for several dimensional binning, while it's not straightforward in pandas
    if list_var_bins is None:
        list_var_bins = (10,) * len(list_var_names)
    elif isinstance(list_var_bins,int):
        list_var_bins = (list_var_bins,) * len(list_var_names)

    # flatten the arrays if this has not been done by the user
    values = values.ravel()
    list_var = [var.ravel() for var in list_var]

    statistics_name = [f if isinstance(f,str) else f.__name__ for f in statistics]

    # get binned statistics in 1d: a simple loop is sufficient
    list_df_1d = []
    for i, var in enumerate(list_var):
        df_stats_1d = pd.DataFrame()
        # get statistics
        for j, statistic in enumerate(statistics):
            stats_binned_1d, bedges_1d = binned_statistic(var,values,statistic=statistic,bins=list_var_bins[i],range=list_ranges)[:2]
            # save in a dataframe
            df_stats_1d[statistics_name[j]] = stats_binned_1d
        # we need to get the middle of the bins from the edges, to get the same dimension length
        df_stats_1d[list_var_names[i]] = pd.IntervalIndex.from_breaks(bedges_1d,closed='left')
        # report number of dimensions used
        df_stats_1d['nd'] = 1

        list_df_1d.append(df_stats_1d)

    # get binned statistics in 2d: all possible 2d combinations
    list_df_2d = []
    if len(list_var)>1:
        combs = list(itertools.combinations(list_var_names, 2))
        for i, comb in enumerate(combs):
            var1_name, var2_name = comb
            # corresponding variables indexes
            i1, i2 = list_var_names.index(var1_name), list_var_names.index(var2_name)
            df_stats_2d = pd.DataFrame()
            for j, statistic in enumerate(statistics):
                stats_binned_2d, bedges_var1, bedges_var2 = binned_statistic_2d(list_var[i1],list_var[i2],values,statistic=statistic
                                                             ,bins=[list_var_bins[i1],list_var_bins[i2]]
                                                             ,range=list_ranges)[:3]
                # get statistics
                df_stats_2d[statistics_name[j]] = stats_binned_2d.flatten()
            # derive interval indexes and convert bins into 2d indexes
            ii1 = pd.IntervalIndex.from_breaks(bedges_var1,closed='left')
            ii2 = pd.IntervalIndex.from_breaks(bedges_var2,closed='left')
            df_stats_2d[var1_name] = [i1 for i1 in ii1 for i2 in ii2]
            df_stats_2d[var2_name] = [i2 for i1 in ii1 for i2 in ii2]
            # report number of dimensions used
            df_stats_2d['nd'] = 2

            list_df_2d.append(df_stats_2d)


    # get binned statistics in nd, without redoing the same stats
    df_stats_nd = pd.DataFrame()
    if len(list_var)>2:
        for j, statistic in enumerate(statistics):
            stats_binned_2d, list_bedges = binned_statistic_dd(list_var,values,statistic=statistic,bins=list_var_bins,range=list_ranges)[0:2]
            df_stats_nd[statistics_name[j]] = stats_binned_2d.flatten()
        list_ii = []
        # loop through the bin edges and create IntervalIndexes from them (to get both
        for bedges in list_bedges:
            list_ii.append(pd.IntervalIndex.from_breaks(bedges,closed='left'))

        # create nd indexes in nd-array and flatten for each variable
        iind = np.meshgrid(*list_ii)
        for i, var_name in enumerate(list_var_names):
            df_stats_nd[var_name] = iind[i].flatten()

        # report number of dimensions used
        df_stats_nd['nd'] = len(list_var_names)

    # concatenate everything
    list_all_dfs = list_df_1d + list_df_2d + [df_stats_nd]
    df_concat = pd.concat(list_all_dfs)
    # commenting for now: pd.MultiIndex can be hard to use
    # df_concat = df_concat.set_index(list_var_names)

    return df_concat

>>>>>>> 2cef166e

def get_empirical_variogram(dh: np.ndarray, coords: np.ndarray, **kwargs) -> pd.DataFrame:
    """
    Get empirical variogram from skgstat.Variogram object

    :param dh: elevation differences
    :param coords: coordinates
    :return: empirical variogram (variance, lags, counts)

    """
    # deriving empirical variogram variance, bin, and count
    try:
        V = skg.Variogram(coordinates=coords, values=dh, normalize=False, **kwargs)
        # return V.to_DataFrame()

        exp = V.experimental
        bins = V.bins
        count = np.zeros(V.n_lags)
        tmp_count = np.fromiter((g.size for g in V.lag_classes()), dtype=int)
        count[0:len(tmp_count)] = tmp_count

    # there are still some exceptions not well handled by skgstat
    except ZeroDivisionError:
        n_lags = kwargs.get('n_lags') or 10
        exp, bins, count = (np.zeros(n_lags)*np.nan for i in range(3))

    df = pd.DataFrame()
    df = df.assign(exp=exp, bins=bins, count=count)

    return df


def wrapper_get_empirical_variogram(argdict: dict, **kwargs) -> pd.DataFrame:
    """
    Multiprocessing wrapper for get_empirical_variogram

    :param argdict: Keyword argument to pass to get_empirical_variogram()

    :return: empirical variogram (variance, lags, counts)

    """
    print('Working on subsample '+str(argdict['i']) + ' out of '+str(argdict['max_i']))

    return get_empirical_variogram(dh=argdict['dh'], coords=argdict['coords'], **kwargs)


def random_subset(dh: np.ndarray, coords: np.ndarray, nsamp: int) -> tuple[Union[np.ndarray, Any], Union[np.ndarray, Any]]:

    """
    Subsampling of elevation differences with random coordinates

    :param dh: elevation differences
    :param coords: coordinates
    :param nsamp: number of sammples for subsampling

    :return: subsets of dh and coords
    """
    if len(coords) > nsamp:
        # TODO: maybe we can also introduce something to sample without replacement between all samples?
        subset = np.random.choice(len(coords), nsamp, replace=False)
        coords_sub = coords[subset]
        dh_sub = dh[subset]
    else:
        coords_sub = coords
        dh_sub = dh

    return dh_sub, coords_sub

def create_circular_mask(shape: Union[int, Sequence[int]], center: Optional[list[float]] = None, radius: Optional[float] = None) -> np.ndarray:
    """
    Create circular mask on a raster, defaults to the center of the array and it's half width

    :param shape: shape of array
    :param center: center
    :param radius: radius
    :return:
    """

    w, h = shape

    if center is None:  # use the middle of the image
        center = (int(w / 2), int(h / 2))
    if radius is None:  # use the smallest distance between the center and image walls
        radius = min(center[0], center[1], w - center[0], h - center[1])

    # skimage disk is not inclusive (correspond to distance_from_center < radius and not <= radius)
    mask = np.zeros(shape, dtype=bool)
    rr, cc = disk(center=center,radius=radius,shape=shape)
    mask[rr, cc] = True

    # manual solution
    # Y, X = np.ogrid[:h, :w]
    # dist_from_center = np.sqrt((X - center[0]) ** 2 + (Y - center[1]) ** 2)
    # mask = dist_from_center < radius

    return mask

def create_ring_mask(shape: Union[int, Sequence[int]], center: Optional[list[float]] = None, in_radius: float = 0., out_radius: Optional[float] = None) -> np.ndarray:
    """
    Create ring mask on a raster, defaults to the center of the array and a circle mask of half width of the array

    :param shape: shape of array
    :param center: center
    :param in_radius: inside radius
    :param out_radius: outside radius
    :return:
    """

    w, h = shape

    if out_radius is None:
        center = (int(w / 2), int(h / 2))
        out_radius = min(center[0], center[1], w - center[0], h - center[1])

    mask_inside = create_circular_mask((w,h),center=center,radius=in_radius)
    mask_outside = create_circular_mask((w,h),center=center,radius=out_radius)

    mask_ring = np.logical_and(~mask_inside,mask_outside)

    return mask_ring


def ring_subset(dh: np.ndarray, coords: np.ndarray, inside_radius: float = 0, outside_radius: float = 0) -> tuple[Union[np.ndarray, Any], Union[np.ndarray, Any]]:
    """
    Subsampling of elevation differences within a ring/disk (to sample points at similar pairwise distances)

    :param dh: elevation differences
    :param coords: coordinates
    :param inside_radius: radius of inside ring disk in pixels
    :param outside_radius: radius of outside ring disk in pixels

    :return: subsets of dh and coords
    """

    # select random center coordinates
    nx, ny = np.shape(dh)
    center_x = np.random.choice(nx, 1)
    center_y = np.random.choice(ny, 1)

    mask_ring = create_ring_mask((nx,ny),center=(center_x,center_y),in_radius=inside_radius,out_radius=outside_radius)

    dh_ring = dh[mask_ring]
    coords_ring = coords[mask_ring]

    return dh_ring, coords_ring


def sample_multirange_empirical_variogram(dh: np.ndarray, gsd: float = None, coords: np.ndarray = None,
                                          nsamp: int = 10000, range_list: list = None, nrun: int = 1, nproc: int = 1,
                                          **kwargs) -> pd.DataFrame:
    """
    Wrapper to sample multi-range empirical variograms from the data.

    If no option is passed, a varying binning is used with adapted ranges and data subsampling

    :param dh: elevation differences
    :param gsd: ground sampling distance (if array is 2D on structured grid)
    :param coords: coordinates, to be used only with a flattened elevation differences array and passed as an array of \the pairs of coordinates: one dimension equal to two and the other to that of the flattened elevation differences
    :param range_list: successive ranges with even binning
    :param nsamp: number of samples to randomly draw from the elevation differences
    :param nrun: number of samplings
    :param nproc: number of processing cores

    :return: empirical variogram (variance, lags, counts)
    """
    # checks
    dh = dh.squeeze()
    if coords is None and gsd is None:
        raise TypeError('Must provide either coordinates or ground sampling distance.')
    elif gsd is not None and dh.ndim == 1:
        raise TypeError('Array must be 2-dimensional when providing only ground sampling distance')
    elif coords is not None and dh.ndim != 1:
        raise TypeError('Coordinate array must be provided with 1-dimensional input array')
    elif coords is not None and (coords.shape[0] != 2 and coords.shape[1] != 2):
        raise TypeError('One dimension of the coordinates array must be of length equal to 2')

    # defaulting to xx and yy if those are provided
    if coords is not None:
        if coords.shape[0] == 2 and coords.shape[1] != 2:
            coords = np.transpose(coords)
    else:
        x, y = np.meshgrid(np.arange(0, dh.shape[0] * gsd, gsd), np.arange(0, dh.shape[1] * gsd, gsd))
        coords = np.dstack((x.flatten(), y.flatten())).squeeze()
        dh = dh.flatten()

    # COMMENTING: custom binning is not supported by skgstat yet...
    # if no range list is specified, define a default one based on the spatial extent of the data and its resolution
    # if 'bin_func' not in kwargs.keys():
    #     if range_list is None:
    #
    #         # define max range as half the maximum distance between coordinates
    #         max_range = np.sqrt((np.max(coords[:,0])-np.min(coords[:,0]))**2+(np.max(coords[:,1])-np.min(coords[:,1]))**2)/2
    #
    #         # get the ground sampling distance
    #         if gsd is None:
    #             est_gsd = np.abs(coords[0,0] - coords[0,1])
    #         else:
    #             est_gsd = gsd
    #
    #         # define ranges as multiple of the resolution until they get close to the maximum range
    #         range_list = []
    #         new_range = gsd
    #         while new_range < max_range/10:
    #             range_list.append(new_range)
    #             new_range *= 10
    #         range_list.append(max_range)
    #
    # else:
    #     if range_list is not None:
    #         print('Both range_list and bin_func are defined for binning: defaulting to bin_func')

    # default value we want to use (kmeans is failing)
    if 'bin_func' not in kwargs.keys():
        kwargs.update({'bin_func': 'even'})
    if 'n_lags' not in kwargs.keys():
        kwargs.update({'n_lags': 100})

    # estimate variogram
    if nrun == 1:
        # subsetting
        dh_sub, coords_sub = random_subset(dh, coords, nsamp)
        # getting empirical variogram
        print(dh_sub.shape)
        print(coords_sub.shape)
        df = get_empirical_variogram(dh=dh_sub, coords=coords_sub, **kwargs)
        df['exp_sigma'] = np.nan

    else:

        # multiple run only work for an even binning function for now (would need a customized binning not supported by skgstat)
        if kwargs.get('bin_func') is None:
            raise ValueError('Binning function must be "even" when doing multiple runs.')

        # define max range as half the maximum distance between coordinates
        max_range = np.sqrt((np.max(coords[:, 0])-np.min(coords[:, 0]))**2 +
                            (np.max(coords[:, 1])-np.min(coords[:, 1]))**2)/2
        # also need a cutoff value to get the exact same bins
        if 'maxlag' not in kwargs.keys():
            kwargs.update({'maxlag': max_range})

        # TODO: somewhere here we could think of adding random sampling without replacement
        if nproc == 1:
            print('Using 1 core...')
            list_df_nb = []
            for i in range(nrun):
                dh_sub, coords_sub = random_subset(dh, coords, nsamp)
                df = get_empirical_variogram(dh=dh_sub, coords=coords_sub, **kwargs)
                df['run'] = i
                list_df_nb.append(df)
        else:
            print('Using '+str(nproc) + ' cores...')
            list_dh_sub = []
            list_coords_sub = []
            for i in range(nrun):
                dh_sub, coords_sub = random_subset(dh, coords, nsamp)
                list_dh_sub.append(dh_sub)
                list_coords_sub.append(coords_sub)

            pool = mp.Pool(nproc, maxtasksperchild=1)
            argsin = [{'dh': list_dh_sub[i], 'coords': list_coords_sub[i], 'i':i, 'max_i':nrun} for i in range(nrun)]
            list_df = pool.map(partial(wrapper_get_empirical_variogram, **kwargs), argsin, chunksize=1)
            pool.close()
            pool.join()

            list_df_nb = []
            for i in range(10):
                df_nb = list_df[i]
                df_nb['run'] = i
                list_df_nb.append(df_nb)

        df = pd.concat(list_df_nb)

        # group results, use mean as empirical variogram, estimate sigma, and sum the counts
        df_grouped = df.groupby('bins', dropna=False)
        df_mean = df_grouped[['exp']].mean()
        df_sig = df_grouped[['exp']].std()
        df_count = df_grouped[['count']].sum()
        df_mean['bins'] = df_mean.index.values
        df_mean['exp_sigma'] = df_sig['exp']
        df_mean['count'] = df_count['count']
        df = df_mean

    return df



def fit_model_sum_vgm(list_model: list[str], emp_vgm_df: pd.DataFrame) -> tuple[Callable, list[float]]:
    """
    Fit a multi-range variogram model to an empirical variogram, weighted based on sampling and elevation errors

    :param list_model: list of variogram models to sum for the fit: from short-range to long-ranges
    :param emp_vgm_df: empirical variogram

    :return: modelled variogram
    """
    # TODO: expand to other models than spherical, exponential, gaussian (more than 2 arguments)
    def vgm_sum(h, *args):
        fn = 0
        i = 0
        for model in list_model:
            fn += skg.models.spherical(h, args[i], args[i+1])
            # fn += vgm(h, model=model,crange=args[i],psill=args[i+1])
            i += 2

        return fn

    # use shape of empirical variogram to assess rough boundaries/first estimates
    n_average = np.ceil(len(emp_vgm_df.exp.values) / 10)
    exp_movaverage = np.convolve(emp_vgm_df.exp.values, np.ones(int(n_average))/n_average, mode='valid')
    grad = np.gradient(exp_movaverage, 2)
    # maximum variance
    max_var = np.max(exp_movaverage)

    # to simplify things for scipy, let's provide boundaries and first guesses
    p0 = []
    bounds = []
    for i in range(len(list_model)):

        # use largest boundaries possible for our problem
        psill_bound = [0, max_var]
        range_bound = [0, emp_vgm_df.bins.values[-1]]

        # use psill evenly distributed
        psill_p0 = ((i+1)/len(list_model))*max_var
        # use corresponding ranges

        # this fails when no empirical value crosses this (too wide binning/nugget)
        # ind = np.array(np.abs(exp_movaverage-psill_p0)).argmin()
        # range_p0 = emp_vgm_df.bins.values[ind]
        range_p0 = ((i+1)/len(list_model))*emp_vgm_df.bins.values[-1]

        # TODO: if adding other variogram models, add condition here

        # add bounds and guesses with same order as function arguments
        bounds.append(range_bound)
        bounds.append(psill_bound)

        p0.append(range_p0)
        p0.append(psill_p0)

    bounds = np.transpose(np.array(bounds))

    if np.all(np.isnan(emp_vgm_df.exp_sigma.values)):
        valid = ~np.isnan(emp_vgm_df.exp.values)
        cof, cov = curve_fit(vgm_sum, emp_vgm_df.bins.values[valid],
                             emp_vgm_df.exp.values[valid], method='trf', p0=p0, bounds=bounds)
    else:
        valid = np.logical_and(~np.isnan(emp_vgm_df.exp.values), ~np.isnan(emp_vgm_df.exp_sigma.values))
        cof, cov = curve_fit(vgm_sum, emp_vgm_df.bins.values[valid], emp_vgm_df.exp.values[valid],
                             method='trf', p0=p0, bounds=bounds, sigma=emp_vgm_df.exp_sigma.values[valid])

    # rewriting the output function: couldn't find a way to pass this with functool.partial because arguments are unordered
    def vgm_sum_fit(h):
        fn = 0
        i = 0
        for model in list_model:
            fn += skg.models.spherical(h, cof[i], cof[i+1])
            # fn += vgm(h, model=model,crange=args[i],psill=args[i+1])
            i += 2

        return fn

    return vgm_sum_fit, cof


def exact_neff_sphsum_circular(area: float, crange1: float, psill1: float, crange2: float, psill2: float) -> float:
    """
    Number of effective samples derived from exact integration of sum of spherical variogram models over a circular area.
    The number of effective samples serves to convert between standard deviation/partial sills and standard error
    over the area.
    If SE is the standard error, SD the standard deviation and N_eff the number of effective samples, we have:
    SE = SD / sqrt(N_eff) => N_eff = SD^2 / SE^2 => N_eff = (PS1 + PS2)/SE^2 where PS1 and PS2 are the partial sills
    estimated from the variogram models, and SE is estimated by integrating the variogram models with parameters PS1/PS2
    and R1/R2 where R1/R2 are the correlation ranges.
    Source: Rolstad et al. (2009), appendix: http://dx.doi.org/10.3189/002214309789470950

    :param area: circular area
    :param crange1: range of short-range variogram model
    :param psill1: partial sill of short-range variogram model
    :param crange2: range of long-range variogram model
    :param psill2: partial sill of long-range variogram model

    :return: number of effective samples
    """
    # short range variogram
    c1 = psill1  # partial sill
    a1 = crange1  # short correlation range

    # long range variogram
    c1_2 = psill2
    a1_2 = crange2  # long correlation range

    h_equiv = np.sqrt(area / np.pi)

    # hypothesis of a circular shape to integrate variogram model
    if h_equiv > a1_2:
        std_err = np.sqrt(c1 * a1 ** 2 / (5 * h_equiv ** 2) + c1_2 * a1_2 ** 2 / (5 * h_equiv ** 2))
    elif (h_equiv < a1_2) and (h_equiv > a1):
        std_err = np.sqrt(c1 * a1 ** 2 / (5 * h_equiv ** 2) + c1_2 * (1-h_equiv / a1_2+1 / 5 * (h_equiv / a1_2) ** 3))
    else:
        std_err = np.sqrt(c1 * (1-h_equiv / a1+1 / 5 * (h_equiv / a1) ** 3) +
                          c1_2 * (1-h_equiv / a1_2+1 / 5 * (h_equiv / a1_2) ** 3))

    return (psill1 + psill2)/std_err**2

def neff_circ(area: float, list_vgm: list[tuple[float,str,float]]) -> float:

    """
    Number of effective samples derived from numerical integration for any sum of variogram models a circular area
    (generalization of Rolstad et al. (2009): http://dx.doi.org/10.3189/002214309789470950)
    The number of effective samples N_eff serves to convert between standard deviation/partial sills and standard error
    over the area: SE = SD / sqrt(N_eff) if SE is the standard error, SD the standard deviation.

    :param area: area
    :param list_vgm: variogram functions to sum

    :returns: number of effective samples
    """
    psill_tot = 0
    for vario in list_vgm:
        psill_tot += vario[2]

    def hcov_sum(h):
        fn = 0
        for vario in list_vgm:
            crange, model, psill = vario
            fn += h*(cov(h, crange, model=model, psill=psill))

        return fn

    h_equiv = np.sqrt(area / np.pi)

    full_int = integrate_fun(hcov_sum, 0, h_equiv)
    std_err = np.sqrt(2*np.pi*full_int / area)

    return psill_tot/std_err**2


def neff_rect(area: float, width: float, crange1: float, psill1: float, model1: str = 'Sph', crange2: float = None,
              psill2: float = None, model2: str = None) -> float:
    """
    Number of effective samples derived from numerical integration for a sum of 2 variogram functions over a rectangular area

    :param area: area
    :param width: width of rectangular area
    :param crange1: correlation range of first variogram
    :param psill1: partial sill of first variogram
    :param model1: model of first variogram
    :param crange2: correlation range of second variogram
    :param psill2: partial sill of second variogram
    :param model2: model of second variogram

    :returns: number of effective samples
    """
    def hcov_sum(h, crange1=crange1, psill1=psill1, model1=model1, crange2=crange2, psill2=psill2, model2=model2):

        if crange2 is None or psill2 is None or model2 is None:
            return h*(cov(h, crange1, model=model1, psill=psill1))
        else:
            return h*(cov(h, crange1, model=model1, psill=psill1)+cov(h, crange2, model=model2, psill=psill2))

    width = min(width, area/width)

    full_int = integrate_fun(hcov_sum, 0, width/2)
    bin_int = np.linspace(width/2, area/width, 100)
    for i in range(len(bin_int)-1):
        low = bin_int[i]
        upp = bin_int[i+1]
        mid = bin_int[i] + (bin_int[i+1] - bin_int[i])/2
        piec_int = integrate_fun(hcov_sum, low, upp)
        full_int += piec_int * 2/np.pi*np.arctan(width/(2*mid))

    std_err = np.sqrt(2*np.pi*full_int / area)

    if crange2 is None or psill2 is None or model2 is None:
        return psill1 / std_err ** 2
    else:
        return (psill1 + psill2) / std_err ** 2


def integrate_fun(fun: Callable, low_b: float, upp_b: float) -> float:
    """
    Numerically integrate function between upper and lower bounds
    :param fun: function
    :param low_b: lower bound
    :param upp_b: upper bound

    :return: integral
    """
    return integrate.quad(fun, low_b, upp_b)[0]


def cov(h: float, crange: float, model: str = 'Sph', psill: float = 1., kappa: float = 1/2, nugget: float = 0) -> Callable:
    """
    Covariance function based on variogram function (COV = STD - VGM)

    :param h: spatial lag
    :param crange: correlation range
    :param model: model
    :param psill: partial sill
    :param kappa: smoothing parameter for Exp Class
    :param nugget: nugget

    :returns: covariance function
    """
    return (nugget + psill) - vgm(h, crange, model=model, psill=psill, kappa=kappa)


def vgm(h: float, crange: float, model: str = 'Sph', psill: float = 1., kappa: float = 1/2, nugget: float = 0):
    """
    Compute variogram model function (Spherical, Exponential, Gaussian or Exponential Class)

    :param h: spatial lag
    :param crange: correlation range
    :param model: model
    :param psill: partial sill
    :param kappa: smoothing parameter for Exp Class
    :param nugget: nugget

    :returns: variogram function
    """
    c0 = nugget  # nugget
    c1 = psill  # partial sill
    a1 = crange  # correlation range
    s = kappa  # smoothness parameter for Matern class

    if model == 'Sph':  # spherical model
        if h < a1:
            vgm = c0 + c1 * (3 / 2 * h / a1-1 / 2 * (h / a1) ** 3)
        else:
            vgm = c0 + c1
    elif model == 'Exp':  # exponential model
        vgm = c0 + c1 * (1-np.exp(-h / a1))
    elif model == 'Gau':  # gaussian model
        vgm = c0 + c1 * (1-np.exp(- (h / a1) ** 2))
    elif model == 'Exc':  # stable exponential model
        vgm = c0 + c1 * (1-np.exp(-(h / a1)**s))

    return vgm


def std_err_finite(std: float, neff_tot: float, neff: float) -> float:
    """
    Standard error of subsample of a finite ensemble

    :param std: standard deviation
    :param neff_tot: maximum number of effective samples
    :param neff: number of effective samples

    :return: standard error
    """
    return std * np.sqrt(1 / neff_tot * (neff_tot - neff) / neff_tot)


def std_err(std: float, neff: float) -> float:
    """
    Standard error

    :param std: standard deviation
    :param neff: number of effective samples

    :return: standard error
    """
    return std * np.sqrt(1 / neff)


def distance_latlon(tup1: tuple, tup2: tuple, earth_rad: float = 6373000) -> float:
    """
    Distance between two lat/lon coordinates projected on a spheroid
    ref: https://stackoverflow.com/questions/19412462/getting-distance-between-two-points-based-on-latitude-longitude
    :param tup1: lon/lat coordinates of first point
    :param tup2: lon/lat coordinates of second point
    :param earth_rad: radius of the earth in meters

    :return: distance
    """
    lat1 = m.radians(abs(tup1[1]))
    lon1 = m.radians(abs(tup1[0]))
    lat2 = m.radians(abs(tup2[1]))
    lon2 = m.radians(abs(tup2[0]))

    dlon = lon2 - lon1
    dlat = lat2 - lat1

    a = m.sin(dlat / 2)**2 + m.cos(lat1) * m.cos(lat2) * m.sin(dlon / 2)**2
    c = 2 * m.atan2(m.sqrt(a), m.sqrt(1 - a))

    distance = earth_rad * c

    return distance


def kernel_sph(xi: float, x0: float, a1: float) -> float:
    # TODO: homogenize kernel/variogram use
    """
    Spherical kernel
    :param xi: position of first point
    :param x0: position of second point
    :param a1: range of kernel

    :return: covariance between the two points
    """
    if np.abs(xi - x0) > a1:
        return 0
    else:
        return 1 - 3 / 2 * np.abs(xi-x0) / a1 + 1 / 2 * (np.abs(xi-x0) / a1) ** 3


def part_covar_sum(argsin: tuple) -> float:
    """
    Multiprocessing wrapper for covariance summing
    :param argsin: Tupled argument for covariance calculation

    :return: covariance sum
    """
    list_tuple_errs, corr_ranges, list_area_tot, list_lat, list_lon, i_range = argsin

    n = len(list_tuple_errs)
    part_var_err = 0
    for i in i_range:
        for j in range(n):
            d = distance_latlon((list_lon[i], list_lat[i]), (list_lon[j], list_lat[j]))
            for k in range(len(corr_ranges)):
                part_var_err += kernel_sph(0, d, corr_ranges[k]) * list_tuple_errs[i][k] * list_tuple_errs[j][k] * \
                    list_area_tot[i] * list_area_tot[j]

    return part_var_err


def double_sum_covar(list_tuple_errs: list[float], corr_ranges: list[float], list_area_tot: list[float],
                     list_lat: list[float], list_lon: list[float], nproc: int = 1) -> float:
    """
    Double sum of covariances for propagating multi-range correlated errors between disconnected spatial ensembles

    :param list_tuple_errs: list of tuples of correlated errors by range, by ensemble
    :param corr_ranges: list of correlation ranges
    :param list_area_tot: list of areas of ensembles
    :param list_lat: list of center latitude of ensembles
    :param list_lon: list of center longitude of ensembles
    :param nproc: number of cores to use for multiprocessing

    :returns: sum of covariances
    """
    n = len(list_tuple_errs)

    if nproc == 1:
        print('Deriving double covariance sum with 1 core...')
        var_err = 0
        for i in range(n):
            for j in range(n):
                d = distance_latlon((list_lon[i], list_lat[i]), (list_lon[j], list_lat[j]))
                for k in range(len(corr_ranges)):
                    var_err += kernel_sph(0, d, corr_ranges[k]) * list_tuple_errs[i][k] * list_tuple_errs[j][k] * \
                        list_area_tot[i] * list_area_tot[j]
    else:
        print('Deriving double covariance sum with '+str(nproc)+' cores...')
        pack_size = int(np.ceil(n/nproc))
        argsin = [(list_tuple_errs, corr_ranges, list_area_tot, list_lon, list_lat, np.arange(
            i, min(i+pack_size, n))) for k, i in enumerate(np.arange(0, n, pack_size))]
        pool = mp.Pool(nproc, maxtasksperchild=1)
        outputs = pool.map(part_covar_sum, argsin, chunksize=1)
        pool.close()
        pool.join()

        var_err = np.sum(np.array(outputs))

    area_tot = 0
    for j in range(len(list_area_tot)):
        area_tot += list_area_tot[j]

    var_err /= np.nansum(area_tot) ** 2

    return np.sqrt(var_err)


def patches_method(dh : np.ndarray, mask: np.ndarray[bool], gsd : float, area_size : float, perc_min_valid: float = 80.,
                   patch_shape: str = 'circular',nmax : int = 1000, verbose: bool = False) -> pd.DataFrame:

    """
    Patches method for empirical estimation of the standard error over an integration area

    :param dh: elevation differences
    :param mask: mask of sampled terrain
    :param gsd: ground sampling distance
    :param area_size: size of integration area
    :param perc_min_valid: minimum valid area in the patch
    :param patch_shape: shape of patch ['circular' or 'rectangular']
    :param nmax: maximum number of patch to sample

    #TODO: add overlap option?

    :return: tile, mean, median, std and count of each patch
    """

    # first, remove non sampled area (but we need to keep the 2D shape of raster for patch sampling)
    dh = dh.squeeze()
    valid_mask = np.logical_and(np.isfinite(dh), mask)
    dh[~valid_mask] = np.nan

    # divide raster in cadrants where we can sample
    nx, ny = np.shape(dh)
    count = len(dh[~np.isnan(dh)])
    print('Number of valid pixels: ' + str(count))
    nb_cadrant = int(np.floor(np.sqrt((count * gsd ** 2) / area_size) + 1))
    # rectangular
    nx_sub = int(np.floor((nx - 1) / nb_cadrant))
    ny_sub = int(np.floor((ny - 1) / nb_cadrant))
    # radius size for a circular patch
    rad = int(np.floor(np.sqrt(area_size/np.pi * gsd ** 2)))

    tile, mean_patch, med_patch, std_patch, nb_patch = ([] for i in range(5))

    # create list of all possible cadrants
    list_cadrant = [[i, j] for i in range(nb_cadrant) for j in range(nb_cadrant)]
    u = 0
    # keep sampling while there is cadrants left and below maximum number of patch to sample
    while len(list_cadrant) > 0 and u < nmax:

        check = 0
        while check == 0:
            rand_cadrant = random.randint(0, len(list_cadrant)-1)

            i = list_cadrant[rand_cadrant][0]
            j = list_cadrant[rand_cadrant][1]

            check_x = int(np.floor(nx_sub*(i+1/2)))
            check_y = int(np.floor(ny_sub*(j+1/2)))
            if mask[check_x, check_y]:
                check = 1

        list_cadrant.remove(list_cadrant[rand_cadrant])

        tile.append(str(i) + '_' + str(j))
        if patch_shape == 'rectangular':
            patch = dh[nx_sub * i:nx_sub * (i + 1), ny_sub * j:ny_sub * (j + 1)].flatten()
        elif patch_shape == 'circular':
            center_x = np.floor(nx_sub*(i+1/2))
            center_y = np.floor(ny_sub*(j+1/2))
            mask = create_circular_mask((nx, ny), center=(center_x, center_y), radius=rad)
            patch = dh[mask]
        else:
            raise ValueError('Patch method must be rectangular or circular.')

        nb_pixel_total = len(patch)
        nb_pixel_valid = len(patch[np.isfinite(patch)])
        if nb_pixel_valid > np.ceil(perc_min_valid / 100. * nb_pixel_total):
            u=u+1
            if verbose:
                print('Found valid cadrant ' + str(u)+ ' (maximum: '+str(nmax)+')')

            mean_patch.append(np.nanmean(patch))
            med_patch.append(np.nanmedian(patch.filled(np.nan) if isinstance(patch, np.ma.masked_array) else patch))
            std_patch.append(np.nanstd(patch))
            nb_patch.append(nb_pixel_valid)

    df = pd.DataFrame()
    df = df.assign(tile=tile, mean=mean_patch, med=med_patch, std=std_patch, count=nb_patch)

    return df


def plot_vgm(df: pd.DataFrame, fit_fun: Callable = None):

    fig, ax = plt.subplots(1)
    if np.all(np.isnan(df.exp_sigma)):
        ax.scatter(df.bins, df.exp, label='Empirical variogram', color='blue')
    else:
        ax.errorbar(df.bins, df.exp, yerr=df.exp_sigma, label='Empirical variogram (1-sigma s.d)')

    if fit_fun is not None:
        x = np.linspace(0, np.max(df.bins), 10000)
        y = fit_fun(x)

        ax.plot(x, y, linestyle='dashed', color='black', label='Model fit', zorder=30)

    ax.set_xlabel('Lag (m)')
    ax.set_ylabel(r'Variance [$\mu$ $\pm \sigma$]')
    ax.legend(loc='best')
    ax.grid()
    plt.show()<|MERGE_RESOLUTION|>--- conflicted
+++ resolved
@@ -7,11 +7,8 @@
 import random
 import warnings
 from functools import partial
-<<<<<<< HEAD
-from typing import Callable, Union, Optional
-=======
+
 from typing import Callable, Union, Iterable, Optional, Sequence, Any
->>>>>>> 2cef166e
 
 import itertools
 import matplotlib.pyplot as plt
@@ -21,11 +18,8 @@
 from scipy import integrate
 from scipy.optimize import curve_fit
 from skimage.draw import disk
-<<<<<<< HEAD
 from scipy.interpolate import RegularGridInterpolator, LinearNDInterpolator, griddata
-=======
 from scipy.stats import binned_statistic, binned_statistic_2d, binned_statistic_dd
->>>>>>> 2cef166e
 from xdem.spatial_tools import nmad
 
 with warnings.catch_warnings():
@@ -33,7 +27,6 @@
     import skgstat as skg
     from skgstat import models
 
-<<<<<<< HEAD
 def interp_nd_binning(df: pd.DataFrame, list_var_names: Union[str,list[str]], statistic : Union[str, Callable[[np.ndarray],float]] = nmad,
                       min_count: Optional[int] = 100) -> Callable[[tuple[np.ndarray, ...]], np.ndarray]:
     """
@@ -135,7 +128,8 @@
     interp_fun = RegularGridInterpolator(tuple(list_bmid),vals_grid,method='linear',bounds_error=False,fill_value=None)
 
     return interp_fun
-=======
+
+
 def nd_binning(values: np.ndarray, list_var: Iterable[np.ndarray], list_var_names=Iterable[str], list_var_bins: Optional[Union[int,Iterable[Iterable]]] = None,
                      statistics: Iterable[Union[str, Callable, None]] = ['count', np.nanmedian ,nmad], list_ranges : Optional[Iterable[Sequence]] = None) \
         -> pd.DataFrame:
@@ -234,8 +228,6 @@
     # df_concat = df_concat.set_index(list_var_names)
 
     return df_concat
-
->>>>>>> 2cef166e
 
 def get_empirical_variogram(dh: np.ndarray, coords: np.ndarray, **kwargs) -> pd.DataFrame:
     """
