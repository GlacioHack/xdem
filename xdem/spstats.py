--- conflicted
+++ resolved
@@ -9,11 +9,7 @@
 import random
 import warnings
 from functools import partial
-<<<<<<< HEAD
-from typing import Callable, Union, Optional, Any, Sequence
-=======
 from typing import Callable, Union, Iterable, Optional, Sequence
->>>>>>> 83a72625
 
 import itertools
 import matplotlib.pyplot as plt
@@ -22,12 +18,9 @@
 import pandas as pd
 from scipy import integrate
 from scipy.optimize import curve_fit
-<<<<<<< HEAD
 from skimage.draw import disk
-=======
 from scipy.stats import binned_statistic, binned_statistic_2d, binned_statistic_dd
 from xdem.spatial_tools import nmad
->>>>>>> 83a72625
 
 with warnings.catch_warnings():
     warnings.filterwarnings("ignore", category=DeprecationWarning)
