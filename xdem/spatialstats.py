# Copyright (c) 2024 xDEM developers
#
# This file is part of the xDEM project:
# https://github.com/glaciohack/xdem
#
# Licensed under the Apache License, Version 2.0 (the "License");
# you may not use this file except in compliance with the License.
#
# You may obtain a copy of the License at
#
# http://www.apache.org/licenses/LICENSE-2.0
#
# Unless required by applicable law or agreed to in writing, software
# distributed under the License is distributed on an "AS IS" BASIS,
# WITHOUT WARRANTIES OR CONDITIONS OF ANY KIND, either express or implied.
# See the License for the specific language governing permissions and
# limitations under the License.

"""Spatial statistical tools to estimate uncertainties related to DEMs"""
from __future__ import annotations

import inspect
import itertools
import logging
import math as m
import multiprocessing as mp
import warnings
from typing import Any, Callable, Iterable, Literal, TypedDict, overload

import geopandas as gpd
import geoutils as gu
import matplotlib
import matplotlib.colors as colors
import matplotlib.pyplot as plt
import numba
import numpy as np
import pandas as pd
<<<<<<< HEAD
from geoutils.raster import RasterMask, Raster, RasterType, subsample_array
=======
import scipy.ndimage
from geoutils.raster import Raster, RasterType, subsample_array
>>>>>>> 15b8733f
from geoutils.raster.array import get_array_and_mask
from geoutils.vector.vector import Vector, VectorType
from numba import prange
from numpy.typing import ArrayLike
from packaging.version import Version
from scipy import integrate
from scipy.interpolate import RegularGridInterpolator, griddata
from scipy.optimize import curve_fit
from scipy.spatial.distance import cdist, pdist, squareform
from scipy.stats import binned_statistic, binned_statistic_2d, binned_statistic_dd

from xdem._typing import NDArrayb, NDArrayf
from xdem.misc import deprecate

with warnings.catch_warnings():
    warnings.filterwarnings("ignore", category=DeprecationWarning)

    try:
        import skgstat as skg

        _has_skgstat = True
        if Version(skg.__version__) < Version("1.0.18"):
            raise ImportWarning(f"scikit-gstat>=1.0.18 is recommended, current version is {skg.__version__}.")
    except ImportError:
        _has_skgstat = False


@deprecate(
    removal_version=Version("0.4"), details="xdem.spatialstats.nmad is being deprecated in favor of geoutils.stats.nmad"
)
def nmad(data: NDArrayf, nfact: float = 1.4826) -> np.floating[Any]:
    """
    Calculate the normalized median absolute deviation (NMAD) of an array.
    Default scaling factor is 1.4826 to scale the median absolute deviation (MAD) to the dispersion of a normal
    distribution (see https://en.wikipedia.org/wiki/Median_absolute_deviation#Relation_to_standard_deviation, and
    e.g. Höhle and Höhle (2009), http://dx.doi.org/10.1016/j.isprsjprs.2009.02.003)

    :param data: Input array or raster
    :param nfact: Normalization factor for the data

    :returns nmad: (normalized) median absolute deviation of data.
    """
    return gu.stats.nmad(data, nfact)


def nd_binning(
    values: NDArrayf,
    list_var: list[NDArrayf],
    list_var_names: list[str],
    list_var_bins: int | tuple[int, ...] | tuple[NDArrayf, ...] | None = None,
    statistics: Iterable[str | Callable[[NDArrayf], np.floating[Any]]] = ("count", np.nanmedian, gu.stats.nmad),
    list_ranges: list[float] | None = None,
) -> pd.DataFrame:
    """
    N-dimensional binning of values according to one or several explanatory variables with computed statistics in
    each bin. By default, the sample count, the median and the normalized absolute median deviation (NMAD). The count
    is always computed, no matter user input.
    Values input is a (N,) array and variable input is a L-sized list of flattened arrays of similar dimensions (N,).
    For more details on the format of input variables, see documentation of scipy.stats.binned_statistic_dd.

    :param values: Values array of size (N,)
    :param list_var: List of size (L) of explanatory variables array of size (N,)
    :param list_var_names: List of size (L) of names of the explanatory variables
    :param list_var_bins: Count of size (1), or list of size (L) of counts or custom bin edges for the explanatory
        variables; defaults to 10 bins
    :param statistics: List of size (X) of statistics to be computed; defaults to count, median and nmad
    :param list_ranges: List of size (L) of minimum and maximum ranges to bin the explanatory variables; defaults to
        min/max of the data
    :return:
    """

    # We separate 1d, 2d and nd binning, because propagating statistics between different dimensional binning is not
    # always feasible using scipy because it allows for several dimensional binning, while it's not straightforward in
    # pandas
    if list_var_bins is None:
        list_var_bins = (10,) * len(list_var_names)
    elif isinstance(list_var_bins, (int, np.integer)):
        list_var_bins = (list_var_bins,) * len(list_var_names)

    # Flatten the arrays if this has not been done by the user
    values = values.ravel()
    list_var = [var.ravel() for var in list_var]

    # Remove no data values
    valid_data = np.logical_and.reduce([np.isfinite(values)] + [np.isfinite(var) for var in list_var])
    values = values[valid_data]
    list_var = [var[valid_data] for var in list_var]

    statistics = list(statistics)
    # In case the statistics are user-defined, and they forget count, we add it for later calculation or plotting
    if "count" not in statistics:
        statistics.insert(0, "count")

    statistics_name = [f if isinstance(f, str) else f.__name__ for f in statistics]

    # Get binned statistics in 1d: a simple loop is sufficient
    list_df_1d = []
    for i, var in enumerate(list_var):
        df_stats_1d = pd.DataFrame()
        # Get statistics
        for j, statistic in enumerate(statistics):
            stats_binned_1d, bedges_1d = binned_statistic(
                x=var, values=values, statistic=statistic, bins=list_var_bins[i], range=list_ranges
            )[:2]
            # Save in a dataframe
            df_stats_1d[statistics_name[j]] = stats_binned_1d
        # We need to get the middle of the bins from the edges, to get the same dimension length
        df_stats_1d[list_var_names[i]] = pd.IntervalIndex.from_breaks(bedges_1d, closed="left")
        # Report number of dimensions used
        df_stats_1d.insert(0, "nd", 1)

        list_df_1d.append(df_stats_1d)

    # Get binned statistics in 2d: all possible 2d combinations
    list_df_2d = []
    if len(list_var) > 1:
        combs = list(itertools.combinations(list_var_names, 2))
        for _, comb in enumerate(combs):
            var1_name, var2_name = comb
            # Corresponding variables indexes
            i1, i2 = list_var_names.index(var1_name), list_var_names.index(var2_name)
            df_stats_2d = pd.DataFrame()
            for j, statistic in enumerate(statistics):
                stats_binned_2d, bedges_var1, bedges_var2 = binned_statistic_2d(
                    x=list_var[i1],
                    y=list_var[i2],
                    values=values,
                    statistic=statistic,
                    bins=[list_var_bins[i1], list_var_bins[i2]],
                    range=list_ranges,
                )[:3]
                # Get statistics
                df_stats_2d[statistics_name[j]] = stats_binned_2d.flatten()
            # Derive interval indexes and convert bins into 2d indexes
            ii1 = pd.IntervalIndex.from_breaks(bedges_var1, closed="left")
            ii2 = pd.IntervalIndex.from_breaks(bedges_var2, closed="left")
            df_stats_2d[var1_name] = [i1 for i1 in ii1 for i2 in ii2]
            df_stats_2d[var2_name] = [i2 for i1 in ii1 for i2 in ii2]
            # Report number of dimensions used
            df_stats_2d.insert(0, "nd", 2)

            list_df_2d.append(df_stats_2d)

    # Get binned statistics in nd, without redoing the same stats
    df_stats_nd = pd.DataFrame()
    if len(list_var) > 2:
        for j, statistic in enumerate(statistics):
            stats_binned_2d, list_bedges = binned_statistic_dd(
                sample=list_var, values=values, statistic=statistic, bins=list_var_bins, range=list_ranges
            )[0:2]
            df_stats_nd[statistics_name[j]] = stats_binned_2d.flatten()
        list_ii = []
        # Loop through the bin edges and create IntervalIndexes from them (to get both
        for bedges in list_bedges:
            list_ii.append(pd.IntervalIndex.from_breaks(bedges, closed="left"))

        # Create nd indexes in nd-array and flatten for each variable
        iind = np.meshgrid(*list_ii)
        for i, var_name in enumerate(list_var_names):
            df_stats_nd[var_name] = iind[i].flatten()

        # Report number of dimensions used
        df_stats_nd.insert(0, "nd", len(list_var_names))

    # Concatenate everything
    list_all_dfs = list_df_1d + list_df_2d + [df_stats_nd]
    df_concat = pd.concat(list_all_dfs)
    # commenting for now: pd.MultiIndex can be hard to use
    # df_concat = df_concat.set_index(list_var_names)

    return df_concat


# Function to convert IntervalIndex written to str in csv back to pd.Interval
# from: https://github.com/pandas-dev/pandas/issues/28210
def _pandas_str_to_interval(istr: str) -> float | pd.Interval:
    if isinstance(istr, float):
        return np.nan
    else:
        c_left = istr[0] == "["
        c_right = istr[-1] == "]"
        closed = {(True, False): "left", (False, True): "right", (True, True): "both", (False, False): "neither"}[
            c_left, c_right
        ]
        left, right = map(float, istr[1:-1].split(","))
        try:
            return pd.Interval(left, right, closed)
        except Exception:
            return np.nan


def interp_nd_binning(
    df: pd.DataFrame,
    list_var_names: str | list[str],
    statistic: str | Callable[[NDArrayf], np.floating[Any]] = gu.stats.nmad,
    interpolate_method: Literal["nearest"] | Literal["linear"] = "linear",
    min_count: int | None = 100,
) -> Callable[[tuple[ArrayLike, ...]], NDArrayf]:
    """
    Estimate an interpolant function for an N-dimensional binning. Preferably based on the output of nd_binning.
    For more details on the input dataframe, and associated list of variable name and statistic, see nd_binning.

    First, interpolates nodata values of the irregular N-D binning grid with scipy.griddata.
    Then, extrapolates nodata values on the N-D binning grid with scipy.griddata with "nearest neighbour"
    (necessary to get a regular grid without NaNs).
    Finally, creates an interpolant function (linear by default) to interpolate between points of the grid using
    scipy.RegularGridInterpolator. Extrapolation is fixed to nearest neighbour by duplicating edge bins along each
    dimension (linear extrapolation of two equal bins = nearest neighbour).

    If the variable pd.DataSeries corresponds to an interval (as the output of nd_binning), uses the middle of the
    interval. Otherwise, uses the variable as such.

    :param df: Dataframe with statistic of binned values according to explanatory variables.
    :param list_var_names: Explanatory variable data series to select from the dataframe.
    :param statistic: Statistic to interpolate, stored as a data series in the dataframe.
    :param interpolate_method: Method to interpolate inside of edge bins, "nearest", "linear" (default).
    :param min_count: Minimum number of samples to be used as a valid statistic (replaced by nodata).

    :return: N-dimensional interpolant function.

    :examples
    # Using a dataframe created from scratch
    >>> df = pd.DataFrame({"var1": [1, 2, 3, 1, 2, 3, 1, 2, 3], "var2": [1, 1, 1, 2, 2, 2, 3, 3, 3],
    ... "statistic": [1, 2, 3, 4, 5, 6, 7, 8, 9]})

    # In 2 dimensions, the statistic array looks like this
    # array([
    #     [1, 2, 3],
    #     [4, 5, 6],
    #     [7, 8, 9]
    #     ])
    >>> fun = interp_nd_binning(df, list_var_names=["var1", "var2"], statistic="statistic", min_count=None)

    # Right on point.
    >>> fun((2, 2))
    array(5.)

    # Interpolated linearly inside the 2D frame.
    >>> fun((1.5, 1.5))
    array(3.)

    # Extrapolated linearly outside the 2D frame: nearest neighbour.
    >>> fun((-1, 1))
    array(1.)
    """
    # If list of variable input is simply a string
    if isinstance(list_var_names, str):
        list_var_names = [list_var_names]

    # Check that the dataframe contains what we need
    for var in list_var_names:
        if var not in df.columns:
            raise ValueError('Variable "' + var + '" does not exist in the provided dataframe.')
    statistic_name = statistic if isinstance(statistic, str) else statistic.__name__
    if statistic_name not in df.columns:
        raise ValueError('Statistic "' + statistic_name + '" does not exist in the provided dataframe.')
    if min_count is not None and "count" not in df.columns:
        raise ValueError('Statistic "count" is not in the provided dataframe, necessary to use the min_count argument.')
    if df.empty:
        raise ValueError("Dataframe is empty.")

    df_sub = df.copy()

    # If the dataframe is an output of nd_binning, keep only the dimension of interest
    if "nd" in df_sub.columns:
        df_sub = df_sub[df_sub.nd == len(list_var_names)]

    # Compute the middle values instead of bin interval if the variable is a pandas interval type
    for var in list_var_names:

        # Check if all value are numeric (NaN counts as integer), if yes leave as is
        if all(isinstance(x, (int, float, np.integer, np.floating)) for x in df_sub[var].values):
            pass
        # Check if any value is a pandas interval (NaN do not count, so using any), if yes compute the middle values
        elif any(isinstance(x, pd.Interval) for x in df_sub[var].values):
            df_sub[var] = pd.IntervalIndex(df_sub[var]).mid.values
        # Check for any unformatted interval (saving and reading a pd.DataFrame without MultiIndexing transforms
        # pd.Interval into strings)
        elif any(isinstance(_pandas_str_to_interval(x), pd.Interval) for x in df_sub[var].values):
            intervalindex_vals = [_pandas_str_to_interval(x) for x in df_sub[var].values]
            df_sub[var] = pd.IntervalIndex(intervalindex_vals).mid.values
        else:
            raise ValueError("The variable columns must be provided as numerical mid values, or pd.Interval values.")

    # Check that explanatory variables have valid binning values which coincide along the dataframe
    df_sub = df_sub[np.logical_and.reduce([np.isfinite(df_sub[var].values) for var in list_var_names])]
    if df_sub.empty:
        raise ValueError(
            "Dataframe does not contain a nd binning with the variables corresponding to the list of variables."
        )
    # Check that the statistic data series contain valid data
    if all(~np.isfinite(df_sub[statistic_name].values)):
        raise ValueError("Dataframe does not contain any valid statistic values.")

    # Remove statistic values calculated with a sample count under the minimum count
    if min_count is not None:
        df_sub.loc[df_sub["count"] < min_count, statistic_name] = np.nan

    values = df_sub[statistic_name].values
    ind_valid = np.isfinite(values)

    # Re-check that the statistic data series contain valid data after filtering with min_count
    if all(~ind_valid):
        raise ValueError(
            "Dataframe does not contain any valid statistic values after filtering with min_count = "
            + str(min_count)
            + "."
        )

    # Get a list of middle values for the binning coordinates, to define a nd grid
    list_bmid = []
    shape = []
    for var in list_var_names:
        bmid = sorted(np.unique(df_sub[var][ind_valid]))
        list_bmid.append(bmid)
        shape.append(len(bmid))

    # The workflow below is a bit complicated because of the irregular grid and handling of nodata values!
    # Steps 1/ and 2/ fill the nodata values in the irregular grid, and step 3/ creates the interpolant object to
    # get a value at any point inside or outside the bin edges

    # 1/ Use griddata first to perform interpolation for nodata values within the N-D convex hull of the irregular grid

    # Valid values
    values = values[ind_valid]
    # Coordinates of valid values
    points_valid = tuple(df_sub[var].values[ind_valid] for var in list_var_names)
    # Coordinates of all grid points (convex hull points will be detected automatically and interpolated)
    bmid_grid = np.meshgrid(*list_bmid, indexing="ij")
    points_grid = tuple(bmid_grid[i].flatten() for i in range(len(list_var_names)))
    # Interpolate on grid within convex hull with interpolation method
    values_grid = griddata(points_valid, values, points_grid, method=interpolate_method)

    # 2/ Use griddata to extrapolate nodata values with nearest neighbour on the N-D grid and remove all NaNs

    # Valid values after above interpolation in convex hull
    ind_valid_interp = np.isfinite(values_grid)
    values_interp = values_grid[ind_valid_interp]
    # Coordinate of valid values
    points_valid_interp = tuple(points_grid[i][ind_valid_interp] for i in range(len(points_grid)))

    # First extrapolate once with nearest neighbour on the original grid,
    # this ensures that when the grid is extended (below) the nearest neighbour
    # extrapolation will work as expected (else, there would be problems with
    # extrapolation happening in a diagonal direction (along more than one grid dimension,
    # as that could be the nearest bin in some cases), resulting in a final extrapolation
    # that would not actually use nearest neighbour (when using interpolate_method = "linear"):
    # sometimes producing unphysical negative uncertainties.
    values_grid_nearest1 = griddata(points_valid_interp, values_interp, points_grid, method="nearest")

    # Extend grid by a value of "1" the point coordinates in all directions to ensure
    # that 3/ will extrapolate linearly as for "nearest"
    list_bmid_extended = []
    for i in range(len(list_bmid)):
        bmid_bin = list_bmid[i]
        # Add bin before first edge and decrease coord value
        bmid_bin_extlow = np.insert(bmid_bin, 0, bmid_bin[0] - 1)
        # Add bin after last edge and increase coord value
        bmid_bin_extboth = np.append(bmid_bin_extlow, bmid_bin[-1] + 1)
        list_bmid_extended.append(bmid_bin_extboth)
    bmid_grid_extended = np.meshgrid(*list_bmid_extended, indexing="ij")
    points_grid_extended = tuple(bmid_grid_extended[i].flatten() for i in range(len(list_var_names)))
    # Update shape
    shape_extended = tuple(x + 2 for x in shape)

    # Extrapolate on extended grid with nearest neighbour
    values_grid_nearest2 = griddata(points_grid, values_grid_nearest1, points_grid_extended, method="nearest")
    values_grid_nearest2 = values_grid_nearest2.reshape(shape_extended)

    # 3/ Use RegularGridInterpolator to perform interpolation **between points** of the grid, with extrapolation forced
    # to nearest neighbour by duplicating edge points
    # (does not support NaNs, hence the need for 2/ above)
    interp_fun = RegularGridInterpolator(
        tuple(list_bmid_extended), values_grid_nearest2, method="linear", bounds_error=False, fill_value=None
    )

    return interp_fun  # type: ignore


def get_perbin_nd_binning(
    df: pd.DataFrame,
    list_var: list[NDArrayf],
    list_var_names: str | list[str],
    statistic: str | Callable[[NDArrayf], np.floating[Any]] = np.nanmedian,
    min_count: int | None = 0,
) -> NDArrayf:
    """
    Get per-bin array statistic for a list of array input variables, based on the results of an independent N-D binning.

    For example, get a 2D array of elevation uncertainty based on 2D arrays of slope and curvature and a related binning
    (for uncertainty analysis) or get a 2D array of elevation bias based on 2D arrays of rotated X coordinates (for
    an along-track bias correction).

    :param list_var: List of size (L) of explanatory variables array of size (N,).
    :param list_var_names: List of size (L) of names of the explanatory variables.
    :param df: Dataframe with statistic of binned values according to explanatory variables.
    :param statistic: Statistic to use, stored as a data series in the dataframe.
    :param min_count: Minimum number of samples to be used as a valid statistic (otherwise not applying operation).

    :return: The array of statistic values corresponding to the input variables.
    """

    # Prepare output
    values_out = np.zeros(np.shape(list_var[0])) * np.nan

    # If list of variable input is simply a string
    if isinstance(list_var_names, str):
        list_var_names = [list_var_names]

    if len(list_var) != len(list_var_names):
        raise ValueError("The lists of variables and variable names should be the same length.")

    # Check that the dataframe contains what we need
    for var in list_var_names:
        if var not in df.columns:
            raise ValueError('Variable "' + var + '" does not exist in the provided dataframe.')
    statistic_name = statistic if isinstance(statistic, str) else statistic.__name__
    if statistic_name not in df.columns:
        raise ValueError('Statistic "' + statistic_name + '" does not exist in the provided dataframe.')
    if min_count is not None and "count" not in df.columns:
        raise ValueError('Statistic "count" is not in the provided dataframe, necessary to use the min_count argument.')
    if df.empty:
        raise ValueError("Dataframe is empty.")

    df_sub = df.copy()

    # If the dataframe is an output of nd_binning, keep only the dimension of interest
    if "nd" in df_sub.columns:
        df_sub = df_sub[df_sub.nd == len(list_var_names)]

    # Check for any unformatted interval (saving and reading a pd.DataFrame without MultiIndexing transforms
    # pd.Interval into strings)
    for var_name in list_var_names:
        if any(isinstance(x, pd.Interval) for x in df_sub[var_name].values):
            continue
        elif any(isinstance(_pandas_str_to_interval(x), pd.Interval) for x in df_sub[var_name]):
            df_sub[var_name] = [_pandas_str_to_interval(x) for x in df_sub[var_name]]
        else:
            ValueError("The bin intervals of the dataframe should be pandas.Interval.")

    # Apply operator in the nd binning
    # We compute the masks linked to each 1D bin in a single for loop, to optimize speed
    L = len(list_var)
    all_mask_vars = []
    all_interval_vars = []
    for k in range(L):
        # Get variable name and list of intervals in the dataframe
        var_name = list_var_names[k]
        list_interval_var = np.unique(df_sub[var_name].values)

        # Get a list of mask for every bin of the variable
        list_mask_var = [
            np.logical_and(list_var[k] >= list_interval_var[j].left, list_var[k] < list_interval_var[j].right)
            for j in range(len(list_interval_var))
        ]

        # Save those in lists to later combine them
        all_mask_vars.append(list_mask_var)
        all_interval_vars.append(list_interval_var)

    # We perform the K-D binning by logically combining the masks
    all_ranges = [range(len(all_interval_vars[k])) for k in range(L)]
    for indices in itertools.product(*all_ranges):

        # Get mask of the specific bin, skip if empty
        mask_bin = np.logical_and.reduce([all_mask_vars[k][indices[k]] for k in range(L)])
        if np.count_nonzero(mask_bin) == 0:
            continue

        # Get the statistic
        index_bin = np.logical_and.reduce(
            [df_sub[list_var_names[k]] == all_interval_vars[k][indices[k]] for k in range(L)]
        )
        statistic_bin = df_sub[statistic_name][index_bin].values[0]

        # Get count value of the statistic and use it if above the threshold
        count_bin = df_sub["count"][index_bin].values[0]
        if count_bin > min_count:
            # Write out to the output array
            values_out[mask_bin] = statistic_bin

    return values_out


def two_step_standardization(
    dvalues: NDArrayf,
    list_var: list[NDArrayf],
    unscaled_error_fun: Callable[[tuple[ArrayLike, ...]], NDArrayf],
    spread_statistic: Callable[[NDArrayf], np.floating[Any]] = gu.stats.nmad,
    fac_spread_outliers: float | None = 7,
) -> tuple[NDArrayf, Callable[[tuple[ArrayLike, ...]], NDArrayf]]:
    """
    Standardize the proxy differenced values using the modelled heteroscedasticity, re-scaled to the spread statistic,
    and generate the final standardization function.

    :param dvalues: Proxy values as array of size (N,) (i.e., differenced values where signal should be zero such as
        elevation differences on stable terrain)
    :param list_var: List of size (L) of explanatory variables array of size (N,)
    :param unscaled_error_fun: Function of the spread with explanatory variables not yet re-scaled
    :param spread_statistic: Statistic to be computed for the spread; defaults to nmad
    :param fac_spread_outliers: Exclude outliers outside this spread after standardizing; pass None to ignore.

    :return: Standardized values array of size (N,), Function to destandardize
    """

    # Standardize a first time with the function
    zscores = dvalues / unscaled_error_fun(tuple(list_var))

    # Set large outliers that might have been created by the standardization to NaN, central tendency should already be
    # around zero so only need to take the absolute value
    if fac_spread_outliers is not None:
        zscores[np.abs(zscores) > fac_spread_outliers * spread_statistic(zscores)] = np.nan

    # Re-compute the spread statistic to re-standardize, as dividing by the function will not necessarily bring the
    # z-score exactly equal to one due to approximations of N-D binning, interpolating and due to the outlier filtering
    zscore_nmad = spread_statistic(zscores)

    # Re-standardize
    zscores /= zscore_nmad

    # Define the exact function for de-standardization to pass as output
    def error_fun(*args: tuple[ArrayLike, ...]) -> NDArrayf:
        return zscore_nmad * unscaled_error_fun(*args)

    return zscores, error_fun


def _estimate_model_heteroscedasticity(
    dvalues: NDArrayf,
    list_var: list[NDArrayf],
    list_var_names: list[str],
    spread_statistic: Callable[[NDArrayf], np.floating[Any]] = gu.stats.nmad,
    list_var_bins: int | tuple[int, ...] | tuple[NDArrayf] | None = None,
    min_count: int | None = 100,
    fac_spread_outliers: float | None = 7,
) -> tuple[pd.DataFrame, Callable[[tuple[NDArrayf, ...]], NDArrayf]]:
    """
    Estimate and model the heteroscedasticity (i.e., variability in error) according to a list of explanatory variables
    from a proxy of differenced values (e.g., elevation differences), if possible compared to a source of higher
    precision.

    This function performs N-D data binning with the list of explanatory variable for a spread statistic, then
    performs N-D interpolation on this statistic, scales the output with a two-step standardization to return an error
    function of the explanatory variables.

    The functions used are `nd_binning`, `interp_nd_binning` and `two_step_standardization`.

    :param dvalues: Proxy values as array of size (N,) (i.e., differenced values where signal should be zero such as
        elevation differences on stable terrain)
    :param list_var: List of size (L) of explanatory variables array of size (N,)
    :param list_var_names: List of size (L) of names of the explanatory variables
    :param spread_statistic: Statistic to be computed for the spread; defaults to nmad
    :param list_var_bins: Count of size (1), or list of size (L) of counts or custom bin edges for the explanatory
        variables; defaults to 10 bins
    :param min_count: Minimum number of samples to be used as a valid statistic (replaced by nodata)
    :param fac_spread_outliers: Exclude outliers outside this spread after standardizing; pass None to ignore.

    :return: Dataframe of binned spread statistic with explanatory variables, Error function with explanatory variables
    """

    # Perform N-D binning with the differenced values computing the spread statistic
    df = nd_binning(
        values=dvalues,
        list_var=list_var,
        list_var_names=list_var_names,
        statistics=[spread_statistic],
        list_var_bins=list_var_bins,
    )

    # Perform N-D linear interpolation for the spread statistic
    fun = interp_nd_binning(df, list_var_names=list_var_names, statistic=spread_statistic.__name__, min_count=min_count)

    # Get the final function based on a two-step standardization
    final_fun = two_step_standardization(
        dvalues=dvalues,
        list_var=list_var,
        unscaled_error_fun=fun,
        spread_statistic=spread_statistic,
        fac_spread_outliers=fac_spread_outliers,
    )[1]

    return df, final_fun


@overload
def _preprocess_values_with_mask_to_array(  # type: ignore
    values: list[NDArrayf | RasterType],
<<<<<<< HEAD
    include_mask: NDArrayf | RasterMask | VectorType | gpd.GeoDataFrame = None,
    exclude_mask: NDArrayf | RasterMask | VectorType | gpd.GeoDataFrame = None,
=======
    include_mask: NDArrayf | Raster | VectorType | gpd.GeoDataFrame = None,
    exclude_mask: NDArrayf | Raster | VectorType | gpd.GeoDataFrame = None,
>>>>>>> 15b8733f
    gsd: float | None = None,
    preserve_shape: bool = True,
) -> tuple[list[NDArrayf], float]: ...


@overload
def _preprocess_values_with_mask_to_array(
    values: NDArrayf | RasterType,
<<<<<<< HEAD
    include_mask: NDArrayf | RasterMask | VectorType | gpd.GeoDataFrame = None,
    exclude_mask: NDArrayf | RasterMask | VectorType | gpd.GeoDataFrame = None,
=======
    include_mask: NDArrayf | Raster | VectorType | gpd.GeoDataFrame = None,
    exclude_mask: NDArrayf | Raster | VectorType | gpd.GeoDataFrame = None,
>>>>>>> 15b8733f
    gsd: float | None = None,
    preserve_shape: bool = True,
) -> tuple[NDArrayf, float]: ...


def _preprocess_values_with_mask_to_array(
    values: list[NDArrayf | RasterType] | NDArrayf | RasterType,
<<<<<<< HEAD
    include_mask: NDArrayf | RasterMask | VectorType | gpd.GeoDataFrame = None,
    exclude_mask: NDArrayf | RasterMask | VectorType | gpd.GeoDataFrame = None,
=======
    include_mask: NDArrayf | Raster | VectorType | gpd.GeoDataFrame = None,
    exclude_mask: NDArrayf | Raster | VectorType | gpd.GeoDataFrame = None,
>>>>>>> 15b8733f
    gsd: float | None = None,
    preserve_shape: bool = True,
) -> tuple[list[NDArrayf] | NDArrayf, float]:
    """
    Preprocess input values provided as Raster or ndarray with a stable and/or unstable mask provided as Vector or
    ndarray into an array of stable values.

    By default, the shape is preserved and the masked values converted to NaNs.

    :param values: Values or list of values as a Raster, array or a list of Raster/arrays
    :param include_mask: Vector shapefile of mask to include (if values is Raster), or boolean array of same shape as
        values
    :param exclude_mask: Vector shapefile of mask to exclude (if values is Raster), or boolean array of same shape
        as values
    :param gsd: Ground sampling distance, if all the input values are provided as array
    :param preserve_shape: If True, masks unstable values with NaN. If False, returns a 1D array of stable values.

    :return: Array of stable terrain values, Ground sampling distance
    """

    # Check inputs: needs to be Raster, array or a list of those
    if not isinstance(values, (Raster, np.ndarray, list)) or (
        isinstance(values, list) and not all(isinstance(val, (Raster, np.ndarray)) for val in values)
    ):
        raise ValueError("The values must be a Raster or NumPy array, or a list of those.")
<<<<<<< HEAD
    # Masks need to be an array, Vector or GeoPandas dataframe
    if include_mask is not None and not isinstance(include_mask, (np.ndarray, Vector, RasterMask, gpd.GeoDataFrame)):
        raise ValueError("The stable mask must be a Vector, Mask, GeoDataFrame or NumPy array.")
    if exclude_mask is not None and not isinstance(exclude_mask, (np.ndarray, Vector, RasterMask, gpd.GeoDataFrame)):
        raise ValueError("The unstable mask must be a Vector, Mask, GeoDataFrame or NumPy array.")
=======
    # Rasters need to be an array, Vector or GeoPandas dataframe
    if include_mask is not None and not isinstance(include_mask, (np.ndarray, Vector, Raster, gpd.GeoDataFrame)):
        raise ValueError("The stable mask must be a Vector, Raster, GeoDataFrame or NumPy array.")
    if exclude_mask is not None and not isinstance(exclude_mask, (np.ndarray, Vector, Raster, gpd.GeoDataFrame)):
        raise ValueError("The unstable mask must be a Vector, Raster, GeoDataFrame or NumPy array.")
>>>>>>> 15b8733f

    # Check that input stable mask can only be a georeferenced vector if the proxy values are a Raster to project onto
    if isinstance(values, list):
        any_raster = any(isinstance(val, Raster) for val in values)
    else:
        any_raster = isinstance(values, Raster)
    if not any_raster and isinstance(include_mask, (Vector, gpd.GeoDataFrame)):
        raise ValueError(
            "The stable mask can only passed as a Vector or GeoDataFrame if the input values contain a Raster."
        )

    # If there is only one array or Raster, put alone in a list
    if not isinstance(values, list):
        return_unlist = True
        values = [values]
    else:
        return_unlist = False

    # Get the arrays
    values_arr = [get_array_and_mask(val)[0] if isinstance(val, Raster) else val for val in values]

    # Get the ground sampling distance from the first Raster if there is one
    if gsd is None and any_raster:
        for i in range(len(values)):
            if isinstance(values[i], Raster):
                first_raster = values[i]
                break
        # Looks like mypy cannot trace the isinstance here... ignoring
        gsd = first_raster.res[0]  # type: ignore
    elif gsd is not None:
        gsd = gsd
    else:
        raise ValueError("The ground sampling distance must be provided if no Raster object is passed.")

    # If the stable mask is not an array, create it
    if include_mask is None:
        include_mask_arr = np.ones(np.shape(values_arr[0]), dtype=bool)
    elif isinstance(include_mask, (Vector, gpd.GeoDataFrame)):

        # If the stable mask is a geopandas dataframe, wrap it in a Vector object
        if isinstance(include_mask, gpd.GeoDataFrame):
            stable_vector = Vector(include_mask)
        else:
            stable_vector = include_mask

        # Create the mask
        include_mask_arr = stable_vector.create_mask(first_raster, as_array=True)
<<<<<<< HEAD
    # If the mask is a Mask
    elif isinstance(include_mask, RasterMask):
=======
    # If the mask is a Raster
    elif isinstance(include_mask, Raster):
>>>>>>> 15b8733f
        include_mask_arr = include_mask.data.filled(False)
    # If the mask is already an array, just pass it
    else:
        include_mask_arr = include_mask

    # If the unstable mask is not an array, create it
    if exclude_mask is None:
        exclude_mask_arr = np.zeros(np.shape(values_arr[0]), dtype=bool)
    elif isinstance(exclude_mask, (Vector, gpd.GeoDataFrame)):

        # If the unstable mask is a geopandas dataframe, wrap it in a Vector object
        if isinstance(exclude_mask, gpd.GeoDataFrame):
            unstable_vector = Vector(exclude_mask)
        else:
            unstable_vector = exclude_mask

        # Create the mask
        exclude_mask_arr = unstable_vector.create_mask(first_raster, as_array=True)
    # If the mask is already an array, just pass it
<<<<<<< HEAD
    # If the mask is a Mask
    elif isinstance(exclude_mask, RasterMask):
=======
    # If the mask is a Raster
    elif isinstance(exclude_mask, Raster):
>>>>>>> 15b8733f
        exclude_mask_arr = exclude_mask.data.filled(False)
    else:
        exclude_mask_arr = exclude_mask

    include_mask_arr = np.logical_and(include_mask_arr, ~exclude_mask_arr).squeeze()

    if preserve_shape:
        # Need to preserve the shape, so setting as NaNs all points not on stable terrain
        values_stable_arr = []
        for val in values_arr:
            val_stable = val.copy()
            val_stable[~include_mask_arr] = np.nan
            values_stable_arr.append(val_stable)
    else:
        values_stable_arr = [val_arr[include_mask_arr] for val_arr in values_arr]

    # If input was a list, give a list. If it was a single array, give a single array.
    if return_unlist:
        values_stable_arr = values_stable_arr[0]  # type: ignore

    return values_stable_arr, gsd


@overload
def infer_heteroscedasticity_from_stable(
    dvalues: NDArrayf,
    list_var: list[NDArrayf | RasterType],
<<<<<<< HEAD
    stable_mask: NDArrayf | RasterMask | VectorType | gpd.GeoDataFrame = None,
    unstable_mask: NDArrayf | RasterMask | VectorType | gpd.GeoDataFrame = None,
=======
    stable_mask: NDArrayf | Raster | VectorType | gpd.GeoDataFrame = None,
    unstable_mask: NDArrayf | Raster | VectorType | gpd.GeoDataFrame = None,
>>>>>>> 15b8733f
    list_var_names: list[str] = None,
    spread_statistic: Callable[[NDArrayf], np.floating[Any]] = gu.stats.nmad,
    list_var_bins: int | tuple[int, ...] | tuple[NDArrayf] | None = None,
    min_count: int | None = 100,
    fac_spread_outliers: float | None = 7,
) -> tuple[NDArrayf, pd.DataFrame, Callable[[tuple[NDArrayf, ...]], NDArrayf]]: ...


@overload
def infer_heteroscedasticity_from_stable(
    dvalues: RasterType,
    list_var: list[NDArrayf | RasterType],
<<<<<<< HEAD
    stable_mask: NDArrayf | RasterMask | VectorType | gpd.GeoDataFrame = None,
    unstable_mask: NDArrayf | RasterMask | VectorType | gpd.GeoDataFrame = None,
=======
    stable_mask: NDArrayf | Raster | VectorType | gpd.GeoDataFrame = None,
    unstable_mask: NDArrayf | Raster | VectorType | gpd.GeoDataFrame = None,
>>>>>>> 15b8733f
    list_var_names: list[str] = None,
    spread_statistic: Callable[[NDArrayf], np.floating[Any]] = gu.stats.nmad,
    list_var_bins: int | tuple[int, ...] | tuple[NDArrayf] | None = None,
    min_count: int | None = 100,
    fac_spread_outliers: float | None = 7,
) -> tuple[RasterType, pd.DataFrame, Callable[[tuple[NDArrayf, ...]], NDArrayf]]: ...


def infer_heteroscedasticity_from_stable(
    dvalues: NDArrayf | RasterType,
    list_var: list[NDArrayf | RasterType],
<<<<<<< HEAD
    stable_mask: NDArrayf | RasterMask | VectorType | gpd.GeoDataFrame = None,
    unstable_mask: NDArrayf | RasterMask | VectorType | gpd.GeoDataFrame = None,
=======
    stable_mask: NDArrayf | Raster | VectorType | gpd.GeoDataFrame = None,
    unstable_mask: NDArrayf | Raster | VectorType | gpd.GeoDataFrame = None,
>>>>>>> 15b8733f
    list_var_names: list[str] = None,
    spread_statistic: Callable[[NDArrayf], np.floating[Any]] = gu.stats.nmad,
    list_var_bins: int | tuple[int, ...] | tuple[NDArrayf] | None = None,
    min_count: int | None = 100,
    fac_spread_outliers: float | None = 7,
) -> tuple[NDArrayf | RasterType, pd.DataFrame, Callable[[tuple[NDArrayf, ...]], NDArrayf]]:
    """
    Infer heteroscedasticity from differenced values on stable terrain and a list of explanatory variables.

    This function returns an error map, a dataframe of spread values and the error function with explanatory variables.
    It is a convenience wrapper for `estimate_model_heteroscedasticity` to work on either Raster or array, compute the
    stable mask and return an error map.

    If no stable or unstable mask is provided to mask in or out the values, all terrain is used.

    :param dvalues: Proxy values as array or Raster (i.e., differenced values where signal should be zero such as
        elevation differences on stable terrain)
    :param list_var: List of size (L) of explanatory variables as array or Raster of same shape as dvalues
    :param stable_mask: Vector shapefile of stable terrain (if dvalues is Raster), or boolean array of same shape as
        dvalues
    :param unstable_mask: Vector shapefile of unstable terrain (if dvalues is Raster), or boolean array of same shape
        as dvalues
    :param list_var_names: List of size (L) of names of the explanatory variables, otherwise named var1, var2, etc.
    :param spread_statistic: Statistic to be computed for the spread; defaults to nmad
    :param list_var_bins: Count of size (1), or list of size (L) of counts or custom bin edges for the explanatory
        variables; defaults to 10 bins
    :param min_count: Minimum number of samples to be used as a valid statistic (replaced by nodata)
    :param fac_spread_outliers: Exclude outliers outside this spread after standardizing; pass None to ignore.

    :return: Inferred error map (array or Raster, same as input proxy values),
        Dataframe of binned spread statistic with explanatory variables,
        Error function with explanatory variables
    """

    # Create placeholder variables names if those don't exist
    if list_var_names is None:
        list_var_names = ["var" + str(i + 1) for i in range(len(list_var))]

    # Get the arrays for proxy values and explanatory variables
    list_all_arr, gsd = _preprocess_values_with_mask_to_array(
        values=[dvalues] + list_var, include_mask=stable_mask, exclude_mask=unstable_mask, preserve_shape=False
    )
    dvalues_stable_arr = list_all_arr[0]
    list_var_stable_arr = list_all_arr[1:]

    # Estimate and model the heteroscedasticity using only stable terrain
    df, fun = _estimate_model_heteroscedasticity(
        dvalues=dvalues_stable_arr,
        list_var=list_var_stable_arr,
        list_var_names=list_var_names,
        spread_statistic=spread_statistic,
        list_var_bins=list_var_bins,
        min_count=min_count,
        fac_spread_outliers=fac_spread_outliers,
    )

    # Use the standardization function to get the error array for the entire input array (not only stable)
    list_var_arr = [get_array_and_mask(var)[0] if isinstance(var, Raster) else var for var in list_var]
    error = fun(tuple(list_var_arr))

    # Return the right type, depending on dvalues input
    if isinstance(dvalues, Raster):
        return dvalues.copy(new_array=error), df, fun
    else:
        return error, df, fun


def _create_circular_mask(
    shape: tuple[int, int], center: tuple[int, int] | None = None, radius: float | None = None
) -> NDArrayb:
    """
    Create circular mask on a raster, defaults to the center of the array and its half width

    :param shape: shape of array
    :param center: center
    :param radius: radius
    :return:
    """

    w, h = shape

    if center is None:  # use the middle of the image
        center = (int(w / 2), int(h / 2))
    if radius is None:  # use the smallest distance between the center and image walls
        radius = min(center[0], center[1], w - center[0], h - center[1])

    # Manual solution
    Y, X = np.ogrid[:w, :h]
    dist_from_center = np.sqrt((X - center[0]) ** 2 + (Y - center[1]) ** 2)
    mask = dist_from_center < radius

    return mask


def _create_ring_mask(
    shape: tuple[int, int],
    center: tuple[int, int] | None = None,
    in_radius: float = 0,
    out_radius: float | None = None,
) -> NDArrayb:
    """
    Create ring mask on a raster, defaults to the center of the array and a circle mask of half width of the array

    :param shape: shape of array
    :param center: center
    :param in_radius: inside radius
    :param out_radius: outside radius
    :return:
    """

    w, h = shape

    if center is None:
        center = (int(w / 2), int(h / 2))
    if out_radius is None:
        out_radius = min(center[0], center[1], w - center[0], h - center[1])

    with warnings.catch_warnings():
        warnings.filterwarnings("ignore", "invalid value encountered in *divide")
        mask_inside = _create_circular_mask((w, h), center=center, radius=in_radius)
        mask_outside = _create_circular_mask((w, h), center=center, radius=out_radius)

    mask_ring = np.logical_and(~mask_inside, mask_outside)

    return mask_ring


def _subsample_wrapper(
    values: NDArrayf,
    coords: NDArrayf,
    shape: tuple[int, int],
    subsample: int = 10000,
    subsample_method: str = "pdist_ring",
    inside_radius: float = 0,
    outside_radius: float = None,
    random_state: int | np.random.Generator | None = None,
) -> tuple[NDArrayf, NDArrayf]:
    """
    (Not used by default)
    Wrapper for subsampling pdist methods
    """
    nx, ny = shape

    rng = np.random.default_rng(random_state)

    # Subsample spatially for disk/ring methods
    if subsample_method in ["pdist_disk", "pdist_ring"]:
        # Select random center coordinates
        center_x = rng.choice(nx, 1)[0]
        center_y = rng.choice(ny, 1)[0]
        if subsample_method == "pdist_ring":
            subindex = _create_ring_mask(
                (nx, ny), center=(center_x, center_y), in_radius=inside_radius, out_radius=outside_radius
            )
        else:
            subindex = _create_circular_mask((nx, ny), center=(center_x, center_y), radius=outside_radius)

        index = subindex.flatten()
        values_sp = values[index]
        coords_sp = coords[index, :]

    else:
        values_sp = values
        coords_sp = coords

    index = subsample_array(values_sp, subsample=subsample, return_indices=True, random_state=random_state)
    values_sub = values_sp[index[0]]
    coords_sub = coords_sp[index[0], :]

    return values_sub, coords_sub


def _aggregate_pdist_empirical_variogram(
    values: NDArrayf,
    coords: NDArrayf,
    subsample: int,
    shape: tuple[int, int],
    subsample_method: str,
    gsd: float,
    pdist_multi_ranges: list[float] | None = None,
    # **kwargs: **EmpiricalVariogramKArgs, # This will work in Python 3.12, fails in the meantime, some ignore will be
    # removable then in this function
    **kwargs: Any,
) -> pd.DataFrame:
    """
    (Not used by default)
    Aggregating subfunction of sample_empirical_variogram for pdist methods.
    The pairwise differences are calculated within each subsample.
    """

    # If no multi_ranges are provided, define a logical default behaviour with the pixel size and grid size
    if subsample_method in ["pdist_disk", "pdist_ring"]:

        if pdist_multi_ranges is None:

            # Define list of ranges as exponent 2 of the resolution until the maximum range
            pdist_multi_ranges = []
            # We start at 10 times the ground sampling distance
            new_range = gsd * 10
            while new_range < kwargs.get("maxlag") / 2:  # type: ignore
                pdist_multi_ranges.append(new_range)
                new_range *= 2
            pdist_multi_ranges.append(kwargs.get("maxlag"))  # type: ignore

        # Define subsampling parameters
        list_inside_radius = []
        list_outside_radius: list[float | None] = []
        binned_ranges = [0.0] + pdist_multi_ranges
        for i in range(len(binned_ranges) - 1):

            # Radiuses need to be passed as pixel sizes, dividing by ground sampling distance
            outside_radius = binned_ranges[i + 1] / gsd
            if subsample_method == "pdist_ring":
                inside_radius = binned_ranges[i] / gsd
            else:
                inside_radius = 0.0

            list_outside_radius.append(outside_radius)
            list_inside_radius.append(inside_radius)
    else:
        # For random point selection, no need for multi-range parameters
        pdist_multi_ranges = [kwargs.get("maxlag")]  # type: ignore
        list_outside_radius = [None]
        list_inside_radius = [0.0]

    # Estimate variogram with specific subsampling at multiple ranges
    list_df_range = []
    for j in range(len(pdist_multi_ranges)):

        values_sub, coords_sub = _subsample_wrapper(
            values,
            coords,
            shape=shape,
            subsample=subsample,
            subsample_method=subsample_method,
            inside_radius=list_inside_radius[j],
            outside_radius=list_outside_radius[j],
            random_state=kwargs.get("random_state"),
        )
        if len(values_sub) == 0:
            continue
        df_range = _get_pdist_empirical_variogram(values=values_sub, coords=coords_sub, **kwargs)

        # Aggregate runs
        list_df_range.append(df_range)

    df = pd.concat(list_df_range)

    return df


def _get_pdist_empirical_variogram(values: NDArrayf, coords: NDArrayf, **kwargs: Any) -> pd.DataFrame:
    """
    Get empirical variogram from skgstat.Variogram object calculating pairwise distances within the sample

    :param values: Values
    :param coords: Coordinates
    :return: Empirical variogram (variance, upper bound of lag bin, counts)

    """

    # Remove random_state keyword argument that is not used
    kwargs.pop("random_state")

    # Get arguments of Variogram class init function
    variogram_args = skg.Variogram.__init__.__code__.co_varnames[: skg.Variogram.__init__.__code__.co_argcount]
    # Check no other argument is left to be passed
    remaining_kwargs = kwargs.copy()
    for arg in variogram_args:
        remaining_kwargs.pop(arg, None)
    if len(remaining_kwargs) != 0:
        warnings.warn("Keyword arguments: " + ",".join(list(remaining_kwargs.keys())) + " were not used.")
    # Filter corresponding arguments before passing
    filtered_kwargs = {k: kwargs[k] for k in variogram_args if k in kwargs}

    # Derive variogram with default MetricSpace (equivalent to scipy.pdist)
    V = skg.Variogram(coordinates=coords, values=values, normalize=False, fit_method=None, **filtered_kwargs)

    # Get bins, empirical variogram values, and bin count
    bins, exp = V.get_empirical()
    count = V.bin_count

    # Write to dataframe
    df = pd.DataFrame()
    df = df.assign(exp=exp, bins=bins, count=count)

    return df


def _choose_cdist_equidistant_sampling_parameters(**kwargs: Any) -> tuple[int, int, float]:
    """
    Add a little calculation to partition the "subsample" argument automatically into the "run" and "samples"
    arguments of RasterEquidistantMetricSpace, to have a similar number of points than with a classic pdist method.

    We compute the arguments to match a N0**2/2 number of pairwise comparison, N0 being the "subsample" input, and
    forcing the number of rings to 10 by default. This corresponds to 10 independent rings with equal number of samples
    compared pairwise against a central disk. We force this number of sample to be at least 2 (skgstat raises an error
    if there is only one). Additionally, if samples permit, we compute 10 independent runs, maximum 100 to limit
    processing times when aggregating different runs in sparse matrixes. If even more sample permit (default case), we
    increase the number of subsamples in rings and runs simultaneously.

    The number of pairwise samples for a classic pdist is N0(N0-1)/2 with N0 the number of samples of the ensemble. For
    the cdist equidistant calculation it is M*N*R where N are the subsamples in the center disk, M is the number of
    samples in the rings which amounts to X*N where X is the number of rings in the grid extent, as each ring draws N
    samples. And R is the number of runs with a different random center point.
    X is fixed by the extent and ratio_subsample parameters, and so N0**2/2 = R*X*N**2, and we want at least 10 rings
    and, if possible, 10 runs.

    !! Different variables: !! The "samples" of RasterEquidistantMetricSpace is N, while the "subsample" passed is N0.
    """

    # First, we extract the extent, shape and subsample values from the keyword arguments
    extent = kwargs["extent"]
    shape = kwargs["shape"]
    subsample = kwargs["subsample"]

    # We define the number of rings to 10 in order to get a decent equidistant sampling, we'll later adjust the
    # ratio_sampling to force that number to 10
    if "nb_rings" in kwargs.keys():
        nb_rings = kwargs["nb_rings"]
    else:
        nb_rings = 10
    # For one run (R=1), and two samples per disk/ring (N=2), and the number of rings X=10, this requires N0 to be at
    # least 10:
    min_subsample = np.ceil(np.sqrt(2 * nb_rings * 2**2) + 1)
    if subsample < min_subsample:
        raise ValueError(f"The number of subsamples needs to be at least {min_subsample:.0f}.")

    # The pairwise comparisons can be deduced from the number of rings: R * N**2 = N0**2/(2*X)
    pairwise_comp_per_disk = np.ceil(subsample**2 / (2 * nb_rings))

    # With R*N**2 = N0**2/2, and minimum 2 samples N, we compute the number of runs R forcing at least
    # 10 runs and maximum 100
    if pairwise_comp_per_disk < 10:
        runs = int(pairwise_comp_per_disk / 2**2)
    else:
        runs = int(min(100, 10 * np.ceil((pairwise_comp_per_disk / (2**2 * 10)) ** (1 / 3))))

    # Now we can derive the number of samples N, which will always be at least 2
    subsample_per_disk_per_run = int(np.ceil(np.sqrt(pairwise_comp_per_disk / runs)))

    # Finally, we need to force the ratio_subsample to get exactly 10 rings

    # We first derive the maximum distance and resolution the same way as in skgstat.RasterEquidistantMetricSpace
    maxdist = np.sqrt((extent[1] - extent[0]) ** 2 + (extent[3] - extent[2]) ** 2)
    res = np.mean([(extent[1] - extent[0]) / (shape[0] - 1), (extent[3] - extent[2]) / (shape[1] - 1)])

    # Then, we derive the subsample ratio. We have:
    # 1) radius * sqrt(2)**X = maxdist, and
    # 2) pi * radius**2 = res**2 * N / sub_ratio
    # From which we can deduce: sub_ratio = res**2 * N / (pi * maxdist**2 / sqrt(2)**(2X) )
    ratio_subsample = res**2 * subsample_per_disk_per_run / (np.pi * maxdist**2 / np.sqrt(2) ** (2 * nb_rings))

    # And the number of total pairwise comparison
    total_pairwise_comparison = runs * subsample_per_disk_per_run**2 * nb_rings

    logging.info(
        "Equidistant circular sampling will be performed for %d runs (random center points) with pairwise "
        "comparison between %d samples (points) of the central disk and again %d samples times %d independent "
        "rings centered on the same center point. This results in approximately %d pairwise comparisons (duplicate "
        "pairwise points randomly selected will be removed).",
        runs,
        subsample_per_disk_per_run,
        subsample_per_disk_per_run,
        nb_rings,
        total_pairwise_comparison,
    )

    return runs, subsample_per_disk_per_run, ratio_subsample


def _get_cdist_empirical_variogram(
    values: NDArrayf, coords: NDArrayf, subsample_method: str, **kwargs: Any
) -> pd.DataFrame:
    """
    Get empirical variogram from skgstat.Variogram object calculating pairwise distances between two sample collections
    of a MetricSpace (see scikit-gstat documentation for more details)

    :param values: Values
    :param coords: Coordinates
    :return: Empirical variogram (variance, upper bound of lag bin, counts)

    """

    if subsample_method == "cdist_equidistant":

        if "runs" not in kwargs.keys() and "samples" not in kwargs.keys():
            # We define subparameters for the equidistant technique to match the number of pairwise comparison
            # that would have a classic "subsample" with pdist, except if those parameters are already user-defined
            runs, samples, ratio_subsample = _choose_cdist_equidistant_sampling_parameters(**kwargs)
            kwargs["ratio_subsample"] = ratio_subsample
            kwargs["runs"] = runs
            # The "samples" argument is used by skgstat Metric subclasses (and not "subsample")
            kwargs["samples"] = samples

        kwargs.pop("subsample")

    elif subsample_method == "cdist_point":

        # We set the samples to match the subsample argument if the method is random points
        kwargs["samples"] = kwargs.pop("subsample")

    # Rename the "random_state" argument into "rng", also used by skgstat Metric subclasses
    kwargs["rnd"] = kwargs.pop("random_state")

    # Define MetricSpace function to be used, fetch possible keywords arguments
    if subsample_method == "cdist_point":
        # List keyword arguments of the Probabilistic class init function
        ms_args = skg.ProbabalisticMetricSpace.__init__.__code__.co_varnames[
            : skg.ProbabalisticMetricSpace.__init__.__code__.co_argcount
        ]
        ms = skg.ProbabalisticMetricSpace
    else:
        # List keyword arguments of the RasterEquidistant class init function
        ms_args = skg.RasterEquidistantMetricSpace.__init__.__code__.co_varnames[
            : skg.RasterEquidistantMetricSpace.__init__.__code__.co_argcount
        ]
        ms = skg.RasterEquidistantMetricSpace

    # Get arguments of Variogram class init function
    variogram_args = skg.Variogram.__init__.__code__.co_varnames[: skg.Variogram.__init__.__code__.co_argcount]
    # Check no other argument is left to be passed, accounting for MetricSpace arguments
    remaining_kwargs = kwargs.copy()
    for arg in variogram_args + ms_args:
        remaining_kwargs.pop(arg, None)
    if len(remaining_kwargs) != 0:
        warnings.warn("Keyword arguments: " + ", ".join(list(remaining_kwargs.keys())) + " were not used.")

    # Filter corresponding arguments before passing to MetricSpace function
    filtered_ms_kwargs = {k: kwargs[k] for k in ms_args if k in kwargs}
    M = ms(coords=coords, **filtered_ms_kwargs)

    # Filter corresponding arguments before passing to Variogram function
    filtered_var_kwargs = {k: kwargs[k] for k in variogram_args if k in kwargs}
    V = skg.Variogram(M, values=values, normalize=False, fit_method=None, **filtered_var_kwargs)

    # Get bins, empirical variogram values, and bin count
    bins, exp = V.get_empirical(bin_center=False)
    count = V.bin_count

    # Write to dataframe
    df = pd.DataFrame()
    df = df.assign(exp=exp, bins=bins, count=count)

    return df


def _wrapper_get_empirical_variogram(argdict: dict[str, Any]) -> pd.DataFrame:
    """
    Multiprocessing wrapper for get_pdist_empirical_variogram and get_cdist_empirical variogram

    :param argdict: Keyword argument to pass to get_pdist/cdist_empirical_variogram
    :return: Empirical variogram (variance, upper bound of lag bin, counts)

    """
    logging.debug("Working on run " + str(argdict["i"]) + " out of " + str(argdict["imax"]))
    argdict.pop("i")
    argdict.pop("imax")

    if argdict["subsample_method"] in ["cdist_equidistant", "cdist_point"]:
        # Simple wrapper for the skgstat Variogram function for cdist methods
        return _get_cdist_empirical_variogram(**argdict)
    else:
        # Aggregating several skgstat Variogram after iterative subsampling of specific points in the Raster
        return _aggregate_pdist_empirical_variogram(**argdict)


class EmpiricalVariogramKArgs(TypedDict, total=False):
    runs: int
    pdist_multi_ranges: list[float]
    ratio_subsample: float
    samples: int
    nb_rings: int
    maxlag: float
    bin_func: Any
    estimator: str


def sample_empirical_variogram(
    values: NDArrayf | RasterType,
    gsd: float = None,
    coords: NDArrayf = None,
    subsample: int = 1000,
    subsample_method: str = "cdist_equidistant",
    n_variograms: int = 1,
    n_jobs: int = 1,
    random_state: int | np.random.Generator | None = None,
    # **kwargs: **EmpiricalVariogramKArgs, # This will work in Python 3.12, fails in the meantime, we'll be able to
    # remove some type ignores from this function in the future
    **kwargs: int | list[float] | float | str | Any,
) -> pd.DataFrame:
    """
    Sample empirical variograms with binning adaptable to multiple ranges and spatial subsampling adapted for raster
    data.
    Returns an empirical variogram (empirical variance, upper bound of spatial lag bin, count of pairwise samples).

    If values are provided as a Raster subclass, nothing else is required.
    If values are provided as a 2D array (M,N), a ground sampling distance is sufficient to derive the pairwise
    distances.
    If values are provided as a 1D array (N), an array of coordinates (N,2) or (2,N) is expected. If the coordinates
    do not correspond to points of a grid, a ground sampling distance is needed to correctly get the grid size.

    By default, the subsampling is based on RasterEquidistantMetricSpace implemented in scikit-gstat. This method
    samples more effectively large grid data by isolating pairs of spatially equidistant ensembles for distributed
    pairwise comparison. In practice, two subsamples are drawn for pairwise comparison: one from a disk of certain
    radius within the grid, and another one from rings of larger radii that increase steadily between the pixel size
    and the extent of the raster. Those disks and rings are sampled several times across the grid using random centers.
    See more details in Hugonnet et al. (2022), https://doi.org/10.1109/jstars.2022.3188922, in particular on
    Supplementary Fig. 13. for the subsampling scheme.

    The "subsample" argument determines the number of samples for each method to yield a number of pairwise comparisons
    close to that of a pdist calculation, that is N*(N-1)/2 where N is the subsample argument.
    For the cdist equidistant method, the "runs" (random centers) and "samples" (subsample of a disk/ring) are set
    automatically to get close to N*(N-1)/2 pairwise samples, fixing a number of rings "nb_rings" to 10. Those can be
    more finely adjusted by passing the argument "runs", "samples" and "nb_rings" to kwargs. Further details can be
    found in the description of skgstat.MetricSpace.RasterEquidistantMetricSpace or
    _choose_cdist_equidistant_sampling_parameters.

    Spatial subsampling method argument subsample_method can be one of "cdist_equidistant", "cdist_point",
    "pdist_point", "pdist_disk" and "pdist_ring".
    The cdist methods use MetricSpace classes of scikit-gstat and do pairwise comparison between two distinct ensembles
    as in scipy.spatial.cdist. For the cdist methods, the variogram is estimated in a single run from the MetricSpace.

    The pdist methods use methods to subsample the Raster points directly and do pairwise comparison within a single
    ensemble as in scipy.spatial.pdist. For the pdist methods, an iterative process is required: a list of ranges
    subsampled independently is used.

    Variograms are derived independently for several runs and ranges using each pairwise sample, and later aggregated.
    If the subsampling method selected is "random_point", the multi-range argument is ignored as range has no effect on
    this subsampling method.

    For pdist methods, keyword arguments are passed to skgstat.Variogram.
    For cdist methods, keyword arguments are passed to both skgstat.Variogram and skgstat.MetricSpace.

    :param values: Values of studied variable
    :param gsd: Ground sampling distance
    :param coords: Coordinates
    :param subsample: Number of samples to randomly draw from the values
    :param subsample_method: Spatial subsampling method
    :param n_variograms: Number of independent empirical variogram estimations (to estimate empirical variogram spread)
    :param n_jobs: Number of processing cores
    :param random_state: Random state or seed number to use for calculations (to fix random sampling during testing)

    :return: Empirical variogram (variance, upper bound of lag bin, counts)
    """

    if not _has_skgstat:
        raise ValueError("Optional dependency needed. Install 'scikit-gstat'.")

    # First, check all that the values provided are OK
    if isinstance(values, Raster):
        gsd = values.res[0]
        values, mask = get_array_and_mask(values)
    elif isinstance(values, (np.ndarray, np.ma.masked_array)):
        values, mask = get_array_and_mask(values)
    else:
        raise ValueError("Values must be of type NDArrayf, np.ma.masked_array or Raster subclass.")
    values = values.squeeze()

    # Then, check if the logic between values, coords and gsd is respected
    if (gsd is not None or subsample_method in ["cdist_equidistant", "pdist_disk", "pdist_ring"]) and values.ndim == 1:
        raise ValueError(
            'Values array must be 2D when using any of the "cdist_equidistant", "pdist_disk" and '
            '"pdist_ring" methods, or providing a ground sampling distance instead of coordinates.'
        )
    elif coords is not None and values.ndim != 1:
        raise ValueError("Values array must be 1D when providing coordinates.")
    elif coords is not None and (coords.shape[0] != 2 and coords.shape[1] != 2):
        raise ValueError("The coordinates array must have one dimension with length equal to 2")
    elif values.ndim == 2 and gsd is None:
        raise ValueError("The ground sampling distance must be defined when passing a 2D values array.")

    # Check the subsample method provided exists, otherwise list options
    if subsample_method not in ["cdist_equidistant", "cdist_point", "pdist_point", "pdist_disk", "pdist_ring"]:
        raise TypeError(
            'The subsampling method must be one of "cdist_equidistant, "cdist_point", "pdist_point", '
            '"pdist_disk" or "pdist_ring".'
        )
    # Check that, for several runs, the binning function is an Iterable, otherwise skgstat might provide variogram
    # values over slightly different binnings due to randomly changing subsample maximum lags
    if n_variograms > 1 and "bin_func" in kwargs.keys() and not isinstance(kwargs.get("bin_func"), Iterable):
        warnings.warn(
            "Using a named binning function of scikit-gstat might provide different binnings for each "
            "independent run. To remediate that issue, pass bin_func as an Iterable of right bin edges, "
            "(or use default bin_func)."
        )

    # Defaulting to coordinates if those are provided
    if coords is not None:
        nx = None
        ny = None
        # Making the shape of coordinates consistent if they are transposed
        if coords.shape[0] == 2 and coords.shape[1] != 2:
            coords = np.transpose(coords)
    # If no coordinates provided, we use the shape of the array and the provided ground sampling distance to derive
    # relative coordinates (starting at zero)
    else:
        nx, ny = np.shape(values)
        x, y = np.meshgrid(np.arange(0, values.shape[0] * gsd, gsd), np.arange(0, values.shape[1] * gsd, gsd))
        coords = np.dstack((x.flatten(), y.flatten())).squeeze()
        values = values.flatten()

    # Get the ground sampling distance from the coordinates before keeping only valid data, if it was not provided
    if gsd is None:
        gsd = np.mean([coords[0, 0] - coords[0, 1], coords[0, 0] - coords[1, 0]])
    # Get extent
    extent = (np.min(coords[:, 0]), np.max(coords[:, 0]), np.min(coords[:, 1]), np.max(coords[:, 1]))

    # Get the maximum lag from the coordinates before keeping only valid data, if it was not provided
    if "maxlag" not in kwargs.keys():
        # We define maximum lag as the maximum distance between coordinates (needed to provide custom bins, otherwise
        # skgstat rewrites the maxlag with the subsample of coordinates provided)
        maxlag = np.sqrt(
            (np.max(coords[:, 0]) - np.min(coords[:, 0])) ** 2 + (np.max(coords[:, 1]) - np.min(coords[:, 1])) ** 2
        )
        kwargs.update({"maxlag": maxlag})

    # Keep only valid data for cdist methods, remove later for pdist methods
    if "cdist" in subsample_method:
        ind_valid = np.isfinite(values)
        values = values[ind_valid]
        coords = coords[ind_valid, :]

    if "bin_func" not in kwargs.keys():
        # If no bin_func is provided, we provide an Iterable to provide a custom binning function to skgstat,
        # because otherwise bins might be inconsistent across runs
        bin_func = []
        right_bin_edge = np.sqrt(2) * gsd
        while right_bin_edge < kwargs.get("maxlag"):
            bin_func.append(right_bin_edge)
            # We use the default exponential increasing factor of RasterEquidistantMetricSpace, adapted for grids
            right_bin_edge *= np.sqrt(2)
        bin_func.append(kwargs.get("maxlag"))
        kwargs.update({"bin_func": bin_func})

    # Prepare necessary arguments to pass to variogram subfunctions
    args = {
        "values": values,
        "coords": coords,
        "subsample_method": subsample_method,
        "subsample": subsample,
    }
    if subsample_method in ["cdist_equidistant", "pdist_ring", "pdist_disk", "pdist_point"]:
        # The shape is needed for those three methods
        args.update({"shape": (nx, ny)})
        if subsample_method == "cdist_equidistant":
            # The coordinate extent is needed for this method
            args.update({"extent": extent})
        else:
            args.update({"gsd": gsd})

    # If a random_state is passed, each run needs to be passed an independent child random state, otherwise they will
    # provide exactly the same sampling and results
    if random_state is not None:
        # Define the random state if only a seed is provided
        rng = np.random.default_rng(random_state)

        # Create a list of child random states per number of variograms
        list_random_state: list[None | np.random.Generator] = list(
            rng.choice(n_variograms, n_variograms, replace=False)
        )
    else:
        list_random_state = [None for i in range(n_variograms)]

    # Derive the variogram
    # Differentiate between 1 core and several cores for multiple runs
    # All variogram runs have random sampling inherent to their subfunctions, so we provide the same input arguments
    if n_jobs == 1:
        logging.info("Using 1 core...")

        list_df_run = []
        for i in range(n_variograms):

            argdict = {
                "i": i,
                "imax": n_variograms,
                "random_state": list_random_state[i],
                **args,
                **kwargs,  # type: ignore
            }
            df_run = _wrapper_get_empirical_variogram(argdict=argdict)

            list_df_run.append(df_run)
    else:
        logging.info("Using " + str(n_jobs) + " cores...")

        pool = mp.Pool(n_jobs, maxtasksperchild=1)
        list_argdict = [
            {"i": i, "imax": n_variograms, "random_state": list_random_state[i], **args, **kwargs}  # type: ignore
            for i in range(n_variograms)
        ]
        list_df_run = pool.map(_wrapper_get_empirical_variogram, list_argdict, chunksize=1)
        pool.close()
        pool.join()

    # Aggregate multiple ranges subsampling
    df = pd.concat(list_df_run)

    # For a single run, no multi-run sigma estimated
    if n_variograms == 1:
        df = df.rename(columns={"bins": "lags"})
        df["err_exp"] = np.nan
    # For several runs, group results, use mean as empirical variogram, estimate sigma, and sum the counts
    else:
        df_grouped = df.groupby("bins", dropna=False)
        df_mean = df_grouped[["exp"]].mean()
        df_std = df_grouped[["exp"]].std()
        df_count = df_grouped[["count"]].sum()
        df_mean["lags"] = df_mean.index.values
        df_mean["err_exp"] = df_std["exp"] / np.sqrt(n_variograms)
        df_mean["count"] = df_count["count"]
        df = df_mean

    # Fix variance error for Dowd's variogram in SciKit-GStat

    # If skgstat > 1.0, we can use Dowd's without correcting, otherwise we correct
    from packaging.version import Version

    if Version(skg.__version__) <= Version("1.0.0"):
        if "estimator" in kwargs.keys() and kwargs["estimator"] == "dowd":
            # Correction: we divide all experimental variance values by 2
            df.exp.values /= 2
            df.err_exp.values /= 2

    # Remove the last spatial lag bin which is always undersampled
    df.drop(df.tail(1).index, inplace=True)

    # Force output dtype (default differs on different OS)
    df = df.astype({"exp": "float64", "err_exp": "float64", "lags": "float64", "count": "int64"})

    return df


def _get_skgstat_variogram_model_name(model: str | Callable[[NDArrayf, float, float], NDArrayf]) -> str:
    """Function to identify a SciKit-GStat variogram model from a string or a function"""

    if not _has_skgstat:
        raise ValueError("Optional dependency needed. Install 'scikit-gstat'.")

    list_supported_models = ["spherical", "gaussian", "exponential", "cubic", "stable", "matern"]

    if callable(model):
        if inspect.getmodule(model).__name__ == "skgstat.models":  # type: ignore
            model_name = model.__name__
        else:
            raise ValueError("Variogram models can only be passed as functions of the skgstat.models package.")

    elif isinstance(model, str):
        model_name = "None"
        for supp_model in list_supported_models:
            if model.lower() in [supp_model[0:3], supp_model]:
                model_name = supp_model.lower()
        if model_name == "None":
            raise ValueError(
                f"Variogram model name {model} not recognized. Supported models are: "
                + ", ".join(list_supported_models)
                + "."
            )

    else:
        raise ValueError(
            "Variogram models can be passed as strings or skgstat.models function. "
            "Supported models are: " + ", ".join(list_supported_models) + "."
        )

    return model_name


def get_variogram_model_func(params_variogram_model: pd.DataFrame) -> Callable[[NDArrayf], NDArrayf]:
    """
    Construct the sum of spatial variogram function from a dataframe of variogram parameters.

    :param params_variogram_model: Dataframe of variogram models to sum with three to four columns, "model" for the
        model types (e.g., ["spherical", "matern"]), "range" for the correlation ranges (e.g., [2, 100]), "psill" for
        the partial sills (e.g., [0.8, 0.2]) and "smooth" for the smoothness parameter if it exists for this model
        (e.g., [None, 0.2]).

    :return: Function of sum of variogram with spatial lags.
    """

    # Check input dataframe
    _check_validity_params_variogram(params_variogram_model)

    # Define the function of sum of variogram models of h (spatial lag) to return
    def sum_model(h: NDArrayf) -> NDArrayf:

        fn = np.zeros(np.shape(h))

        for i in range(len(params_variogram_model)):
            # Get scikit-gstat model from name or Callable
            model_name = _get_skgstat_variogram_model_name(params_variogram_model["model"].values[i])
            model_function = getattr(skg.models, model_name)
            r = params_variogram_model["range"].values[i]
            p = params_variogram_model["psill"].values[i]
            # For models that expect 2 parameters
            if model_name in ["spherical", "gaussian", "exponential", "cubic"]:
                fn += model_function(h, r, p)
            # For models that expect 3 parameters
            elif model_name in ["stable", "matern"]:
                s = params_variogram_model["smooth"].values[i]
                fn += model_function(h, r, p, s)
        return fn

    return sum_model


def covariance_from_variogram(params_variogram_model: pd.DataFrame) -> Callable[[NDArrayf], NDArrayf]:
    """
    Construct the spatial covariance function from a dataframe of variogram parameters.
    The covariance function is the sum of partial sills "PS" minus the sum of associated variograms "gamma":
    C = PS - gamma

    :param params_variogram_model: Dataframe of variogram models to sum with three to four columns, "model" for the
        model types (e.g., ["spherical", "matern"]), "range" for the correlation ranges (e.g., [2, 100]), "psill" for
        the partial sills (e.g., [0.8, 0.2]) and "smooth" for the smoothness parameter if it exists for this model
        (e.g., [None, 0.2]).

    :return: Covariance function with spatial lags
    """

    # Check input dataframe
    _check_validity_params_variogram(params_variogram_model)

    # Get total sill
    total_sill = np.sum(params_variogram_model["psill"])

    # Get function from sum of variogram
    sum_variogram = get_variogram_model_func(params_variogram_model)

    def cov(h: NDArrayf) -> NDArrayf:
        return total_sill - sum_variogram(h)

    return cov


def correlation_from_variogram(params_variogram_model: pd.DataFrame) -> Callable[[NDArrayf], NDArrayf]:
    """
    Construct the spatial correlation function from a dataframe of variogram parameters.
    The correlation function is the covariance function "C" divided by the sum of partial sills "PS": rho = C / PS

    :param params_variogram_model: Dataframe of variogram models to sum with three to four columns, "model" for the
        model types (e.g., ["spherical", "matern"]), "range" for the correlation ranges (e.g., [2, 100]), "psill" for
        the partial sills (e.g., [0.8, 0.2]) and "smooth" for the smoothness parameter if it exists for this model
        (e.g., [None, 0.2]).

    :return: Correlation function with spatial lags
    """

    # Check input dataframe
    _check_validity_params_variogram(params_variogram_model)

    # Get total sill
    total_sill = np.sum(params_variogram_model["psill"].values)

    # Get covariance from sum of variogram
    cov = covariance_from_variogram(params_variogram_model)

    def rho(h: NDArrayf) -> NDArrayf:
        return cov(h) / total_sill

    return rho


def fit_sum_model_variogram(
    list_models: list[str | Callable[[NDArrayf, float, float], NDArrayf]],
    empirical_variogram: pd.DataFrame,
    bounds: list[tuple[float, float]] = None,
    p0: list[float] = None,
    maxfev: int = None,
) -> tuple[Callable[[NDArrayf], NDArrayf], pd.DataFrame]:
    """
    Fit a sum of variogram models to an empirical variogram, with weighted least-squares based on sampling errors. To
    use preferably with the empirical variogram dataframe returned by the `sample_empirical_variogram` function.

    :param list_models: List of K variogram models to sum for the fit in order from short to long ranges. Can either be
        a 3-letter string, full string of the variogram name or SciKit-GStat model function (e.g., for a
        spherical model "Sph", "Spherical" or skgstat.models.spherical).
    :param empirical_variogram: Empirical variogram, formatted as a dataframe with count (pairwise sample count), lags
        (upper bound of spatial lag bin), exp (experimental variance), and err_exp (error on experimental variance).
    :param bounds: Bounds of range and sill parameters for each model (shape K x 4 = K x range lower, range upper, sill
        lower, sill upper).
    :param p0: Initial guess of ranges and sills each model (shape K x 2 = K x range first guess, sill first guess).
    :param maxfev: Maximum number of function evaluations before the termination, passed to scipy.optimize.curve_fit().
        Convergence problems can sometimes be fixed by changing this value (default None: automatically determine the
        number).

    :return: Function of sum of variogram, Dataframe of optimized coefficients.
    """

    # Define a function of a sum of variogram model forms, with undetermined arguments
    def variogram_sum(h: float, *args: list[float]) -> float:
        fn = 0.0
        i = 0
        for model in list_models:
            # Get the model name and convert to SciKit-GStat function
            model_name = _get_skgstat_variogram_model_name(model)
            model_function = getattr(skg.models, model_name)
            # For models that expect 2 parameters
            if model_name in ["spherical", "gaussian", "exponential", "cubic"]:
                fn += model_function(h, args[i], args[i + 1])
                i += 2
            # For models that expect 3 parameters
            elif model_name in ["stable", "matern"]:
                fn += model_function(h, args[i], args[i + 1], args[i + 2])
                i += 3

        return fn

    # First, filter outliers
    empirical_variogram = empirical_variogram[np.isfinite(empirical_variogram.exp.values)]

    # Use shape of empirical variogram to assess rough boundaries/first estimates
    n_average = np.ceil(len(empirical_variogram.exp.values) / 10)
    exp_movaverage = np.convolve(empirical_variogram.exp.values, np.ones(int(n_average)) / n_average, mode="valid")
    # Maximum variance of the process
    max_var = np.max(exp_movaverage)

    # Simplify things for scipy: let's provide boundaries and first guesses
    if bounds is None:
        bounds = [(0, empirical_variogram.lags.values[-1]), (0, max_var)] * len(list_models)

    if p0 is None:
        p0 = []
        for i in range(len(list_models)):
            # Use psill evenly distributed
            psill_p0 = ((i + 1) / len(list_models)) * max_var

            # Use corresponding ranges
            # !! This fails when no empirical value crosses this (too wide binning/nugget)
            # ind = np.array(np.abs(exp_movaverage-psill_p0)).argmin()
            # range_p0 = empirical_variogram.lags.values[ind]
            range_p0 = ((i + 1) / len(list_models)) * empirical_variogram.lags.values[-1]

            p0.append(range_p0)
            p0.append(psill_p0)

    final_bounds = np.transpose(np.array(bounds))

    # If the error provided is all NaNs (single variogram run), or all zeros (two variogram runs), run without weights
    if np.all(np.isnan(empirical_variogram.err_exp.values)) or np.all(empirical_variogram.err_exp.values == 0):
        cof, cov = curve_fit(
            variogram_sum,
            empirical_variogram.lags.values,
            empirical_variogram.exp.values,
            method="trf",
            p0=p0,
            bounds=final_bounds,
            maxfev=maxfev,
        )
    # Otherwise, use a weighted fit
    else:
        # We need to filter for possible no data in the error
        valid = np.isfinite(empirical_variogram.err_exp.values)
        cof, cov = curve_fit(
            variogram_sum,
            empirical_variogram.lags.values[valid],
            empirical_variogram.exp.values[valid],
            method="trf",
            p0=p0,
            bounds=final_bounds,
            sigma=empirical_variogram.err_exp.values[valid],
            maxfev=maxfev,
        )

    # Store optimized parameters
    list_df = []
    i = 0
    for model in list_models:
        model_name = _get_skgstat_variogram_model_name(model)
        # For models that expect 2 parameters
        if model_name in ["spherical", "gaussian", "exponential", "cubic"]:
            df = pd.DataFrame()
            df = df.assign(model=[model_name], range=[cof[i]], psill=[cof[i + 1]])
            i += 2
        # For models that expect 3 parameters
        elif model_name in ["stable", "matern"]:
            df = pd.DataFrame()
            df = df.assign(model=[model_name], range=[cof[i]], psill=[cof[i + 1]], smooth=[cof[i + 2]])
            i += 3
        list_df.append(df)
    df_params = pd.concat(list_df)

    # Also pass the function of sum of variogram
    variogram_sum_fit = get_variogram_model_func(df_params)

    return variogram_sum_fit, df_params


def _estimate_model_spatial_correlation(
    dvalues: NDArrayf | RasterType,
    list_models: list[str | Callable[[NDArrayf, float, float], NDArrayf]],
    estimator: str = "dowd",
    gsd: float = None,
    coords: NDArrayf = None,
    subsample: int = 1000,
    subsample_method: str = "cdist_equidistant",
    n_variograms: int = 1,
    n_jobs: int = 1,
    random_state: int | np.random.Generator | None = None,
    bounds: list[tuple[float, float]] = None,
    p0: list[float] = None,
    **kwargs: Any,
) -> tuple[pd.DataFrame, pd.DataFrame, Callable[[NDArrayf], NDArrayf]]:
    """
    Estimate and model the spatial correlation of the input variable by empirical variogram sampling and fitting of a
    sum of variogram model.

    The spatial correlation is returned as a function of spatial lags (in units of the input coordinates) which gives a
    correlation value between 0 and 1.

    This function samples an empirical variogram using skgstat.Variogram, then optimizes by weighted least-squares the
    sum of a defined number of models, using the functions `sample_empirical_variogram` and `fit_sum_model_variogram`.

    :param dvalues: Proxy values as array or Raster (i.e., differenced values where signal should be zero such as
        elevation differences on stable terrain)
    :param list_models: List of K variogram models to sum for the fit in order from short to long ranges. Can either be
        a 3-letter string, full string of the variogram name or SciKit-GStat model function (e.g., for a
        spherical model "Sph", "Spherical" or skgstat.models.spherical).
    :param estimator: Estimator for the empirical variogram; default to Dowd's variogram (see skgstat.Variogram for
        the list of available estimators).
    :param gsd: Ground sampling distance
    :param coords: Coordinates
    :param subsample: Number of samples to randomly draw from the values
    :param subsample_method: Spatial subsampling method
    :param n_variograms: Number of independent empirical variogram estimations (to estimate empirical variogram spread)
    :param n_jobs: Number of processing cores
    :param random_state: Random state or seed number to use for calculations (to fix random sampling during testing)
    :param bounds: Bounds of range and sill parameters for each model (shape K x 4 = K x range lower, range upper,
        sill lower, sill upper).
    :param p0: Initial guess of ranges and sills each model (shape K x 2 = K x range first guess, sill first guess).

    :return: Dataframe of empirical variogram, Dataframe of optimized model parameters, Function of spatial correlation
        (0 to 1) with spatial lags
    """

    empirical_variogram = sample_empirical_variogram(
        values=dvalues,
        estimator=estimator,
        gsd=gsd,
        coords=coords,
        subsample=subsample,
        subsample_method=subsample_method,
        n_variograms=n_variograms,
        n_jobs=n_jobs,
        random_state=random_state,
        **kwargs,
    )

    params_variogram_model = fit_sum_model_variogram(
        list_models=list_models, empirical_variogram=empirical_variogram, bounds=bounds, p0=p0
    )[1]

    spatial_correlation_func = correlation_from_variogram(params_variogram_model=params_variogram_model)

    return empirical_variogram, params_variogram_model, spatial_correlation_func


def infer_spatial_correlation_from_stable(
    dvalues: NDArrayf | RasterType,
    list_models: list[str | Callable[[NDArrayf, float, float], NDArrayf]],
<<<<<<< HEAD
    stable_mask: NDArrayf | RasterMask | VectorType | gpd.GeoDataFrame = None,
    unstable_mask: NDArrayf | RasterMask | VectorType | gpd.GeoDataFrame = None,
=======
    stable_mask: NDArrayf | Raster | VectorType | gpd.GeoDataFrame = None,
    unstable_mask: NDArrayf | Raster | VectorType | gpd.GeoDataFrame = None,
>>>>>>> 15b8733f
    errors: NDArrayf | RasterType = None,
    estimator: str = "dowd",
    gsd: float = None,
    coords: NDArrayf = None,
    subsample: int = 1000,
    subsample_method: str = "cdist_equidistant",
    n_variograms: int = 1,
    n_jobs: int = 1,
    bounds: list[tuple[float, float]] = None,
    p0: list[float] = None,
    random_state: int | np.random.Generator | None = None,
    **kwargs: Any,
) -> tuple[pd.DataFrame, pd.DataFrame, Callable[[NDArrayf], NDArrayf]]:
    """
    Infer spatial correlation of errors from differenced values on stable terrain and a list of variogram model to fit
    as a sum.

    This function returns a dataframe of the empirical variogram, a dataframe of optimized model parameters, and a
    spatial correlation function. The spatial correlation is returned as a function of spatial lags
    (in units of the input coordinates) which gives a correlation value between 0 and 1.
    It is a convenience wrapper for `estimate_model_spatial_correlation` to work on either Raster or array and compute
    the stable mask.

    If no stable or unstable mask is provided to mask in or out the values, all terrain is used.

    :param dvalues: Proxy values as array or Raster (i.e., differenced values where signal should be zero such as
        elevation differences on stable terrain)
    :param list_models: List of K variogram models to sum for the fit in order from short to long ranges. Can either be
        a 3-letter string, full string of the variogram name or SciKit-GStat model function (e.g., for a
        spherical model "Sph", "Spherical" or skgstat.models.spherical).
    :param stable_mask: Vector shapefile of stable terrain (if dvalues is Raster), or boolean array of same shape as
        dvalues
    :param unstable_mask: Vector shapefile of unstable terrain (if dvalues is Raster), or boolean array of same shape
        as dvalues
    :param errors: Error values to account for heteroscedasticity (ignored if None).
    :param estimator: Estimator for the empirical variogram; default to Dowd's variogram (see skgstat.Variogram for
        the list of available estimators).
    :param gsd: Ground sampling distance, if input values are provided as array
    :param coords: Coordinates
    :param subsample: Number of samples to randomly draw from the values
    :param subsample_method: Spatial subsampling method
    :param n_variograms: Number of independent empirical variogram estimations (to estimate empirical variogram spread)
    :param n_jobs: Number of processing cores
    :param bounds: Bounds of range and sill parameters for each model (shape K x 4 = K x range lower, range upper,
        sill lower, sill upper).
    :param p0: Initial guess of ranges and sills each model (shape K x 2 = K x range first guess, sill first guess).
    :param random_state: Random state or seed number to use for calculations (to fix random sampling during testing)

    :return: Dataframe of empirical variogram, Dataframe of optimized model parameters, Function of spatial correlation
        (0 to 1) with spatial lags
    """

    dvalues_stable_arr, gsd = _preprocess_values_with_mask_to_array(
        values=dvalues, include_mask=stable_mask, exclude_mask=unstable_mask, gsd=gsd
    )

    # Perform standardization if error array is provided
    if errors is not None:
        if isinstance(errors, Raster):
            errors_arr = get_array_and_mask(errors)[0]
        else:
            errors_arr = errors

        # Standardize
        dvalues_stable_arr /= errors_arr

    # Estimate and model spatial correlations
    empirical_variogram, params_variogram_model, spatial_correlation_func = _estimate_model_spatial_correlation(
        dvalues=dvalues_stable_arr,
        list_models=list_models,
        estimator=estimator,
        gsd=gsd,
        coords=coords,
        subsample=subsample,
        subsample_method=subsample_method,
        n_variograms=n_variograms,
        n_jobs=n_jobs,
        random_state=random_state,
        bounds=bounds,
        p0=p0,
        **kwargs,
    )

    return empirical_variogram, params_variogram_model, spatial_correlation_func


def _check_validity_params_variogram(params_variogram_model: pd.DataFrame) -> None:
    """Check the validity of the modelled variogram parameters dataframe (mostly in the case it is passed manually)."""

    # Check that expected columns exists
    expected_columns = ["model", "range", "psill"]
    if not all(c in params_variogram_model for c in expected_columns):
        raise ValueError(
            'The dataframe with variogram parameters must contain the columns "model", "range" and "psill".'
        )

    # Check that the format of variogram models are correct
    for model in params_variogram_model["model"].values:
        _get_skgstat_variogram_model_name(model)

    # Check that the format of ranges, sills are correct
    for r in params_variogram_model["range"].values:
        if not isinstance(r, (float, np.floating, int, np.integer)):
            raise ValueError("The variogram ranges must be float or integer.")
        if r <= 0:
            raise ValueError("The variogram ranges must have non-zero, positive values.")

    # Check that the format of ranges, sills are correct
    for p in params_variogram_model["psill"].values:
        if not isinstance(p, (float, np.floating, int, np.integer)):
            raise ValueError("The variogram partial sills must be float or integer.")
        if p <= 0:
            raise ValueError("The variogram partial sills must have non-zero, positive values.")

    # Check that the matern smoothness factor exist and is rightly formatted
    if ["stable"] in params_variogram_model["model"].values or ["matern"] in params_variogram_model["model"].values:
        if "smooth" not in params_variogram_model:
            raise ValueError(
                'The dataframe with variogram parameters must contain the column "smooth" for '
                "the smoothness factor when using Matern or Stable models."
            )
        for i in range(len(params_variogram_model)):
            if params_variogram_model["model"].values[i] in ["stable", "matern"]:
                s = params_variogram_model["smooth"].values[i]
                if not isinstance(s, (float, np.floating, int, np.integer)):
                    raise ValueError("The variogram smoothness parameter must be float or integer.")
                if s <= 0:
                    raise ValueError("The variogram smoothness parameter must have non-zero, positive values.")


def neff_circular_approx_theoretical(area: float, params_variogram_model: pd.DataFrame) -> float:
    """
    Number of effective samples approximated from exact disk integration of a sum of any number of variogram models
    of spherical, gaussian, exponential or cubic form over a disk of a certain area. This approximation performs best
    for areas with a shape close to that of a disk.
    Inspired by Rolstad et al. (2009): http://dx.doi.org/10.3189/002214309789470950.
    The input variogram parameters match the format of the dataframe returned by `fit_sum_variogram_models`, also
    detailed in the parameter description to be passed manually.

    This function contains the exact integrated formulas and is mostly used for testing the numerical integration
    of any number and forms of variograms provided by the function `neff_circular_approx_numerical`.

    The number of effective samples serves to convert between standard deviation and standard error. For example, with
    two models: if SE is the standard error, SD the standard deviation and N_eff the number of effective samples:
    SE = SD / sqrt(N_eff) => N_eff = SD^2 / SE^2 => N_eff = (PS1 + PS2)/SE^2 where PS1 and PS2 are the partial sills
    estimated from the variogram models, and SE is estimated by integrating the variogram models with parameters PS1/PS2
    and R1/R2 where R1/R2 are the correlation ranges.

    :param area: Area (in square unit of the variogram ranges)
    :param params_variogram_model: Dataframe of variogram models to sum with three to four columns, "model" for the
        model types (e.g., ["spherical", "matern"]), "range" for the correlation ranges (e.g., [2, 100]), "psill" for
        the partial sills (e.g., [0.8, 0.2]) and "smooth" for the smoothness parameter if it exists for this model
        (e.g., [None, 0.2]).

    :return: Number of effective samples
    """

    # Check input dataframe
    _check_validity_params_variogram(params_variogram_model)

    # Lag l_equiv equal to the radius needed for a disk of equivalent area A
    l_equiv = np.sqrt(area / np.pi)

    # Below, we list exact integral functions over an area A assumed a disk integrated radially from the center

    # Formulas of h * covariance = h * ( psill - variogram ) for each form, then its integral for each form to yield
    # the standard error SE. a1 = range and c1 = partial sill.

    # Spherical: h * covariance = c1 * h * ( 1 - 3/2 * h / a1 + 1/2 * (h/a1)**3 )
    # = c1 * (h - 3/2 * h**2 / a1 + 1/2 * h**4 / a1**3)
    # Spherical: radial integral of above from 0 to L:
    # SE**2 = 2 / (L**2) * c1 * (L**2 / 2 - 3/2 * L**3 / 3 / a1 + 1/2 * 1/5 * L**5 / a1**3)
    # which leads to SE**2 =  c1 * (1 - L / a1 + 1/5 * (L/a1)**3 )
    # If spherical model is above the spherical range a1: SE**2 = c1 /5 * (a1/L)**2

    def spherical_exact_integral(a1: float, c1: float, L: float) -> float:
        if l_equiv <= a1:
            squared_se = c1 * (1 - L / a1 + 1 / 5 * (L / a1) ** 3)
        else:
            squared_se = c1 / 5 * (a1 / L) ** 2
        return squared_se

    # Exponential: h * covariance = c1 * h * exp(-h/a); a = a1/3
    # Exponential: radial integral of above from 0 to L: SE**2 =  2 / (L**2) * c1 * a * (a - exp(-L/a) * (a + L))

    def exponential_exact_integral(a1: float, c1: float, L: float) -> float:
        a = a1 / 3
        squared_se = 2 * c1 * (a / L) ** 2 * (1 - np.exp(-L / a) * (1 + L / a))
        return squared_se

    # Gaussian: h * covariance = c1 * h * exp(-h**2/a**2) ; a = a1/2
    # Gaussian: radial integral of above from 0 to L: SE**2 = 2 / (L**2) * c1 * 1/2 * a**2 * (1 - exp(-L**2/a**2))

    def gaussian_exact_integral(a1: float, c1: float, L: float) -> float:
        a = a1 / 2
        squared_se = c1 * (a / L) ** 2 * (1 - np.exp(-(L**2) / a**2))
        return squared_se

    # Cubic: h * covariance = c1 * h * (1 - (7 * (h**2 / a**2)) + ((35 / 4) * (h**3 / a**3)) -
    #                          ((7 / 2) * (h**5 / a**5)) + ((3 / 4) * (h**7 / a**7)))
    # Cubic: radial integral of above from 0 to L:
    # SE**2 = c1 * (6*a**7 -21*a**5*L**2 + 21*a**4*L**3 - 6*a**2*L**5 + L**7) / (6*a**7)

    def cubic_exact_integral(a1: float, c1: float, L: float) -> float:
        if l_equiv <= a1:
            squared_se = (
                c1 * (6 * a1**7 - 21 * a1**5 * L**2 + 21 * a1**4 * L**3 - 6 * a1**2 * L**5 + L**7) / (6 * a1**7)
            )
        else:
            squared_se = 1 / 6 * c1 * a1**2 / L**2
        return squared_se

    squared_se = 0.0
    valid_models = ["spherical", "exponential", "gaussian", "cubic"]
    exact_integrals = [
        spherical_exact_integral,
        exponential_exact_integral,
        gaussian_exact_integral,
        cubic_exact_integral,
    ]
    for i in np.arange(len(params_variogram_model)):
        model_name = _get_skgstat_variogram_model_name(params_variogram_model["model"].values[i])
        r = params_variogram_model["range"].values[i]
        p = params_variogram_model["psill"].values[i]
        if model_name in valid_models:
            exact_integral = exact_integrals[valid_models.index(model_name)]
            squared_se += exact_integral(r, p, l_equiv)

    # We sum all partial sill to get the total sill
    total_sill = np.nansum(params_variogram_model.psill)
    # The number of effective sample is the fraction of total sill by squared standard error
    neff = total_sill / squared_se

    return neff


def _integrate_fun(fun: Callable[[NDArrayf], NDArrayf], low_b: float, upp_b: float) -> float:
    """
    Numerically integrate function between an upper and lower bounds
    :param fun: Function to integrate
    :param low_b: Lower bound
    :param upp_b: Upper bound

    :return: Integral between lower and upper bound
    """
    return integrate.quad(fun, low_b, upp_b)[0]


def neff_circular_approx_numerical(area: float | int, params_variogram_model: pd.DataFrame) -> float:
    """
    Number of effective samples derived from numerical integration for any sum of variogram models over a circular area.
    This is a generalization of Rolstad et al. (2009): http://dx.doi.org/10.3189/002214309789470950, which is verified
    against exact integration of `neff_circular_approx_theoretical`. This approximation performs best for areas with
    a shape close to that of a disk.
    The input variogram parameters match the format of the dataframe returned by `fit_sum_variogram_models`, also
    detailed in the parameter description to be passed manually.

    The number of effective samples N_eff serves to convert between standard deviation and standard error
    over the area: SE = SD / sqrt(N_eff) if SE is the standard error, SD the standard deviation.

    :param area: Area (in square unit of the variogram ranges)
    :param params_variogram_model: Dataframe of variogram models to sum with three to four columns, "model" for the
        model types (e.g., ["spherical", "matern"]), "range" for the correlation ranges (e.g., [2, 100]), "psill" for
        the partial sills (e.g., [0.8, 0.2]) and "smooth" for the smoothness parameter if it exists for this model
        (e.g., [None, 0.2]).

    :returns: Number of effective samples
    """

    # Check input dataframe
    _check_validity_params_variogram(params_variogram_model)

    # Get the total sill from the sum of partial sills
    total_sill = np.nansum(params_variogram_model.psill)

    # Define the covariance sum function times the spatial lag, for later integration
    def hcov_sum(h: NDArrayf) -> NDArrayf:
        return h * covariance_from_variogram(params_variogram_model)(h)

    # Get a radius for which the circle as the defined area
    h_equiv = np.sqrt(area / np.pi)

    # Integrate the covariance function between the center and the radius
    full_int = _integrate_fun(hcov_sum, 0, h_equiv)

    # Get the standard error, and return the number of effective samples
    squared_se = 2 * np.pi * full_int / area

    # The number of effective sample is the fraction of total sill by squared standard error
    neff = total_sill / squared_se

    return neff


def neff_exact(
    coords: NDArrayf, errors: NDArrayf, params_variogram_model: pd.DataFrame, vectorized: bool = True
) -> float:
    """
     Exact number of effective samples derived from a double sum of covariance with euclidean coordinates based on
     the provided variogram parameters. This method works for any shape of area.

    :param coords: Center coordinates with size (N,2) for each spatial support (typically, pixel)
    :param errors: Errors at the coordinates with size (N,) for each spatial support (typically, pixel)
    :param params_variogram_model: Dataframe of variogram models to sum with three to four columns, "model" for the
        model types (e.g., ["spherical", "matern"]), "range" for the correlation ranges (e.g., [2, 100]), "psill" for
        the partial sills (e.g., [0.8, 0.2]) and "smooth" for the smoothness parameter if it exists for this model
        (e.g., [None, 0.2]).
    :param vectorized: Perform the vectorized calculation (used for testing).

    :return: Number of effective samples
    """

    # Check input dataframe
    _check_validity_params_variogram(params_variogram_model)

    # Get spatial correlation function from variogram parameters
    rho = correlation_from_variogram(params_variogram_model)

    # Get number of points and pairwise distance compacted matrix from scipy.pdist
    n = len(coords)
    pds = pdist(coords)

    # Now we compute the double covariance sum
    # Either using for-loop-version
    if not vectorized:
        var = 0.0
        for i in range(n):
            for j in range(n):

                # For index calculation of the pairwise distance,
                # see https://docs.scipy.org/doc/scipy/reference/generated/scipy.spatial.distance.pdist.html
                if i == j:
                    d = 0
                elif i < j:
                    ind = n * i + j - ((i + 2) * (i + 1)) // 2
                    d = pds[ind]
                else:
                    ind = n * j + i - ((j + 2) * (j + 1)) // 2
                    d = pds[ind]

                var += rho(d) * errors[i] * errors[j]  # type: ignore

    # Or vectorized version
    else:
        # Convert the compact pairwise distance into a square matrix
        pds_matrix = squareform(pds)
        # Vectorize calculation
        var = np.sum(
            errors.reshape((-1, 1)) @ errors.reshape((1, -1)) * rho(pds_matrix.flatten()).reshape(pds_matrix.shape)
        )

    # The number of effective sample is the fraction of total sill by squared standard error
    squared_se_dsc = var / n**2
    neff = float(np.mean(errors)) ** 2 / squared_se_dsc

    return neff


def neff_hugonnet_approx(
    coords: NDArrayf,
    errors: NDArrayf,
    params_variogram_model: pd.DataFrame,
    subsample: int = 1000,
    vectorized: bool = True,
    random_state: int | np.random.Generator | None = None,
) -> float:
    """
    Approximated number of effective samples derived from a double sum of covariance subsetted on one of the two sums,
    based on euclidean coordinates with the provided variogram parameters. This method works for any shape of area.
    See Hugonnet et al. (2022), https://doi.org/10.1109/jstars.2022.3188922, in particular Supplementary Fig. S16.

    :param coords: Center coordinates with size (N,2) for each spatial support (typically, pixel)
    :param errors: Errors at the coordinates with size (N,) for each spatial support (typically, pixel)
    :param params_variogram_model: Dataframe of variogram models to sum with three to four columns, "model" for the
        model types (e.g., ["spherical", "matern"]), "range" for the correlation ranges (e.g., [2, 100]), "psill" for
        the partial sills (e.g., [0.8, 0.2]) and "smooth" for the smoothness parameter if it exists for this model
        (e.g., [None, 0.2]).
    :param subsample: Number of samples to subset the calculation
    :param vectorized: Perform the vectorized calculation (used for testing).
    :param random_state: Random state or seed number to use for calculations (to fix random sampling during testing)

    :return: Number of effective samples
    """

    # Define random state
    rng = np.random.default_rng(random_state)

    # Check input dataframe
    _check_validity_params_variogram(params_variogram_model)

    # Get spatial correlation function from variogram parameters
    rho = correlation_from_variogram(params_variogram_model)

    # Get number of points and pairwise distance matrix from scipy.cdist
    n = len(coords)

    # At maximum, the number of subsamples has to be equal to number of points
    subsample = min(subsample, n)

    # Get random subset of points for one of the sums
    rand_points = rng.choice(n, size=subsample, replace=False)

    # Subsample coordinates in 1D before computing pairwise distances
    sub_coords = coords[rand_points, :]
    sub_errors = errors[rand_points]
    pds_matrix = cdist(coords, sub_coords, "euclidean")

    # Now we compute the double covariance sum
    # Either using for-loop-version
    if not vectorized:
        var = 0.0
        for i in range(pds_matrix.shape[0]):
            for j in range(pds_matrix.shape[1]):
                d = pds_matrix[i, j]
                var += rho(d) * errors[i] * errors[j]  # type: ignore

    # Or vectorized version
    else:
        # Vectorized calculation
        var = np.sum(
            errors.reshape((-1, 1)) @ sub_errors.reshape((1, -1)) * rho(pds_matrix.flatten()).reshape(pds_matrix.shape)
        )

    # The number of effective sample is the fraction of total sill by squared standard error
    squared_se_dsc = var / (n * subsample)
    neff = float(np.mean(errors)) ** 2 / squared_se_dsc

    return neff


def number_effective_samples(
    area: float | int | VectorType | gpd.GeoDataFrame,
    params_variogram_model: pd.DataFrame,
    rasterize_resolution: RasterType | float = None,
    **kwargs: Any,
) -> float:
    """
    Compute the number of effective samples, i.e. the number of uncorrelated samples, in an area accounting for spatial
    correlations described by a sum of variogram models.

    This function wraps two methods:

    - A discretized integration method that provides the exact estimate for any shape of area using a double sum of
        covariance. By default, this method is approximated using Equation 18 of Hugonnet et al. (2022),
        https://doi.org/10.1109/jstars.2022.3188922 to decrease computing times while preserving a good approximation.

    - A continuous integration method that provides a conservative (i.e., slightly overestimated) value for a disk
        area shape, based on a generalization of the approach of Rolstad et al. (2009),
        http://dx.doi.org/10.3189/002214309789470950.

    By default, if a numeric value is passed for an area, the continuous method is used considering a disk shape. If a
    vector is passed, the discretized method is computed on that shape. If the discretized method is used, a resolution
    for rasterization is generally expected, otherwise is arbitrarily chosen as a fifth of the shortest correlation
    range to ensure a sufficiently fine grid for propagation of the shortest range.

    :param area: Area of interest either as a numeric value of surface in the same unit as the variogram ranges (will
        assume a circular shape), or as a vector (shapefile) of the area
    :param params_variogram_model: Dataframe of variogram models to sum with three to four columns, "model" for the
        model types (e.g., ["spherical", "matern"]), "range" for the correlation ranges (e.g., [2, 100]), "psill" for
        the partial sills (e.g., [0.8, 0.2]) and "smooth" for the smoothness parameter if it exists for this model
        (e.g., [None, 0.2]).
    :param rasterize_resolution: Resolution to rasterize the area if passed as a vector. Can be a float value or a
        Raster.
    :param kwargs: Keyword argument to pass to the `neff_hugonnet_approx` function.

    :return: Number of effective samples
    """

    # Check input for variogram parameters
    _check_validity_params_variogram(params_variogram_model=params_variogram_model)

    # If area is numeric, run the continuous circular approximation
    if isinstance(area, (float, int)):
        neff = neff_circular_approx_numerical(area=area, params_variogram_model=params_variogram_model)

    # Otherwise, run the discrete sum of covariance
    elif isinstance(area, (Vector, gpd.GeoDataFrame)):

        # If the input is a geopandas dataframe, put into a Vector object
        if isinstance(area, gpd.GeoDataFrame):
            V = Vector(area)
        else:
            V = area

        if rasterize_resolution is None:
            rasterize_resolution = np.min(params_variogram_model["range"].values) / 5.0
            warnings.warn(
                "Resolution for vector rasterization is not defined and thus set at 20% of the shortest "
                "correlation range, which might result in large memory usage."
            )

        # Rasterize with numeric resolution or Raster metadata
        if isinstance(rasterize_resolution, (float, int, np.floating, np.integer)):

            # We only need relative mask and coordinates, not absolute
            mask = V.create_mask(xres=rasterize_resolution, as_array=True)
            x = rasterize_resolution * np.arange(0, mask.shape[0])
            y = rasterize_resolution * np.arange(0, mask.shape[1])
            coords = np.array(np.meshgrid(y, x))
            coords_on_mask = coords[:, mask].T

        elif isinstance(rasterize_resolution, Raster):

            # With a Raster we can get the coordinates directly
            mask = V.create_mask(rasterize_resolution, as_array=True).squeeze()
            coords = np.array(rasterize_resolution.coords())
            coords_on_mask = coords[:, mask].T

        else:
            raise ValueError("The rasterize resolution must be a float, integer or Raster subclass.")

        # Here we don't care about heteroscedasticity, so all errors are standardized to one
        errors_on_mask = np.ones(len(coords_on_mask))

        neff = neff_hugonnet_approx(
            coords=coords_on_mask, errors=errors_on_mask, params_variogram_model=params_variogram_model, **kwargs
        )

    else:
        raise ValueError("Area must be a float, integer, Vector subclass or geopandas dataframe.")

    return neff


def spatial_error_propagation(
    areas: list[float | VectorType | gpd.GeoDataFrame],
    errors: RasterType,
    params_variogram_model: pd.Dataframe,
    **kwargs: Any,
) -> list[float]:
    """
    Spatial propagation of elevation errors to an area using the estimated heteroscedasticity and spatial correlations.

    This function is based on the `number_effective_samples` function to estimate uncorrelated samples. If given a
    vector area, it uses Equation 18 of Hugonnet et al. (2022), https://doi.org/10.1109/jstars.2022.3188922. If given
    a numeric area, it uses a generalization of Rolstad et al. (2009), http://dx.doi.org/10.3189/002214309789470950.

    The standard error SE (1-sigma) is then computed as SE = mean(SD) / Neff, where mean(SD) is the mean of errors in
    the area of interest which accounts for heteroscedasticity, and Neff is the number of effective samples.

    :param areas: Area of interest either as a numeric value of surface in the same unit as the variogram ranges (will
        assume a circular shape), or as a vector (shapefile) of the area.
    :param errors: Errors from heteroscedasticity estimation and modelling, as an array or Raster.
    :param params_variogram_model: Dataframe of variogram models to sum with three to four columns, "model" for the
        model types (e.g., ["spherical", "matern"]), "range" for the correlation ranges (e.g., [2, 100]), "psill" for
        the partial sills (e.g., [0.8, 0.2]) and "smooth" for the smoothness parameter if it exists for this model
        (e.g., [None, 0.2]).
    :param kwargs: Keyword argument to pass to the `neff_hugonnet_approx` function.

    :return: List of standard errors (1-sigma) for the input areas
    """

    standard_errors = []
    errors_arr = get_array_and_mask(errors)[0]
    for area in areas:
        # We estimate the number of effective samples in the area
        neff = number_effective_samples(
            area=area, params_variogram_model=params_variogram_model, rasterize_resolution=errors, **kwargs
        )

        # We compute the average error in this area
        # If the area is only a value, take the average error over the entire Raster
        if isinstance(area, float):
            average_spread = np.nanmean(errors_arr)
        else:
            if isinstance(area, gpd.GeoDataFrame):
                area_vector = Vector(area)
            else:
                area_vector = area
            area_mask = area_vector.create_mask(errors, as_array=True).squeeze()

            average_spread = np.nanmean(errors_arr[area_mask])

        # Compute the standard error from those two values
        standard_error = average_spread / np.sqrt(neff)
        standard_errors.append(standard_error)

    return standard_errors


def _std_err_finite(std: float, neff_tot: float, neff: float) -> float:
    """
    Standard error formula for a subsample of a finite ensemble.

    :param std: standard deviation
    :param neff_tot: maximum number of effective samples
    :param neff: number of effective samples

    :return: standard error
    """
    return std * np.sqrt(1 / neff_tot * (neff_tot - neff) / neff_tot)


def _std_err(std: float, neff: float) -> float:
    """
    Standard error formula.

    :param std: standard deviation
    :param neff: number of effective samples

    :return: standard error
    """
    return std * np.sqrt(1 / neff)


def _distance_latlon(tup1: tuple[float, float], tup2: tuple[float, float], earth_rad: float = 6373000) -> float:
    """
    Distance between two lat/lon coordinates projected on a spheroid
    ref: https://stackoverflow.com/questions/19412462/getting-distance-between-two-points-based-on-latitude-longitude
    :param tup1: lon/lat coordinates of first point
    :param tup2: lon/lat coordinates of second point
    :param earth_rad: radius of the earth in meters

    :return: distance
    """
    lat1 = m.radians(abs(tup1[1]))
    lon1 = m.radians(abs(tup1[0]))
    lat2 = m.radians(abs(tup2[1]))
    lon2 = m.radians(abs(tup2[0]))

    dlon = lon2 - lon1
    dlat = lat2 - lat1

    a = m.sin(dlat / 2) ** 2 + m.cos(lat1) * m.cos(lat2) * m.sin(dlon / 2) ** 2
    c = 2 * m.atan2(m.sqrt(a), m.sqrt(1 - a))

    distance = earth_rad * c

    return distance


def _scipy_convolution(imgs: NDArrayf, filters: NDArrayf, output: NDArrayf) -> None:
    """
    Scipy convolution on a number n_N of 2D images of size N1 x N2 using a number of kernels n_M of sizes M1 x M2.

    :param imgs: Input array of size (n_N, N1, N2) with n_N images of size N1 x N2
    :param filters: Input array of filters of size (n_M, M1, M2) with n_M filters of size M1 x M2
    :param output: Initialized output array of size (n_N, n_M, N1, N2)
    """

    for i_N in np.arange(imgs.shape[0]):
        for i_M in np.arange(filters.shape[0]):
            output[i_N, i_M, :, :] = scipy.ndimage.convolve(
                imgs[i_N, :, :], filters[i_M, :, :], mode="constant", cval=np.nan
            )


@numba.njit(parallel=True)  # type: ignore
def _numba_convolution(imgs: NDArrayf, filters: NDArrayf, output: NDArrayf) -> NDArrayf:
    """
    Numba convolution on a number n_N of 2D images of size N1 x N2 using a number of kernels n_M of sizes M1 x M2.

    :param imgs: Input array of size (n_N, N1, N2) with n_N images of size N1 x N2
    :param filters: Input array of filters of size (n_M, M1, M2) with n_M filters of size M1 x M2
    :param output: Initialized output array of size (n_N, n_M, N1, N2)
    """
    # Shapes
    n_N, N1, N2 = imgs.shape
    n_M, M1, M2 = filters.shape

    # Range
    row_range = N1 - M1 + 1
    col_range = N2 - M2 + 1

    for ii in range(n_N):
        for rr in prange(row_range):
            for cc in prange(col_range):
                for m1 in range(M1):
                    for m2 in range(M2):
                        for ff in range(n_M):
                            imgval = imgs[ii, rr + m1, cc + m2]
                            filterval = filters[ff, m1, m2]
                            output[ii, ff, rr, cc] += imgval * filterval

    return output


def convolution(imgs: NDArrayf, filters: NDArrayf, method: str = "scipy") -> NDArrayf:
    """
    Convolution on a number n_N of 2D images of size N1 x N2 using a number of kernels n_M of sizes M1 x M2, using
    either scipy.signal.fftconvolve or accelerated numba loops.
    Note that the indexes on n_M and n_N correspond to first axes on the array to speed up computations (prefetching).
    Inspired by: https://laurentperrinet.github.io/sciblog/posts/2017-09-20-the-fastest-2d-convolution-in-the-world.html

    :param imgs: Input array of size (n_N, N1, N2) with n_N images of size N1 x N2
    :param filters: Input array of filters of size (n_M, M1, M2) with n_M filters of size M1 x M2
    :param method: Method to perform the convolution: "scipy" or "numba"

    :return: Filled array of outputs of size (n_N, n_M, N1, N2)
    """

    # Initialize output array according to input shapes
    n_N, N1, N2 = imgs.shape
    n_M, M1, M2 = filters.shape
    output = np.zeros((n_N, n_M, N1, N2))

    if method.lower() == "scipy":
        _scipy_convolution(imgs=imgs, filters=filters, output=output)
    elif "numba" in method.lower():
        half_M1 = int((M1 - 1) / 2)
        half_M2 = int((M2 - 1) / 2)
        imgs_pad = np.pad(imgs, pad_width=((0, 0), (half_M1, half_M1), (half_M2, half_M2)), constant_values=np.nan)
        output = _numba_convolution(
            imgs=imgs_pad,
            filters=filters,
            output=output,
        )
    else:
        raise ValueError('Method must be "scipy" or "numba".')

    return output


def mean_filter_nan(
    img: NDArrayf, kernel_size: int, kernel_shape: str = "circular", method: str = "scipy"
) -> tuple[NDArrayf, NDArrayf, int]:
    """
    Apply a mean filter to an image with a square or circular kernel of size p and with NaN values ignored.

    :param img: Input array of size (N1, N2)
    :param kernel_size: Size M of kernel, which will be a symmetrical (M, M) kernel
    :param kernel_shape: Shape of kernel, either "square" or "circular"
    :param method: Method to perform the convolution: "scipy" or "numba"

    :return: Array of size (N1, N2) with mean values, Array of size (N1, N2) with number of valid pixels, Number of
        pixels in the kernel
    """

    # Simplify kernel size notation
    p = kernel_size

    # Copy the array and replace NaNs by zeros before summing them in the convolution
    img_zeroed = img.copy()
    img_zeroed[~np.isfinite(img_zeroed)] = 0

    # Define square kernel
    if kernel_shape.lower() == "square":
        kernel = np.ones((p, p), dtype="uint8")

    # Circle kernel
    elif kernel_shape.lower() == "circular":
        kernel = _create_circular_mask((p, p)).astype("uint8")
    else:
        raise ValueError('Kernel shape should be "square" or "circular".')

    # Run convolution to compute the sum of img values
    summed_img = convolution(
        imgs=img_zeroed.reshape((1, img_zeroed.shape[0], img_zeroed.shape[1])),
        filters=kernel.reshape((1, kernel.shape[0], kernel.shape[1])),
        method=method,
    ).squeeze()

    # Construct a boolean array for nodatas
    nodata_img = np.ones(np.shape(img), dtype=np.int8)
    nodata_img[~np.isfinite(img)] = 0

    # Count the number of valid pixels in the kernel with a convolution
    nb_valid_img = convolution(
        imgs=nodata_img.reshape((1, nodata_img.shape[0], nodata_img.shape[1])),  # type: ignore
        filters=kernel.reshape((1, kernel.shape[0], kernel.shape[1])),
        method=method,
    ).squeeze()

    # Compute the final mean filter which accounts for no data
    with warnings.catch_warnings():
        warnings.filterwarnings("ignore", "divide by zero encountered in *divide")
        mean_img = summed_img / nb_valid_img

    # Compute the number of pixel per kernel
    nb_pixel_per_kernel = np.count_nonzero(kernel)

    return mean_img, nb_valid_img, nb_pixel_per_kernel


def _patches_convolution(
    values: NDArrayf,
    gsd: float,
    area: float,
    perc_min_valid: float = 80.0,
    patch_shape: str = "circular",
    method: str = "scipy",
    statistic_between_patches: Callable[[NDArrayf], np.floating[Any]] = gu.stats.nmad,
    return_in_patch_statistics: bool = False,
) -> tuple[float, float, float] | tuple[float, float, float, pd.DataFrame]:
    """

    :param values: Values as array of shape (N1, N2) with NaN for masked values
    :param gsd: Ground sampling distance
    :param area: Size of integration area (squared unit of ground sampling distance)
    :param perc_min_valid: Minimum valid area in the patch
    :param patch_shape: Shape of patch, either "circular" or "square"
    :param method: Method to perform the convolution, "scipy" or "numba"
    :param statistic_between_patches: Statistic to compute between all patches, typically a measure of spread, applied
        to the first in-patch statistic, which is typically the mean
    :param return_in_patch_statistics: Whether to return the dataframe of statistics for all patches and areas


    :return: Statistic between patches, Number of patches, Exact discretized area, (Optional) Dataframe of per-patch
        statistics
    """

    # Get kernel size to match area
    # If circular, it corresponds to the diameter
    if patch_shape.lower() == "circular":
        kernel_size = int(np.round(2 * np.sqrt(area / np.pi) / gsd, decimals=0))
    # If square, to the side length
    elif patch_shape.lower() == "square":
        kernel_size = int(np.round(np.sqrt(area) / gsd, decimals=0))

    else:
        raise ValueError('Kernel shape should be "square" or "circular".')

    logging.info("Computing the convolution on the entire array...")
    mean_img, nb_valid_img, nb_pixel_per_kernel = mean_filter_nan(
        img=values, kernel_size=kernel_size, kernel_shape=patch_shape, method=method
    )

    # Exclude mean values if number of valid pixels is less than a percentage of the kernel size
    mean_img[nb_valid_img < nb_pixel_per_kernel * perc_min_valid / 100.0] = np.nan

    # A problem with the convolution method compared to the quadrant one is that patches are not independent, which
    # can bias the estimation of spread. To remedy this, we compute spread statistics on patches separated by the
    # kernel size (i.e., the diameter of the circular patch, or side of the square patch) to ensure no dependency

    # There are as many combinations for this calculation as the square of the kernel_size
    logging.info("Computing statistic between patches for all independent combinations...")
    list_statistic_estimates = []
    list_nb_independent_patches = []
    for i in range(kernel_size):
        for j in range(kernel_size):
            statistic = statistic_between_patches(mean_img[i::kernel_size, j::kernel_size].ravel())
            nb_patches = np.count_nonzero(np.isfinite(mean_img[i::kernel_size, j::kernel_size]))
            list_statistic_estimates.append(statistic)
            list_nb_independent_patches.append(nb_patches)

    if return_in_patch_statistics:
        # Create dataframe of independent patches for one independent setting
        df = pd.DataFrame(
            data={
                "nanmean": mean_img[::kernel_size, ::kernel_size].ravel(),
                "count": nb_valid_img[::kernel_size, ::kernel_size].ravel(),
            }
        )

    # We then use the average of the statistic computed for different sets of independent patches to get a more robust
    # estimate
    average_statistic = float(np.nanmean(np.asarray(list_statistic_estimates)))
    nb_independent_patches = float(np.nanmean(np.asarray(list_nb_independent_patches)))
    exact_area = nb_pixel_per_kernel * gsd**2

    if return_in_patch_statistics:
        return average_statistic, nb_independent_patches, exact_area, df
    else:
        return average_statistic, nb_independent_patches, exact_area


def _patches_loop_quadrants(
    values: NDArrayf,
    gsd: float,
    area: float,
    patch_shape: str = "circular",
    n_patches: int = 1000,
    perc_min_valid: float = 80.0,
    statistics_in_patch: Iterable[Callable[[NDArrayf], np.floating[Any]] | str] = (np.nanmean,),
    statistic_between_patches: Callable[[NDArrayf], np.floating[Any]] = gu.stats.nmad,
    random_state: int | np.random.Generator | None = None,
    return_in_patch_statistics: bool = False,
) -> tuple[float, float, float] | tuple[float, float, float, pd.DataFrame]:
    """
    Patches method for empirical estimation of the standard error over an integration area


    :param values: Values as array of shape (N1, N2) with NaN for masked values
    :param gsd: Ground sampling distance
    :param area: Size of integration area (squared unit of ground sampling distance)
    :param perc_min_valid: Minimum valid area in the patch
    :param statistics_in_patch: List of statistics to compute in each patch (count is computed by default; only the
    first statistic is used by statistic_between_patches)
    :param statistic_between_patches: Statistic to compute between all patches, typically a measure of spread, applied
        to the first in-patch statistic, which is typically the mean
    :param patch_shape: Shape of patch, either "circular" or "square".
    :param n_patches: Maximum number of patches to sample
    :param random_state: Random state or seed number to use for calculations (to fix random sampling during testing)
    :param return_in_patch_statistics: Whether to return the dataframe of statistics for all patches and areas

    :return: Statistic between patches, Number of patches, Exact discretized area, Dataframe of per-patch statistics
    """

    list_statistics_in_patch = list(statistics_in_patch)
    # Add count by default
    list_statistics_in_patch.append("count")

    # Get statistic name
    statistics_name = [f if isinstance(f, str) else f.__name__ for f in list_statistics_in_patch]

    # Define random state
    rng = np.random.default_rng(random_state)

    # Divide raster in quadrants where we can sample
    nx, ny = np.shape(values)

    kernel_size = int(np.round(np.sqrt(area) / gsd, decimals=0))

    # For rectangular quadrants
    nx_sub = int(np.floor((nx - 1) / kernel_size))
    ny_sub = int(np.floor((ny - 1) / kernel_size))
    # For circular patches
    rad = int(np.round(np.sqrt(area / np.pi) / gsd, decimals=0))

    # Compute exact area to provide to checks and return
    if patch_shape.lower() == "square":
        nb_pixel_exact = nx_sub * ny_sub
        exact_area = nb_pixel_exact * gsd**2
    elif patch_shape.lower() == "circular":
        nb_pixel_exact = np.count_nonzero(_create_circular_mask(shape=(nx, ny), radius=rad))
        exact_area = nb_pixel_exact * gsd**2

    # Create list of all possible quadrants
    list_quadrant = [[i, j] for i in range(nx_sub) for j in range(ny_sub)]
    u = 0
    # Keep sampling while there is quadrants left and below maximum number of patch to sample
    remaining_nsamp = n_patches
    list_df = []
    while len(list_quadrant) > 0 and u < n_patches:

        # Draw a random coordinate from the list of quadrants, select more than enough random points to avoid drawing
        # randomly and differencing lists several times
        list_idx_quadrant = rng.choice(len(list_quadrant), size=min(len(list_quadrant), 10 * remaining_nsamp))

        for idx_quadrant in list_idx_quadrant:

            logging.info("Working on a new quadrant")

            # Select center coordinates
            i = list_quadrant[idx_quadrant][0]
            j = list_quadrant[idx_quadrant][1]

            # Get patch by masking the square or circular quadrant
            if patch_shape.lower() == "square":
                patch = values[
                    kernel_size * i : kernel_size * (i + 1), kernel_size * j : kernel_size * (j + 1)
                ].flatten()
            elif patch_shape.lower() == "circular":
                center_x = np.floor(kernel_size * (i + 1 / 2))
                center_y = np.floor(kernel_size * (j + 1 / 2))
                mask = _create_circular_mask((nx, ny), center=(center_x, center_y), radius=rad)
                patch = values[mask]
            else:
                raise ValueError("Patch method must be square or circular.")

            # Check that the patch is complete and has the minimum number of valid values
            nb_pixel_total = len(patch)
            nb_pixel_valid = len(patch[np.isfinite(patch)])
            if nb_pixel_valid >= np.ceil(perc_min_valid / 100.0 * nb_pixel_total) and nb_pixel_total == nb_pixel_exact:
                u = u + 1
                if u > n_patches:
                    break
                logging.info("Found valid quadrant " + str(u) + " (maximum: " + str(n_patches) + ")")

                df = pd.DataFrame()
                df = df.assign(tile=[str(i) + "_" + str(j)])
                for j, statistic in enumerate(list_statistics_in_patch):
                    if isinstance(statistic, str):
                        if statistic == "count":
                            df[statistic] = [nb_pixel_valid]
                        else:
                            raise ValueError('No other string than "count" are supported for named statistics.')
                    else:
                        df[statistics_name[j]] = [statistic(patch[np.isfinite(patch)].astype("float64"))]

                list_df.append(df)

        # Get remaining samples to draw
        remaining_nsamp = n_patches - u
        # Remove quadrants already sampled from list
        list_quadrant = [c for j, c in enumerate(list_quadrant) if j not in list_idx_quadrant]

    if len(list_df) > 0:
        df_all = pd.concat(list_df)
        # The average statistic is computed on the first in-patch statistic
        average_statistic = float(statistic_between_patches(df_all[statistics_name[0]].values))
        nb_independent_patches = np.count_nonzero(np.isfinite(df_all[statistics_name[0]].values))
    else:
        df_all = pd.DataFrame()
        for j, _ in enumerate(list_statistics_in_patch):
            df_all[statistics_name[j]] = [np.nan]
        average_statistic = np.nan
        nb_independent_patches = 0
        warnings.warn("No valid patch found covering this area size, returning NaN for statistic.")

    if return_in_patch_statistics:
        return average_statistic, nb_independent_patches, exact_area, df_all
    else:
        return average_statistic, nb_independent_patches, exact_area


@overload
def patches_method(
    values: NDArrayf | RasterType,
    areas: list[float],
    gsd: float = None,
    stable_mask: NDArrayf | VectorType | gpd.GeoDataFrame = None,
    unstable_mask: NDArrayf | VectorType | gpd.GeoDataFrame = None,
    statistics_in_patch: tuple[Callable[[NDArrayf], np.floating[Any]] | str] = (np.nanmean,),
    statistic_between_patches: Callable[[NDArrayf], np.floating[Any]] = gu.stats.nmad,
    perc_min_valid: float = 80.0,
    patch_shape: str = "circular",
    vectorized: bool = True,
    convolution_method: str = "scipy",
    n_patches: int = 1000,
    *,
    return_in_patch_statistics: Literal[False] = False,
    random_state: int | np.random.Generator | None = None,
) -> pd.DataFrame: ...


@overload
def patches_method(
    values: NDArrayf | RasterType,
    areas: list[float],
    gsd: float = None,
    stable_mask: NDArrayf | VectorType | gpd.GeoDataFrame = None,
    unstable_mask: NDArrayf | VectorType | gpd.GeoDataFrame = None,
    statistics_in_patch: tuple[Callable[[NDArrayf], np.floating[Any]] | str] = (np.nanmean,),
    statistic_between_patches: Callable[[NDArrayf], np.floating[Any]] = gu.stats.nmad,
    perc_min_valid: float = 80.0,
    patch_shape: str = "circular",
    vectorized: bool = True,
    convolution_method: str = "scipy",
    n_patches: int = 1000,
    *,
    return_in_patch_statistics: Literal[True],
    random_state: int | np.random.Generator | None = None,
) -> tuple[pd.DataFrame, pd.DataFrame]: ...


def patches_method(
    values: NDArrayf | RasterType,
    areas: list[float],
    gsd: float = None,
    stable_mask: NDArrayf | VectorType | gpd.GeoDataFrame = None,
    unstable_mask: NDArrayf | VectorType | gpd.GeoDataFrame = None,
    statistics_in_patch: tuple[Callable[[NDArrayf], np.floating[Any]] | str] = (np.nanmean,),
    statistic_between_patches: Callable[[NDArrayf], np.floating[Any]] = gu.stats.nmad,
    perc_min_valid: float = 80.0,
    patch_shape: str = "circular",
    vectorized: bool = True,
    convolution_method: str = "scipy",
    n_patches: int = 1000,
    return_in_patch_statistics: bool = False,
    random_state: int | np.random.Generator | None = None,
) -> pd.DataFrame | tuple[pd.DataFrame, pd.DataFrame]:
    """
    Monte Carlo patches method that samples multiple patches of terrain, square or circular, of a certain area and
    computes a statistic in each patch. Then, another statistic is computed between all patches. Typically, a statistic
    of central tendency (e.g., the mean) is computed for each patch, then a statistic of spread (e.g., the NMAD)
    is computed on the central tendency of all the patches. This specific procedure gives an empirical estimate of the
    standard error of the mean.

    The function returns the exact areas of the patches, which might differ from the input due to rasterization of the
    shapes.

    By default, the fast vectorized method based on a convolution of all pixels is used, but only works with the mean.
    To compute other statistics (possibly a list), the non-vectorized method that randomly samples quadrants of the
    input array up to a certain number of patches "n_patches" can be used.

    The per-patch statistics can be returned as a concatenated dataframe using the "return_in_patch_statistics"
    argument, not done by default due to large sizes.

    :param values: Values as array or Raster
    :param areas: List of patch areas to process (squared unit of ground sampling distance; exact patch areas might not
        always match these accurately due to rasterization, and are returned as outputs)
    :param gsd: Ground sampling distance
    :param stable_mask: Vector shapefile of stable terrain (if values is Raster), or boolean array of same shape as
        values
    :param unstable_mask: Vector shapefile of unstable terrain (if values is Raster), or boolean array of same shape
        as values
    :param statistics_in_patch: List of statistics to compute in each patch (count is computed by default;
        only mean and count supported for vectorized version)
    :param statistic_between_patches: Statistic to compute between all patches, typically a measure of spread, applied
        to the first in-patch statistic, which is typically the mean
    :param perc_min_valid: Minimum valid area in the patch
    :param patch_shape: Shape of patch, either "circular" or "square"
    :param vectorized: Whether to use the vectorized (convolution) method or the for loop in quadrants
    :param convolution_method: Convolution method to use, either "scipy" or "numba" (only for vectorized)
    :param n_patches: Maximum number of patches to sample (only for non-vectorized)
    :param return_in_patch_statistics: Whether to return the dataframe of statistics for all patches and areas
    :param random_state: Random state or seed number to use for calculations (only for non-vectorized, for testing)

    :return: Dataframe of statistic between patches with independent patches count and exact areas,
        (Optional) Dataframe of per-patch statistics
    """

    # Get values with NaNs on unstable terrain, preserving the shape by default
    values_arr, gsd = _preprocess_values_with_mask_to_array(
        values=values, include_mask=stable_mask, exclude_mask=unstable_mask, gsd=gsd
    )

    # Initialize list of dataframe for the statistic on all patches
    list_stats = []
    list_nb_patches = []
    list_exact_areas = []

    # Initialize a list to concatenate full dataframes if we want to return them
    if return_in_patch_statistics:
        list_df = []

    # Looping on areas
    for area in areas:
        # If vectorized, we run the convolution which only supports mean and count statistics
        if vectorized:
            outputs = _patches_convolution(
                values=values_arr,
                gsd=gsd,
                area=area,
                perc_min_valid=perc_min_valid,
                patch_shape=patch_shape,
                method=convolution_method,
                statistic_between_patches=statistic_between_patches,
                return_in_patch_statistics=return_in_patch_statistics,
            )

        # If not, we run the quadrant loop method that supports any statistic
        else:
            outputs = _patches_loop_quadrants(
                values=values_arr,
                gsd=gsd,
                area=area,
                patch_shape=patch_shape,
                n_patches=n_patches,
                perc_min_valid=perc_min_valid,
                statistics_in_patch=statistics_in_patch,
                statistic_between_patches=statistic_between_patches,
                return_in_patch_statistics=return_in_patch_statistics,
                random_state=random_state,
            )

        list_stats.append(outputs[0])
        list_nb_patches.append(outputs[1])
        list_exact_areas.append(outputs[2])
        if return_in_patch_statistics:
            # Here we'd need to write overload for all the patch subfunctions... maybe we can do this more easily with
            # the function behaviour, ignoring for now.
            df: pd.DataFrame = outputs[3]  # type: ignore
            df["areas"] = area
            df["exact_areas"] = outputs[2]
            list_df.append(df)

    # Produce final dataframe of statistic between patches per area
    df_statistic = pd.DataFrame(
        data={
            statistic_between_patches.__name__: list_stats,
            "nb_indep_patches": list_nb_patches,
            "exact_areas": list_exact_areas,
            "areas": areas,
        }
    )

    if return_in_patch_statistics:
        # Concatenate the complete dataframe
        df_tot = pd.concat(list_df)
        return df_statistic, df_tot
    else:
        return df_statistic


def plot_variogram(
    df: pd.DataFrame,
    list_fit_fun: list[Callable[[NDArrayf], NDArrayf]] = None,
    list_fit_fun_label: list[str] = None,
    ax: matplotlib.axes.Axes = None,
    xscale: str = "linear",
    xscale_range_split: list[float] = None,
    xlabel: str = None,
    ylabel: str = None,
    xlim: str = None,
    ylim: str = None,
    out_fname: str = None,
) -> None:
    """
    Plot empirical variogram, and optionally also plot one or several model fits.
    Input dataframe is expected to be the output of xdem.spatialstats.sample_empirical_variogram.
    Input function model is expected to be the output of xdem.spatialstats.fit_sum_model_variogram.

    :param df: Empirical variogram, formatted as a dataframe with count (pairwise sample count), lags
        (upper bound of spatial lag bin), exp (experimental variance), and err_exp (error on experimental variance)
    :param list_fit_fun: List of model function fits
    :param list_fit_fun_label: List of model function fits labels
    :param ax: Plotting ax to use, creates a new one by default
    :param xscale: Scale of X-axis
    :param xscale_range_split: List of ranges at which to split the figure
    :param xlabel: Label of X-axis
    :param ylabel: Label of Y-axis
    :param xlim: Limits of X-axis
    :param ylim: Limits of Y-axis
    :param out_fname: File to save the variogram plot to
    :return:
    """

    # Create axes if they are not passed
    if ax is None:
        fig = plt.figure()
        ax = plt.subplot(111)
    elif isinstance(ax, matplotlib.axes.Axes):
        fig = ax.figure
    else:
        raise ValueError("ax must be a matplotlib.axes.Axes instance or None")

    # Check format of input dataframe
    expected_values = ["exp", "lags", "count"]
    for val in expected_values:
        if val not in df.columns.values:
            raise ValueError(f'The expected variable "{val}" is not part of the provided dataframe column names.')

    # Hide axes for the main subplot (which will be subdivded)
    ax.axis("off")

    if ylabel is None:
        ylabel = r"Variance [$\mu$ $\pm \sigma$]"
    if xlabel is None:
        xlabel = "Spatial lag (m)"

    init_gridsize = [10, 10]
    # Create parameters to split x axis into different linear scales
    # If there is no split, get parameters for a single subplot
    if xscale_range_split is None:
        nb_subpanels = 1
        if xscale == "log":
            xmin = [np.min(df.lags) / 2]
        else:
            xmin = [0]
        xmax = [np.max(df.lags)]
        xgridmin = [0]
        xgridmax = [init_gridsize[0]]
        gridsize = init_gridsize
    # Otherwise, derive a list for each subplot
    else:
        # Add initial zero if not in input
        if xscale_range_split[0] != 0:
            if xscale == "log":
                first_xmin = np.min(df.lags) / 2
            else:
                first_xmin = 0
            xscale_range_split = [first_xmin] + xscale_range_split
        # Add maximum distance if not in input
        if xscale_range_split[-1] != np.max(df.lags):
            xscale_range_split.append(np.max(df.lags))

        # Scale grid size by the number of subpanels
        nb_subpanels = len(xscale_range_split) - 1
        gridsize = init_gridsize.copy()
        gridsize[0] *= nb_subpanels
        # Create list of parameters to pass to ax/grid objects of subpanels
        xmin = []
        xmax = []
        xgridmin = []
        xgridmax = []
        for i in range(nb_subpanels):
            xmin.append(xscale_range_split[i])
            xmax.append(xscale_range_split[i + 1])
            xgridmin.append(init_gridsize[0] * i)
            xgridmax.append(init_gridsize[0] * (i + 1))

    # Need a grid plot to show the sample count and the statistic
    grid = plt.GridSpec(gridsize[1], gridsize[0], wspace=0.5, hspace=0.5)

    # Loop over each subpanel
    for k in range(nb_subpanels):
        # First, an axis to plot the sample histogram
        ax0 = ax.inset_axes(grid[:3, xgridmin[k] : xgridmax[k]].get_position(fig).bounds)
        ax0.set_xscale(xscale)
        ax0.set_xticks([])

        # Plot the histogram manually with fill_between
        interval_var = [0] + list(df.lags)
        for i in range(len(df)):
            count = df["count"].values[i]
            ax0.fill_between(
                [interval_var[i], interval_var[i + 1]],
                [0] * 2,
                [count] * 2,
                facecolor=plt.cm.Greys(0.75),
                alpha=1,
                edgecolor="white",
                linewidth=0.5,
            )
        if k == 0:
            ax0.set_ylabel("Sample count")
            # Scientific format to avoid undesired additional space on the label side
            ax0.ticklabel_format(axis="y", style="sci", scilimits=(0, 0))
        else:
            ax0.set_yticks([])
        # Ignore warnings for log scales
        ax0.set_xlim((xmin[k], xmax[k]))

        # Now, plot the statistic of the data
        ax1 = ax.inset_axes(grid[3:, xgridmin[k] : xgridmax[k]].get_position(fig).bounds)

        # Get the lags bin centers
        bins_center = np.subtract(df.lags, np.diff([0] + df.lags.tolist()) / 2)

        # If all the estimated errors are all NaN (single run), simply plot the empirical variogram
        if np.all(np.isnan(df.err_exp)):
            ax1.scatter(bins_center, df.exp, label="Empirical variogram", color="blue", marker="x")
        # Otherwise, plot the error estimates through multiple runs
        else:
            ax1.errorbar(bins_center, df.exp, yerr=df.err_exp, label="Empirical variogram (1-sigma std error)", fmt="x")

        # If a list of functions is passed, plot the modelled variograms
        if list_fit_fun is not None:
            for i, fit_fun in enumerate(list_fit_fun):
                x = np.linspace(xmin[k], xmax[k], 1000)
                y = fit_fun(x)

                if list_fit_fun_label is not None:
                    ax1.plot(x, y, linestyle="dashed", label=list_fit_fun_label[i], zorder=30)
                else:
                    ax1.plot(x, y, linestyle="dashed", color="black", zorder=30)

            if list_fit_fun_label is None:
                ax1.plot([], [], linestyle="dashed", color="black", label="Model fit")

        ax1.set_xscale(xscale)
        if nb_subpanels > 1 and k == (nb_subpanels - 1):
            ax1.xaxis.set_ticks(np.linspace(xmin[k], xmax[k], 3))
        elif nb_subpanels > 1:
            ax1.xaxis.set_ticks(np.linspace(xmin[k], xmax[k], 3)[:-1])

        if xlim is None:
            ax1.set_xlim((xmin[k], xmax[k]))
        else:
            ax1.set_xlim(xlim)

        if ylim is not None:
            ax1.set_ylim(ylim)
        else:
            if np.all(np.isnan(df.err_exp)):
                ax1.set_ylim((0, 1.05 * np.nanmax(df.exp)))
            else:
                ax1.set_ylim((0, np.nanmax(df.exp) + np.nanmean(df.err_exp)))

        if k == int(nb_subpanels / 2):
            ax1.set_xlabel(xlabel)
        if k == nb_subpanels - 1:
            ax1.legend(loc="lower right")
        if k == 0:
            ax1.set_ylabel(ylabel)
        else:
            ax1.set_yticks([])

    if out_fname is not None:
        plt.savefig(out_fname)


def plot_1d_binning(
    df: pd.DataFrame,
    var_name: str,
    statistic_name: str,
    label_var: str | None = None,
    label_statistic: str | None = None,
    min_count: int = 30,
    ax: matplotlib.axes.Axes | None = None,
    out_fname: str = None,
) -> None:
    """
    Plot a statistic and its count along a single binning variable.
    Input is expected to be formatted as the output of the xdem.spatialstats.nd_binning function.

    :param df: Output dataframe of nd_binning
    :param var_name: Name of binning variable to plot
    :param statistic_name: Name of statistic of interest to plot
    :param label_var: Label of binning variable
    :param label_statistic: Label of statistic of interest
    :param min_count: Removes statistic values computed with a count inferior to this minimum value
    :param ax: Plotting ax to use, creates a new one by default
    :param out_fname: File to save the variogram plot to
    """

    # Create axes
    if ax is None:
        fig = plt.figure()
        ax = plt.subplot(111)
    elif isinstance(ax, matplotlib.axes.Axes):
        fig = ax.figure
    else:
        raise ValueError("ax must be a matplotlib.axes.Axes instance or None.")

    if var_name not in df.columns.values:
        raise ValueError(f'The variable "{var_name}" is not part of the provided dataframe column names.')

    if statistic_name not in df.columns.values:
        raise ValueError(f'The statistic "{statistic_name}" is not part of the provided dataframe column names.')

    # Re-format pandas interval if read from CSV as string
    if any(isinstance(x, pd.Interval) for x in df[var_name].values):
        pass
    # Check for any unformatted interval (saving and reading a pd.DataFrame without MultiIndexing transforms
    # pd.Interval into strings)
    elif any(isinstance(_pandas_str_to_interval(x), pd.Interval) for x in df[var_name].values):
        intervalindex_vals = [_pandas_str_to_interval(x) for x in df[var_name].values]
        df[var_name] = pd.IntervalIndex(intervalindex_vals)
    else:
        raise ValueError("The variable columns must be provided as string or pd.Interval values.")

    # Hide axes for the main subplot (which will be subdivded)
    ax.axis("off")

    if label_var is None:
        label_var = var_name
    if label_statistic is None:
        label_statistic = statistic_name

    # Subsample to 1D and for the variable of interest
    df_sub = df[np.logical_and(df.nd == 1, np.isfinite(pd.IntervalIndex(df[var_name]).mid))].copy()
    # Remove statistic calculated in bins with too low count
    df_sub.loc[df_sub["count"] < min_count, statistic_name] = np.nan

    # Need a grid plot to show the sample count and the statistic
    grid = plt.GridSpec(10, 10, wspace=0.5, hspace=0.5)

    # First, an axis to plot the sample histogram
    ax0 = ax.inset_axes(grid[:3, :].get_position(fig).bounds)
    ax0.set_xticks([])

    # Plot the histogram manually with fill_between
    interval_var = pd.IntervalIndex(df_sub[var_name])
    for i in range(len(df_sub)):
        count = df_sub["count"].values[i]
        ax0.fill_between(
            [interval_var[i].left, interval_var[i].right],
            [0] * 2,
            [count] * 2,
            facecolor=plt.cm.Greys(0.75),
            alpha=1,
            edgecolor="white",
            linewidth=0.5,
        )
    ax0.set_ylabel("Sample count")
    # Scientific format to avoid undesired additional space on the label side
    ax0.ticklabel_format(axis="y", style="sci", scilimits=(0, 0))

    # Try to identify if the count is always the same
    # (np.quantile can have a couple undesired effet, so leave an error margin of 2 wrong bins and 5 count difference)
    if np.sum(~(np.abs(df_sub["count"].values[0] - df_sub["count"].values) < 5)) <= 2:
        ax0.text(
            0.5,
            0.5,
            "Fixed number of\n samples: " + "{:,}".format(int(df_sub["count"].values[0])),
            ha="center",
            va="center",
            fontweight="bold",
            transform=ax0.transAxes,
            bbox=dict(facecolor="white", alpha=0.8),
        )

    ax0.set_ylim((0, 1.1 * np.max(df_sub["count"].values)))
    ax0.set_xlim((np.min(interval_var.left), np.max(interval_var.right)))

    # Now, plot the statistic of the data
    ax1 = ax.inset_axes(grid[3:, :].get_position(fig).bounds)
    ax1.scatter(interval_var.mid, df_sub[statistic_name], marker="x")
    ax1.set_xlabel(label_var)
    ax1.set_ylabel(label_statistic)
    ax1.set_xlim((np.min(interval_var.left), np.max(interval_var.right)))

    if out_fname is not None:
        plt.savefig(out_fname)


def plot_2d_binning(
    df: pd.DataFrame,
    var_name_1: str,
    var_name_2: str,
    statistic_name: str,
    label_var_name_1: str | None = None,
    label_var_name_2: str | None = None,
    label_statistic: str | None = None,
    cmap: matplotlib.colors.Colormap = plt.cm.Reds,
    min_count: int = 30,
    scale_var_1: str = "linear",
    scale_var_2: str = "linear",
    vmin: np.floating[Any] = None,
    vmax: np.floating[Any] = None,
    nodata_color: str | tuple[float, float, float, float] = "yellow",
    ax: matplotlib.axes.Axes | None = None,
    out_fname: str = None,
) -> None:
    """
    Plot one statistic and its count along two binning variables.
    Input is expected to be formatted as the output of the xdem.spatialstats.nd_binning function.

    :param df: Output dataframe of nd_binning
    :param var_name_1: Name of first binning variable to plot
    :param var_name_2: Name of second binning variable to plot
    :param statistic_name: Name of statistic of interest to plot
    :param label_var_name_1: Label of first binning variable
    :param label_var_name_2: Label of second binning variable
    :param label_statistic: Label of statistic of interest
    :param cmap: Colormap
    :param min_count: Removes statistic values computed with a count inferior to this minimum value
    :param scale_var_1: Scale along the axis of the first variable
    :param scale_var_2: Scale along the axis of the second variable
    :param vmin: Minimum statistic value in colormap range
    :param vmax: Maximum statistic value in colormap range
    :param nodata_color: Color for no data bins
    :param ax: Plotting ax to use, creates a new one by default
    :param out_fname: File to save the variogram plot to
    """

    # Create axes
    if ax is None:
        fig = plt.figure(figsize=(8, 6))
        ax = plt.subplot(111)
    elif isinstance(ax, matplotlib.axes.Axes):
        fig = ax.figure
    else:
        raise ValueError("ax must be a matplotlib.axes.Axes instance or None.")

    if var_name_1 not in df.columns.values:
        raise ValueError(f'The variable "{var_name_1}" is not part of the provided dataframe column names.')
    elif var_name_2 not in df.columns.values:
        raise ValueError(f'The variable "{var_name_2}" is not part of the provided dataframe column names.')

    if statistic_name not in df.columns.values:
        raise ValueError(f'The statistic "{statistic_name}" is not part of the provided dataframe column names.')

    # Re-format pandas interval if read from CSV as string
    for var in [var_name_1, var_name_2]:
        if any(isinstance(x, pd.Interval) for x in df[var].values):
            pass
        # Check for any unformatted interval (saving and reading a pd.DataFrame without MultiIndexing transforms
        # pd.Interval into strings)
        elif any(isinstance(_pandas_str_to_interval(x), pd.Interval) for x in df[var].values):
            intervalindex_vals = [_pandas_str_to_interval(x) for x in df[var].values]
            df[var] = pd.IntervalIndex(intervalindex_vals)
        else:
            raise ValueError("The variable columns must be provided as string or pd.Interval values.")

    # Hide axes for the main subplot (which will be subdivded)
    ax.axis("off")

    # Subsample to 2D and for the variables of interest
    df_sub = df[
        np.logical_and.reduce(
            (
                df.nd == 2,
                np.isfinite(pd.IntervalIndex(df[var_name_1]).mid),
                np.isfinite(pd.IntervalIndex(df[var_name_2]).mid),
            )
        )
    ].copy()
    # Remove statistic calculated in bins with too low count
    df_sub.loc[df_sub["count"] < min_count, statistic_name] = np.nan

    # Let's do a 4 panel figure:
    # two histograms for the binning variables
    # + a colored grid to display the statistic calculated on the value of interest
    # + a legend panel with statistic colormap and nodata color

    # For some reason the scientific notation displays weirdly for default figure size
    grid = plt.GridSpec(10, 10, wspace=0.5, hspace=0.5)

    # First, an horizontal axis on top to plot the sample histogram of the first variable
    ax0 = ax.inset_axes(grid[:3, :-3].get_position(fig).bounds)
    ax0.set_xscale(scale_var_1)
    ax0.set_xticklabels([])

    # Plot the histogram manually with fill_between
    interval_var_1 = pd.IntervalIndex(df_sub[var_name_1])
    df_sub["var1_mid"] = interval_var_1.mid.values
    unique_var_1 = np.unique(df_sub.var1_mid)
    list_counts = []
    for i in range(len(unique_var_1)):
        df_var1 = df_sub[df_sub.var1_mid == unique_var_1[i]]
        count = np.nansum(df_var1["count"].values)
        list_counts.append(count)
        ax0.fill_between(
            [df_var1[var_name_1].values[0].left, df_var1[var_name_1].values[0].right],
            [0] * 2,
            [count] * 2,
            facecolor=plt.cm.Greys(0.75),
            alpha=1,
            edgecolor="white",
            linewidth=0.5,
        )
    ax0.set_ylabel("Sample count")
    # In case the axis value does not agree with the scale (e.g., 0 for log scale)
    with warnings.catch_warnings():
        warnings.simplefilter("ignore")
        ax0.set_ylim((0, 1.1 * np.max(list_counts)))
        ax0.set_xlim((np.min(interval_var_1.left), np.max(interval_var_1.right)))
    ax0.ticklabel_format(axis="y", style="sci", scilimits=(0, 0))
    ax0.spines["top"].set_visible(False)
    ax0.spines["right"].set_visible(False)
    # Try to identify if the count is always the same
    if np.sum(~(np.abs(list_counts[0] - np.array(list_counts)) < 5)) <= 2:
        ax0.text(
            0.5,
            0.5,
            "Fixed number of\nsamples: " + f"{int(list_counts[0]):,}",
            ha="center",
            va="center",
            fontweight="bold",
            transform=ax0.transAxes,
            bbox=dict(facecolor="white", alpha=0.8),
        )

    # Second, a vertical axis on the right to plot the sample histogram of the second variable
    ax1 = ax.inset_axes(grid[3:, -3:].get_position(fig).bounds)
    ax1.set_yscale(scale_var_2)
    ax1.set_yticklabels([])

    # Plot the histogram manually with fill_between
    interval_var_2 = pd.IntervalIndex(df_sub[var_name_2])
    df_sub["var2_mid"] = interval_var_2.mid.values
    unique_var_2 = np.unique(df_sub.var2_mid)
    list_counts = []
    for i in range(len(unique_var_2)):
        df_var2 = df_sub[df_sub.var2_mid == unique_var_2[i]]
        count = np.nansum(df_var2["count"].values)
        list_counts.append(count)
        ax1.fill_between(
            [0, count],
            [df_var2[var_name_2].values[0].left] * 2,
            [df_var2[var_name_2].values[0].right] * 2,
            facecolor=plt.cm.Greys(0.75),
            alpha=1,
            edgecolor="white",
            linewidth=0.5,
        )
    ax1.set_xlabel("Sample count")
    # In case the axis value does not agree with the scale (e.g., 0 for log scale)
    with warnings.catch_warnings():
        warnings.simplefilter("ignore")
        ax1.set_xlim((0, 1.1 * np.max(list_counts)))
        ax1.set_ylim((np.min(interval_var_2.left), np.max(interval_var_2.right)))
    ax1.ticklabel_format(axis="x", style="sci", scilimits=(0, 0))
    ax1.spines["top"].set_visible(False)
    ax1.spines["right"].set_visible(False)
    # Try to identify if the count is always the same
    if np.sum(~(np.abs(list_counts[0] - np.array(list_counts)) < 5)) <= 2:
        ax1.text(
            0.5,
            0.5,
            "Fixed number of\nsamples: " + f"{int(list_counts[0]):,}",
            ha="center",
            va="center",
            fontweight="bold",
            transform=ax1.transAxes,
            rotation=90,
            bbox=dict(facecolor="white", alpha=0.8),
        )

    # Third, an axis to plot the data as a colored grid
    ax2 = ax.inset_axes(grid[3:, :-3].get_position(fig).bounds)

    # Define limits of colormap is none are provided, robust max and min using percentiles
    if vmin is None and vmax is None:
        vmax = np.nanpercentile(df_sub[statistic_name].values, 99)
        vmin = np.nanpercentile(df_sub[statistic_name].values, 1)

    # Create custom colormap
    col_bounds = np.array([vmin, np.mean(np.asarray([vmin, vmax])), vmax])
    cb = []
    cb_val = np.linspace(0, 1, len(col_bounds))
    for j in range(len(cb_val)):
        cb.append(cmap(cb_val[j]))
    cmap_cus = colors.LinearSegmentedColormap.from_list(
        "my_cb", list(zip((col_bounds - min(col_bounds)) / (max(col_bounds - min(col_bounds))), cb)), N=1000
    )

    # Plot a 2D colored grid using fill_between
    for i in range(len(unique_var_1)):
        for j in range(len(unique_var_2)):
            df_both = df_sub[np.logical_and(df_sub.var1_mid == unique_var_1[i], df_sub.var2_mid == unique_var_2[j])]

            stat = df_both[statistic_name].values[0]
            if np.isfinite(stat):
                stat_col = max(0.0001, min(0.9999, (stat - min(col_bounds)) / (max(col_bounds) - min(col_bounds))))
                col = cmap_cus(stat_col)
            else:
                col = nodata_color

            ax2.fill_between(
                [df_both[var_name_1].values[0].left, df_both[var_name_1].values[0].right],
                [df_both[var_name_2].values[0].left] * 2,
                [df_both[var_name_2].values[0].right] * 2,
                facecolor=col,
                alpha=1,
                edgecolor="white",
            )

    ax2.set_xlabel(label_var_name_1)
    ax2.set_ylabel(label_var_name_2)
    ax2.set_xscale(scale_var_1)
    ax2.set_yscale(scale_var_2)
    # In case the axis value does not agree with the scale (e.g., 0 for log scale)
    with warnings.catch_warnings():
        warnings.simplefilter("ignore")
        ax2.set_xlim((np.min(interval_var_1.left), np.max(interval_var_1.right)))
        ax2.set_ylim((np.min(interval_var_2.left), np.max(interval_var_2.right)))

    # Fourth and finally, add a colormap and nodata color to the legend
    axcmap = ax.inset_axes(grid[:3, -3:].get_position(fig).bounds)

    # Remove ticks, labels, frame
    axcmap.set_xticks([])
    axcmap.set_yticks([])
    axcmap.spines["top"].set_visible(False)
    axcmap.spines["left"].set_visible(False)
    axcmap.spines["right"].set_visible(False)
    axcmap.spines["bottom"].set_visible(False)

    # Create an inset axis to manage the scale of the colormap
    cbaxes = axcmap.inset_axes([0, 0.75, 1, 0.2], label="cmap")

    # Create colormap object and plot
    norm = colors.Normalize(vmin=min(col_bounds), vmax=max(col_bounds))
    sm = plt.cm.ScalarMappable(cmap=cmap_cus, norm=norm)
    sm.set_array([])
    cb = plt.colorbar(sm, cax=cbaxes, orientation="horizontal", extend="both", shrink=0.8)
    cb.ax.tick_params(width=0.5, length=2)
    cb.set_label(label_statistic)

    # Create an inset axis to manage the scale of the nodata legend
    nodata = axcmap.inset_axes([0.4, 0.1, 0.2, 0.2], label="nodata")

    # Plot a nodata legend
    nodata.fill_between([0, 1], [0, 0], [1, 1], facecolor=nodata_color)
    nodata.set_xlim((0, 1))
    nodata.set_ylim((0, 1))
    nodata.set_xticks([])
    nodata.set_yticks([])
    nodata.text(0.5, -0.25, "No data", ha="center", va="top")

    if out_fname is not None:
        plt.savefig(out_fname)<|MERGE_RESOLUTION|>--- conflicted
+++ resolved
@@ -35,12 +35,9 @@
 import numba
 import numpy as np
 import pandas as pd
-<<<<<<< HEAD
-from geoutils.raster import RasterMask, Raster, RasterType, subsample_array
-=======
 import scipy.ndimage
-from geoutils.raster import Raster, RasterType, subsample_array
->>>>>>> 15b8733f
+from geoutils.raster import Raster, RasterType
+from geoutils.stats import subsample_array
 from geoutils.raster.array import get_array_and_mask
 from geoutils.vector.vector import Vector, VectorType
 from numba import prange
@@ -628,13 +625,8 @@
 @overload
 def _preprocess_values_with_mask_to_array(  # type: ignore
     values: list[NDArrayf | RasterType],
-<<<<<<< HEAD
-    include_mask: NDArrayf | RasterMask | VectorType | gpd.GeoDataFrame = None,
-    exclude_mask: NDArrayf | RasterMask | VectorType | gpd.GeoDataFrame = None,
-=======
     include_mask: NDArrayf | Raster | VectorType | gpd.GeoDataFrame = None,
     exclude_mask: NDArrayf | Raster | VectorType | gpd.GeoDataFrame = None,
->>>>>>> 15b8733f
     gsd: float | None = None,
     preserve_shape: bool = True,
 ) -> tuple[list[NDArrayf], float]: ...
@@ -643,13 +635,8 @@
 @overload
 def _preprocess_values_with_mask_to_array(
     values: NDArrayf | RasterType,
-<<<<<<< HEAD
-    include_mask: NDArrayf | RasterMask | VectorType | gpd.GeoDataFrame = None,
-    exclude_mask: NDArrayf | RasterMask | VectorType | gpd.GeoDataFrame = None,
-=======
     include_mask: NDArrayf | Raster | VectorType | gpd.GeoDataFrame = None,
     exclude_mask: NDArrayf | Raster | VectorType | gpd.GeoDataFrame = None,
->>>>>>> 15b8733f
     gsd: float | None = None,
     preserve_shape: bool = True,
 ) -> tuple[NDArrayf, float]: ...
@@ -657,13 +644,8 @@
 
 def _preprocess_values_with_mask_to_array(
     values: list[NDArrayf | RasterType] | NDArrayf | RasterType,
-<<<<<<< HEAD
-    include_mask: NDArrayf | RasterMask | VectorType | gpd.GeoDataFrame = None,
-    exclude_mask: NDArrayf | RasterMask | VectorType | gpd.GeoDataFrame = None,
-=======
     include_mask: NDArrayf | Raster | VectorType | gpd.GeoDataFrame = None,
     exclude_mask: NDArrayf | Raster | VectorType | gpd.GeoDataFrame = None,
->>>>>>> 15b8733f
     gsd: float | None = None,
     preserve_shape: bool = True,
 ) -> tuple[list[NDArrayf] | NDArrayf, float]:
@@ -689,19 +671,11 @@
         isinstance(values, list) and not all(isinstance(val, (Raster, np.ndarray)) for val in values)
     ):
         raise ValueError("The values must be a Raster or NumPy array, or a list of those.")
-<<<<<<< HEAD
-    # Masks need to be an array, Vector or GeoPandas dataframe
-    if include_mask is not None and not isinstance(include_mask, (np.ndarray, Vector, RasterMask, gpd.GeoDataFrame)):
-        raise ValueError("The stable mask must be a Vector, Mask, GeoDataFrame or NumPy array.")
-    if exclude_mask is not None and not isinstance(exclude_mask, (np.ndarray, Vector, RasterMask, gpd.GeoDataFrame)):
-        raise ValueError("The unstable mask must be a Vector, Mask, GeoDataFrame or NumPy array.")
-=======
-    # Rasters need to be an array, Vector or GeoPandas dataframe
+    # Mask needs to be an array, Vector or GeoPandas dataframe
     if include_mask is not None and not isinstance(include_mask, (np.ndarray, Vector, Raster, gpd.GeoDataFrame)):
         raise ValueError("The stable mask must be a Vector, Raster, GeoDataFrame or NumPy array.")
     if exclude_mask is not None and not isinstance(exclude_mask, (np.ndarray, Vector, Raster, gpd.GeoDataFrame)):
         raise ValueError("The unstable mask must be a Vector, Raster, GeoDataFrame or NumPy array.")
->>>>>>> 15b8733f
 
     # Check that input stable mask can only be a georeferenced vector if the proxy values are a Raster to project onto
     if isinstance(values, list):
@@ -749,13 +723,8 @@
 
         # Create the mask
         include_mask_arr = stable_vector.create_mask(first_raster, as_array=True)
-<<<<<<< HEAD
-    # If the mask is a Mask
-    elif isinstance(include_mask, RasterMask):
-=======
     # If the mask is a Raster
     elif isinstance(include_mask, Raster):
->>>>>>> 15b8733f
         include_mask_arr = include_mask.data.filled(False)
     # If the mask is already an array, just pass it
     else:
@@ -775,13 +744,8 @@
         # Create the mask
         exclude_mask_arr = unstable_vector.create_mask(first_raster, as_array=True)
     # If the mask is already an array, just pass it
-<<<<<<< HEAD
-    # If the mask is a Mask
-    elif isinstance(exclude_mask, RasterMask):
-=======
     # If the mask is a Raster
     elif isinstance(exclude_mask, Raster):
->>>>>>> 15b8733f
         exclude_mask_arr = exclude_mask.data.filled(False)
     else:
         exclude_mask_arr = exclude_mask
@@ -809,13 +773,8 @@
 def infer_heteroscedasticity_from_stable(
     dvalues: NDArrayf,
     list_var: list[NDArrayf | RasterType],
-<<<<<<< HEAD
-    stable_mask: NDArrayf | RasterMask | VectorType | gpd.GeoDataFrame = None,
-    unstable_mask: NDArrayf | RasterMask | VectorType | gpd.GeoDataFrame = None,
-=======
     stable_mask: NDArrayf | Raster | VectorType | gpd.GeoDataFrame = None,
     unstable_mask: NDArrayf | Raster | VectorType | gpd.GeoDataFrame = None,
->>>>>>> 15b8733f
     list_var_names: list[str] = None,
     spread_statistic: Callable[[NDArrayf], np.floating[Any]] = gu.stats.nmad,
     list_var_bins: int | tuple[int, ...] | tuple[NDArrayf] | None = None,
@@ -828,13 +787,8 @@
 def infer_heteroscedasticity_from_stable(
     dvalues: RasterType,
     list_var: list[NDArrayf | RasterType],
-<<<<<<< HEAD
-    stable_mask: NDArrayf | RasterMask | VectorType | gpd.GeoDataFrame = None,
-    unstable_mask: NDArrayf | RasterMask | VectorType | gpd.GeoDataFrame = None,
-=======
     stable_mask: NDArrayf | Raster | VectorType | gpd.GeoDataFrame = None,
     unstable_mask: NDArrayf | Raster | VectorType | gpd.GeoDataFrame = None,
->>>>>>> 15b8733f
     list_var_names: list[str] = None,
     spread_statistic: Callable[[NDArrayf], np.floating[Any]] = gu.stats.nmad,
     list_var_bins: int | tuple[int, ...] | tuple[NDArrayf] | None = None,
@@ -846,13 +800,8 @@
 def infer_heteroscedasticity_from_stable(
     dvalues: NDArrayf | RasterType,
     list_var: list[NDArrayf | RasterType],
-<<<<<<< HEAD
-    stable_mask: NDArrayf | RasterMask | VectorType | gpd.GeoDataFrame = None,
-    unstable_mask: NDArrayf | RasterMask | VectorType | gpd.GeoDataFrame = None,
-=======
     stable_mask: NDArrayf | Raster | VectorType | gpd.GeoDataFrame = None,
     unstable_mask: NDArrayf | Raster | VectorType | gpd.GeoDataFrame = None,
->>>>>>> 15b8733f
     list_var_names: list[str] = None,
     spread_statistic: Callable[[NDArrayf], np.floating[Any]] = gu.stats.nmad,
     list_var_bins: int | tuple[int, ...] | tuple[NDArrayf] | None = None,
@@ -1913,13 +1862,8 @@
 def infer_spatial_correlation_from_stable(
     dvalues: NDArrayf | RasterType,
     list_models: list[str | Callable[[NDArrayf, float, float], NDArrayf]],
-<<<<<<< HEAD
-    stable_mask: NDArrayf | RasterMask | VectorType | gpd.GeoDataFrame = None,
-    unstable_mask: NDArrayf | RasterMask | VectorType | gpd.GeoDataFrame = None,
-=======
     stable_mask: NDArrayf | Raster | VectorType | gpd.GeoDataFrame = None,
     unstable_mask: NDArrayf | Raster | VectorType | gpd.GeoDataFrame = None,
->>>>>>> 15b8733f
     errors: NDArrayf | RasterType = None,
     estimator: str = "dowd",
     gsd: float = None,
