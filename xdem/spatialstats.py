--- conflicted
+++ resolved
@@ -1152,15 +1152,11 @@
         "comparison between %d samples (points) of the central disk and again %d samples times %d independent "
         "rings centered on the same center point. This results in approximately %d pairwise comparisons (duplicate "
         "pairwise points randomly selected will be removed).",
-<<<<<<< HEAD
-        runs, subsample_per_disk_per_run, subsample_per_disk_per_run, nb_rings, total_pairwise_comparison
-=======
         runs,
         subsample_per_disk_per_run,
         subsample_per_disk_per_run,
         nb_rings,
         total_pairwise_comparison,
->>>>>>> 186cab99
     )
 
     return runs, subsample_per_disk_per_run, ratio_subsample
