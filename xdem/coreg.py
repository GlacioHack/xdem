--- conflicted
+++ resolved
@@ -52,7 +52,7 @@
 from xdem._typing import MArrayf, NDArrayf
 from xdem.dem import DEM
 from xdem.spatialstats import nmad
-from xdem.terrain import slope
+from xdem.terrain import get_terrain_attribute, slope
 
 try:
     import pytransform3d.transformations
@@ -876,9 +876,7 @@
         ref_dem = reference_dem[ref_valid]
 
         if mask_high_curv:
-            planc, profc = xdem.terrain.get_terrain_attribute(
-                tba_dem, attribute=["planform_curvature", "profile_curvature"]
-            )
+            planc, profc = get_terrain_attribute(tba_dem, attribute=["planform_curvature", "profile_curvature"])
             maxc = np.maximum(np.abs(planc), np.abs(profc))
             # Mask very high curvatures to avoid resolution biases
             mask_hc = maxc.data > 5.0
@@ -1357,132 +1355,7 @@
             return transform_mgr.get_transform(0, len(self.pipeline))
 
 
-<<<<<<< HEAD
 class BlockwiseCoreg(Coreg):
-=======
-class GradientDescending(Coreg):
-    """
-    Gradient Descending coregistration by Zhihao
-    """
-
-    def __init__(
-        self,
-        downsampling: int = 6000,
-        x0: tuple[float, float] = (0, 0),
-        bounds: tuple[float, float] = (-3, 3),
-        deltainit: int = 2,
-        deltatol: float = 0.004,
-        feps: float = 0.0001,
-    ) -> None:
-        """
-        Instantiate gradient descending coregistration object.
-
-        :param downsampling: The number of points of downsampling the df to run the coreg. Set None to disable it.
-        :param x0: The initial point of gradient descending iteration.
-        :param bounds: The boundary of the maximum shift.
-        :param deltainit: Initial pattern size.
-        :param deltatol: Target pattern size, or the precision you want achieve.
-        :param feps: Parameters for algorithm. Smallest difference in function value to resolve.
-
-        The algorithm terminates when the iteration is locally optimal at the target pattern size 'deltatol',
-        or when the function value differs by less than the tolerance 'feps' along all directions.
-
-        """
-        self._meta: CoregDict
-        self.downsampling = downsampling
-        self.bounds = bounds
-        self.x0 = x0
-        self.deltainit = deltainit
-        self.deltatol = deltatol
-        self.feps = feps
-
-        super().__init__()
-
-    def _fit_pts_func(
-        self,
-        ref_dem: pd.DataFrame,
-        tba_dem: NDArrayf,
-        transform: rio.transform.Affine | None,
-        verbose: bool = False,
-        order: int | None = 1,
-        z_name: str = "z",
-        weights: str | None = None,
-    ) -> None:
-        """Estimate the x/y/z offset between two DEMs.
-        :param ref_dem: the dataframe used as ref
-        :param tba_dem: the dem to be aligned
-        :param z_name: the column name of dataframe used for elevation differencing
-        :param weights: the column name of dataframe used for weight, should have the same length with z_name columns
-        :param order and transform is no needed but kept temporally for consistency.
-
-        """
-
-        # downsampling if downsampling != None
-        if self.downsampling and len(ref_dem) > self.downsampling:
-            ref_dem = ref_dem.sample(frac=self.downsampling / len(ref_dem), random_state=42).copy()
-
-        resolution = tba_dem.res[0]
-
-        if verbose:
-            print("Running Gradient Descending Coreg - Zhihao (in preparation) ")
-            if self.downsampling:
-                print("Running on downsampling. The length of the gdf:", len(ref_dem))
-
-            elevation_difference = residuals_df(tba_dem, ref_dem, (0, 0), 0, z_name=z_name)
-            nmad_old = xdem.spatialstats.nmad(elevation_difference)
-            bias = np.nanmedian(elevation_difference)
-            print("   Statistics on initial dh:")
-            print(f"      Median = {bias:.4f} - NMAD = {nmad_old:.4f}")
-
-        # start iteration, find the best shifting px
-        def func_cost(x: tuple[float, float]) -> np.floating[Any]:
-            return xdem.spatialstats.nmad(residuals_df(tba_dem, ref_dem, x, 0, z_name=z_name, weight=weights))
-
-        res = minimizeCompass(
-            func_cost,
-            x0=self.x0,
-            deltainit=self.deltainit,
-            deltatol=self.deltatol,
-            feps=self.feps,
-            bounds=(self.bounds, self.bounds),
-            disp=verbose,
-            errorcontrol=False,
-        )
-
-        # Send the best solution to find all results
-        elevation_difference = residuals_df(tba_dem, ref_dem, (res.x[0], res.x[1]), 0, z_name=z_name)
-
-        # results statistics
-        bias = np.nanmedian(elevation_difference)
-        nmad_new = xdem.spatialstats.nmad(elevation_difference)
-
-        # Print final results
-        if verbose:
-
-            print(f"\n   Final offset in pixels (east, north) : ({res.x[0]:f}, {res.x[1]:f})")
-            print("   Statistics on coregistered dh:")
-            print(f"      Median = {bias:.4f} - NMAD = {nmad_new:.4f}")
-
-        self._meta["offset_east_px"] = res.x[0]
-        self._meta["offset_north_px"] = res.x[1]
-        self._meta["bias"] = bias
-        self._meta["resolution"] = resolution
-
-    def _to_matrix_func(self) -> NDArrayf:
-        """Return a transformation matrix from the estimated offsets."""
-        offset_east = self._meta["offset_east_px"] * self._meta["resolution"]
-        offset_north = self._meta["offset_north_px"] * self._meta["resolution"]
-
-        matrix = np.diag(np.ones(4, dtype=float))
-        matrix[0, 3] += offset_east
-        matrix[1, 3] += offset_north
-        matrix[2, 3] += self._meta["bias"]
-
-        return matrix
-
-
-class NuthKaab(Coreg):
->>>>>>> d91bf1cc
     """
     Block-wise co-registration processing class to run a step in segmented parts of the grid.
 
@@ -1655,7 +1528,6 @@
 
         progress_bar.close()
 
-<<<<<<< HEAD
         # Stop if the success rate was below the threshold
         if ((len(self._meta["step_meta"]) + empty_blocks) / self.subdivision) <= self.success_threshold:
             raise ValueError(
@@ -1675,157 +1547,6 @@
         if isinstance(self.procstep, CoregPipeline):
             for step in self.procstep.pipeline:
                 step._fit_called = True
-=======
-        # Print final results
-        if verbose:
-            print(f"\n   Final offset in pixels (east, north) : ({offset_east:f}, {offset_north:f})")
-            print("   Statistics on coregistered dh:")
-            print(f"      Median = {bias:.4f} - NMAD = {nmad_new:.4f}")
-
-        self._meta["offset_east_px"] = offset_east
-        self._meta["offset_north_px"] = offset_north
-        self._meta["bias"] = bias
-        self._meta["resolution"] = resolution
-        self._meta["nmad"] = nmad_new
-
-    def _fit_pts_func(
-        self,
-        ref_dem: pd.DataFrame,
-        tba_dem: RasterType,
-        transform: rio.transform.Affine | None,
-        weights: NDArrayf | None,
-        verbose: bool = False,
-        order: int = 1,
-        z_name: str = "z",
-    ) -> None:
-        """
-        Estimate the x/y/z offset between a DEM and points cloud.
-        1. deleted elevation_function and nodata_function, shifting dataframe (points) instead of DEM.
-        2. do not support latitude and longitude as inputs.
-
-        :param z_name: the column name of dataframe used for elevation differencing
-
-        """
-
-        if verbose:
-            print("Running Nuth and Kääb (2011) coregistration. Shift pts instead of shifting dem")
-
-        tba_arr, _ = get_array_and_mask(tba_dem)
-
-        resolution = tba_dem.res[0]
-
-        # Make a new DEM which will be modified inplace
-        aligned_dem = tba_dem.copy()
-
-        x_coords, y_coords = (ref_dem["E"].values, ref_dem["N"].values)
-        pts = np.array((x_coords, y_coords)).T
-
-        # Calculate slope and aspect maps from the reference DEM
-        if verbose:
-            print("   Calculate slope and aspect")
-        slope, aspect = _calculate_slope_and_aspect_nuthkaab(tba_arr)
-
-        slope_r = tba_dem.copy(new_array=np.ma.masked_array(slope[None, :, :], mask=~np.isfinite(slope[None, :, :])))
-        aspect_r = tba_dem.copy(new_array=np.ma.masked_array(aspect[None, :, :], mask=~np.isfinite(aspect[None, :, :])))
-
-        # Initialise east and north pixel offset variables (these will be incremented up and down)
-        offset_east, offset_north, bias = 0.0, 0.0, 0.0
-
-        # Calculate initial DEM statistics
-        slope_pts = slope_r.interp_points(pts, mode="nearest")
-        aspect_pts = aspect_r.interp_points(pts, mode="nearest")
-        tba_pts = aligned_dem.interp_points(pts, mode="nearest")
-
-        # Treat new_pts as a window, every time we shift it a little bit to fit the correct view
-        new_pts = pts.copy()
-
-        elevation_difference = ref_dem[z_name].values - tba_pts
-        bias = float(np.nanmedian(elevation_difference))
-        nmad_old = xdem.spatialstats.nmad(elevation_difference)
-
-        if verbose:
-            print("   Statistics on initial dh:")
-            print(f"      Median = {bias:.3f} - NMAD = {nmad_old:.3f}")
-
-        # Iteratively run the analysis until the maximum iterations or until the error gets low enough
-        if verbose:
-            print("   Iteratively estimating horizontal shit:")
-
-        # If verbose is True, will use progressbar and print additional statements
-        pbar = trange(self.max_iterations, disable=not verbose, desc="   Progress")
-        for i in pbar:
-
-            # Estimate the horizontal shift from the implementation by Nuth and Kääb (2011)
-            east_diff, north_diff, _ = get_horizontal_shift(  # type: ignore
-                elevation_difference=elevation_difference, slope=slope_pts, aspect=aspect_pts
-            )
-            if verbose:
-                pbar.write(f"      #{i + 1:d} - Offset in pixels : ({east_diff:.3f}, {north_diff:.3f})")
-
-            # Increment the offsets with the overall offset
-            offset_east += east_diff
-            offset_north += north_diff
-
-            # Assign offset to the coordinates of the pts
-            # Treat new_pts as a window, every time we shift it a little bit to fit the correct view
-            new_pts += [east_diff * resolution, north_diff * resolution]
-
-            # Get new values
-            tba_pts = aligned_dem.interp_points(new_pts, mode="nearest")
-            elevation_difference = ref_dem[z_name].values - tba_pts
-
-            # Mask out no data by dem's mask
-            pts_, mask_ = _mask_dataframe_by_dem(new_pts, tba_dem)
-
-            # Update values relataed to shifted pts
-            elevation_difference = elevation_difference[mask_]
-            slope_pts = slope_r.interp_points(pts_, mode="nearest")
-            aspect_pts = aspect_r.interp_points(pts_, mode="nearest")
-            bias = float(np.nanmedian(elevation_difference))
-
-            # Update statistics
-            elevation_difference -= bias
-            nmad_new = xdem.spatialstats.nmad(elevation_difference)
-            nmad_gain = (nmad_new - nmad_old) / nmad_old * 100
-
-            if verbose:
-                pbar.write(f"      Median = {bias:.3f} - NMAD = {nmad_new:.3f}  ==>  Gain = {nmad_gain:.3f}%")
-
-            # Stop if the NMAD is low and a few iterations have been made
-            assert ~np.isnan(nmad_new), (offset_east, offset_north)
-
-            offset = np.sqrt(east_diff**2 + north_diff**2)
-            if i > 1 and offset < self.offset_threshold:
-                if verbose:
-                    pbar.write(
-                        f"   Last offset was below the residual offset threshold of {self.offset_threshold} -> stopping"
-                    )
-                break
-
-            nmad_old = nmad_new
-
-        # Print final results
-        if verbose:
-            print(
-                "\n   Final offset in pixels (east, north, bais) : ({:f}, {:f},{:f})".format(
-                    offset_east, offset_north, bias
-                )
-            )
-            print("   Statistics on coregistered dh:")
-            print(f"      Median = {bias:.3f} - NMAD = {nmad_new:.3f}")
-
-        self._meta["offset_east_px"] = offset_east
-        self._meta["offset_north_px"] = offset_north
-        self._meta["bias"] = bias
-        self._meta["resolution"] = resolution
-        self._meta["nmad"] = nmad_new
-
-    def _to_matrix_func(self) -> NDArrayf:
-        """Return a transformation matrix from the estimated offsets."""
-
-        offset_east = self._meta["offset_east_px"] * self._meta["resolution"]
-        offset_north = self._meta["offset_north_px"] * self._meta["resolution"]
->>>>>>> d91bf1cc
 
     def _restore_metadata(self, meta: CoregDict) -> None:
         """
@@ -2520,6 +2241,138 @@
         self._meta["vshift"] = vshift
         self._meta["resolution"] = resolution
 
+    def _fit_pts_func(
+        self,
+        ref_dem: pd.DataFrame,
+        tba_dem: RasterType,
+        transform: rio.transform.Affine | None,
+        weights: NDArrayf | None,
+        verbose: bool = False,
+        order: int = 1,
+        z_name: str = "z",
+    ) -> None:
+        """
+        Estimate the x/y/z offset between a DEM and points cloud.
+        1. deleted elevation_function and nodata_function, shifting dataframe (points) instead of DEM.
+        2. do not support latitude and longitude as inputs.
+
+        :param z_name: the column name of dataframe used for elevation differencing
+
+        """
+
+        if verbose:
+            print("Running Nuth and Kääb (2011) coregistration. Shift pts instead of shifting dem")
+
+        tba_arr, _ = get_array_and_mask(tba_dem)
+
+        resolution = tba_dem.res[0]
+
+        # Make a new DEM which will be modified inplace
+        aligned_dem = tba_dem.copy()
+
+        x_coords, y_coords = (ref_dem["E"].values, ref_dem["N"].values)
+        pts = np.array((x_coords, y_coords)).T
+
+        # Calculate slope and aspect maps from the reference DEM
+        if verbose:
+            print("   Calculate slope and aspect")
+        slope, aspect = _calculate_slope_and_aspect_nuthkaab(tba_arr)
+
+        slope_r = tba_dem.copy(new_array=np.ma.masked_array(slope[None, :, :], mask=~np.isfinite(slope[None, :, :])))
+        aspect_r = tba_dem.copy(new_array=np.ma.masked_array(aspect[None, :, :], mask=~np.isfinite(aspect[None, :, :])))
+
+        # Initialise east and north pixel offset variables (these will be incremented up and down)
+        offset_east, offset_north, bias = 0.0, 0.0, 0.0
+
+        # Calculate initial DEM statistics
+        slope_pts = slope_r.interp_points(pts, mode="nearest")
+        aspect_pts = aspect_r.interp_points(pts, mode="nearest")
+        tba_pts = aligned_dem.interp_points(pts, mode="nearest")
+
+        # Treat new_pts as a window, every time we shift it a little bit to fit the correct view
+        new_pts = pts.copy()
+
+        elevation_difference = ref_dem[z_name].values - tba_pts
+        bias = float(np.nanmedian(elevation_difference))
+        nmad_old = nmad(elevation_difference)
+
+        if verbose:
+            print("   Statistics on initial dh:")
+            print(f"      Median = {bias:.3f} - NMAD = {nmad_old:.3f}")
+
+        # Iteratively run the analysis until the maximum iterations or until the error gets low enough
+        if verbose:
+            print("   Iteratively estimating horizontal shit:")
+
+        # If verbose is True, will use progressbar and print additional statements
+        pbar = trange(self.max_iterations, disable=not verbose, desc="   Progress")
+        for i in pbar:
+
+            # Estimate the horizontal shift from the implementation by Nuth and Kääb (2011)
+            east_diff, north_diff, _ = get_horizontal_shift(  # type: ignore
+                elevation_difference=elevation_difference, slope=slope_pts, aspect=aspect_pts
+            )
+            if verbose:
+                pbar.write(f"      #{i + 1:d} - Offset in pixels : ({east_diff:.3f}, {north_diff:.3f})")
+
+            # Increment the offsets with the overall offset
+            offset_east += east_diff
+            offset_north += north_diff
+
+            # Assign offset to the coordinates of the pts
+            # Treat new_pts as a window, every time we shift it a little bit to fit the correct view
+            new_pts += [east_diff * resolution, north_diff * resolution]
+
+            # Get new values
+            tba_pts = aligned_dem.interp_points(new_pts, mode="nearest")
+            elevation_difference = ref_dem[z_name].values - tba_pts
+
+            # Mask out no data by dem's mask
+            pts_, mask_ = _mask_dataframe_by_dem(new_pts, tba_dem)
+
+            # Update values relataed to shifted pts
+            elevation_difference = elevation_difference[mask_]
+            slope_pts = slope_r.interp_points(pts_, mode="nearest")
+            aspect_pts = aspect_r.interp_points(pts_, mode="nearest")
+            bias = float(np.nanmedian(elevation_difference))
+
+            # Update statistics
+            elevation_difference -= bias
+            nmad_new = nmad(elevation_difference)
+            nmad_gain = (nmad_new - nmad_old) / nmad_old * 100
+
+            if verbose:
+                pbar.write(f"      Median = {bias:.3f} - NMAD = {nmad_new:.3f}  ==>  Gain = {nmad_gain:.3f}%")
+
+            # Stop if the NMAD is low and a few iterations have been made
+            assert ~np.isnan(nmad_new), (offset_east, offset_north)
+
+            offset = np.sqrt(east_diff**2 + north_diff**2)
+            if i > 1 and offset < self.offset_threshold:
+                if verbose:
+                    pbar.write(
+                        f"   Last offset was below the residual offset threshold of {self.offset_threshold} -> stopping"
+                    )
+                break
+
+            nmad_old = nmad_new
+
+        # Print final results
+        if verbose:
+            print(
+                "\n   Final offset in pixels (east, north, bais) : ({:f}, {:f},{:f})".format(
+                    offset_east, offset_north, bias
+                )
+            )
+            print("   Statistics on coregistered dh:")
+            print(f"      Median = {bias:.3f} - NMAD = {nmad_new:.3f}")
+
+        self._meta["offset_east_px"] = offset_east
+        self._meta["offset_north_px"] = offset_north
+        self._meta["bias"] = bias
+        self._meta["resolution"] = resolution
+        self._meta["nmad"] = nmad_new
+
     def _to_matrix_func(self) -> NDArrayf:
         """Return a transformation matrix from the estimated offsets."""
         offset_east = self._meta["offset_east_px"] * self._meta["resolution"]
@@ -2554,6 +2407,127 @@
         new_coords[:, 2] += self._meta["vshift"]
 
         return new_coords
+
+
+class GradientDescending(Rigid):
+    """
+    Gradient Descending coregistration by Zhihao
+    """
+
+    def __init__(
+        self,
+        downsampling: int = 6000,
+        x0: tuple[float, float] = (0, 0),
+        bounds: tuple[float, float] = (-3, 3),
+        deltainit: int = 2,
+        deltatol: float = 0.004,
+        feps: float = 0.0001,
+    ) -> None:
+        """
+        Instantiate gradient descending coregistration object.
+
+        :param downsampling: The number of points of downsampling the df to run the coreg. Set None to disable it.
+        :param x0: The initial point of gradient descending iteration.
+        :param bounds: The boundary of the maximum shift.
+        :param deltainit: Initial pattern size.
+        :param deltatol: Target pattern size, or the precision you want achieve.
+        :param feps: Parameters for algorithm. Smallest difference in function value to resolve.
+
+        The algorithm terminates when the iteration is locally optimal at the target pattern size 'deltatol',
+        or when the function value differs by less than the tolerance 'feps' along all directions.
+
+        """
+        self._meta: CoregDict
+        self.downsampling = downsampling
+        self.bounds = bounds
+        self.x0 = x0
+        self.deltainit = deltainit
+        self.deltatol = deltatol
+        self.feps = feps
+
+        super().__init__()
+
+    def _fit_pts_func(
+        self,
+        ref_dem: pd.DataFrame,
+        tba_dem: NDArrayf,
+        transform: rio.transform.Affine | None,
+        verbose: bool = False,
+        order: int | None = 1,
+        z_name: str = "z",
+        weights: str | None = None,
+    ) -> None:
+        """Estimate the x/y/z offset between two DEMs.
+        :param ref_dem: the dataframe used as ref
+        :param tba_dem: the dem to be aligned
+        :param z_name: the column name of dataframe used for elevation differencing
+        :param weights: the column name of dataframe used for weight, should have the same length with z_name columns
+        :param order and transform is no needed but kept temporally for consistency.
+
+        """
+
+        # downsampling if downsampling != None
+        if self.downsampling and len(ref_dem) > self.downsampling:
+            ref_dem = ref_dem.sample(frac=self.downsampling / len(ref_dem), random_state=42).copy()
+
+        resolution = tba_dem.res[0]
+
+        if verbose:
+            print("Running Gradient Descending Coreg - Zhihao (in preparation) ")
+            if self.downsampling:
+                print("Running on downsampling. The length of the gdf:", len(ref_dem))
+
+            elevation_difference = residuals_df(tba_dem, ref_dem, (0, 0), 0, z_name=z_name)
+            nmad_old = nmad(elevation_difference)
+            bias = np.nanmedian(elevation_difference)
+            print("   Statistics on initial dh:")
+            print(f"      Median = {bias:.4f} - NMAD = {nmad_old:.4f}")
+
+        # start iteration, find the best shifting px
+        def func_cost(x: tuple[float, float]) -> np.floating[Any]:
+            return nmad(residuals_df(tba_dem, ref_dem, x, 0, z_name=z_name, weight=weights))
+
+        res = minimizeCompass(
+            func_cost,
+            x0=self.x0,
+            deltainit=self.deltainit,
+            deltatol=self.deltatol,
+            feps=self.feps,
+            bounds=(self.bounds, self.bounds),
+            disp=verbose,
+            errorcontrol=False,
+        )
+
+        # Send the best solution to find all results
+        elevation_difference = residuals_df(tba_dem, ref_dem, (res.x[0], res.x[1]), 0, z_name=z_name)
+
+        # results statistics
+        bias = np.nanmedian(elevation_difference)
+        nmad_new = nmad(elevation_difference)
+
+        # Print final results
+        if verbose:
+
+            print(f"\n   Final offset in pixels (east, north) : ({res.x[0]:f}, {res.x[1]:f})")
+            print("   Statistics on coregistered dh:")
+            print(f"      Median = {bias:.4f} - NMAD = {nmad_new:.4f}")
+
+        self._meta["offset_east_px"] = res.x[0]
+        self._meta["offset_north_px"] = res.x[1]
+        self._meta["bias"] = bias
+        self._meta["resolution"] = resolution
+
+    def _to_matrix_func(self) -> NDArrayf:
+        """Return a transformation matrix from the estimated offsets."""
+        offset_east = self._meta["offset_east_px"] * self._meta["resolution"]
+        offset_north = self._meta["offset_north_px"] * self._meta["resolution"]
+
+        matrix = np.diag(np.ones(4, dtype=float))
+        matrix[0, 3] += offset_east
+        matrix[1, 3] += offset_north
+        matrix[2, 3] += self._meta["bias"]
+
+        return matrix
 
 
 def invert_matrix(matrix: NDArrayf) -> NDArrayf:
