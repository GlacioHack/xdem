"""DEM coregistration classes and functions."""
from __future__ import annotations

import concurrent.futures
<<<<<<< HEAD
import warnings
from typing import Any, Callable, Optional, overload, Union, Sequence, TypeVar
=======
import copy
import warnings
from typing import Any, Callable, Generator, TypedDict, TypeVar, overload
>>>>>>> 50fa7351

try:
    import cv2

    _has_cv2 = True
except ImportError:
    _has_cv2 = False
import fiona
import geoutils as gu
<<<<<<< HEAD
from geoutils.georaster import RasterType
from geoutils import spatial_tools
from geoutils._typing import AnyNumber
import matplotlib.pyplot as plt
=======
>>>>>>> 50fa7351
import numpy as np
import pandas as pd
import rasterio as rio
import rasterio.warp  # pylint: disable=unused-import
import rasterio.windows  # pylint: disable=unused-import
import scipy
import scipy.interpolate
import scipy.ndimage
import scipy.optimize
import skimage.transform
from geoutils import spatial_tools
from geoutils.georaster import RasterType
from rasterio import Affine
from tqdm import tqdm, trange

import xdem
from xdem._typing import MArrayf, NDArrayf

try:
    import pytransform3d.transformations
    from pytransform3d.transform_manager import TransformManager

    _HAS_P3D = True
except ImportError:
    _HAS_P3D = False


def filter_by_range(ds: rio.DatasetReader, rangelim: tuple[float, float]) -> MArrayf:
    """
    Function to filter values using a range.
    """
    print("Excluding values outside of range: {:f} to {:f}".format(*rangelim))
    out = np.ma.masked_outside(ds, *rangelim)
    out.set_fill_value(ds.fill_value)
    return out


def filtered_slope(ds_slope: rio.DatasetReader, slope_lim: tuple[float, float] = (0.1, 40)) -> MArrayf:
    print("Slope filter: %0.2f - %0.2f" % slope_lim)
    print("Initial count: %i" % ds_slope.count())
    flt_slope = filter_by_range(ds_slope, slope_lim)
    print(flt_slope.count())
    return flt_slope


def apply_xy_shift(ds: rio.DatasetReader, dx: float, dy: float) -> NDArrayf:
    """
    Apply horizontal shift to rio dataset using Transform affine matrix
    :param ds: DEM
    :param dx: dx shift value
    :param dy: dy shift value

    Returns:
    Rio Dataset with updated transform
    """
    print("X shift: ", dx)
    print("Y shift: ", dy)

    # Update geotransform
    gt_orig = ds.transform
    gt_align = Affine(gt_orig.a, gt_orig.b, gt_orig.c + dx, gt_orig.d, gt_orig.e, gt_orig.f + dy)

    print("Original transform:", gt_orig)
    print("Updated transform:", gt_align)

    # Update ds Geotransform
    ds_align = ds
    meta_update = ds.meta.copy()
    meta_update({"driver": "GTiff", "height": ds.shape[1], "width": ds.shape[2], "transform": gt_align, "crs": ds.crs})
    # to split this part in two?
    with rasterio.open(ds_align, "w", **meta_update) as dest:
        dest.write(ds_align)

    return ds_align


def apply_z_shift(ds: rio.DatasetReader, dz: float) -> float:
    """
    Apply vertical shift to rio dataset using Transform affine matrix
    :param ds: DEM
    :param dz: dz shift value
    """
    src_dem = rio.open(ds)
    a = src_dem.read(1)
    ds_shift = a + dz
    return ds_shift


def get_horizontal_shift(
    elevation_difference: NDArrayf, slope: NDArrayf, aspect: NDArrayf, min_count: int = 20
) -> tuple[float, float, float]:
    """
    Calculate the horizontal shift between two DEMs using the method presented in Nuth and Kääb (2011).

    :param elevation_difference: The elevation difference (reference_dem - aligned_dem).
    :param slope: A slope map with the same shape as elevation_difference (units = pixels?).
    :param aspect: An aspect map with the same shape as elevation_difference (units = radians).
    :param min_count: The minimum allowed bin size to consider valid.

    :raises ValueError: If very few finite values exist to analyse.

    :returns: The pixel offsets in easting, northing, and the c_parameter (altitude?).
    """
    input_x_values = aspect

    with np.errstate(divide="ignore", invalid="ignore"):
        input_y_values = elevation_difference / slope

    # Remove non-finite values
    x_values = input_x_values[np.isfinite(input_x_values) & np.isfinite(input_y_values)]
    y_values = input_y_values[np.isfinite(input_x_values) & np.isfinite(input_y_values)]

    assert y_values.shape[0] > 0

    # Remove outliers
    lower_percentile = np.percentile(y_values, 1)
    upper_percentile = np.percentile(y_values, 99)
    valids = np.where((y_values > lower_percentile) & (y_values < upper_percentile) & (np.abs(y_values) < 200))
    x_values = x_values[valids]
    y_values = y_values[valids]

    # Slice the dataset into appropriate aspect bins
    step = np.pi / 36
    slice_bounds = np.arange(start=0, stop=2 * np.pi, step=step)
    y_medians = np.zeros([len(slice_bounds)])
    count = y_medians.copy()
    for i, bound in enumerate(slice_bounds):
        y_slice = y_values[(bound < x_values) & (x_values < (bound + step))]
        if y_slice.shape[0] > 0:
            y_medians[i] = np.median(y_slice)
        count[i] = y_slice.shape[0]

    # Filter out bins with counts below threshold
    y_medians = y_medians[count > min_count]
    slice_bounds = slice_bounds[count > min_count]

    if slice_bounds.shape[0] < 10:
        raise ValueError("Less than 10 different cells exist.")

    # Make an initial guess of the a, b, and c parameters
    initial_guess: tuple[float, float, float] = (3 * np.std(y_medians) / (2**0.5), 0.0, np.mean(y_medians))

    def estimate_ys(x_values: NDArrayf, parameters: tuple[float, float, float]) -> NDArrayf:
        """
        Estimate y-values from x-values and the current parameters.

        y(x) = a * cos(b - x) + c

        :param x_values: The x-values to feed the above function.
        :param parameters: The a, b, and c parameters to feed the above function

        :returns: Estimated y-values with the same shape as the given x-values
        """
        return parameters[0] * np.cos(parameters[1] - x_values) + parameters[2]

    def residuals(parameters: tuple[float, float, float], y_values: NDArrayf, x_values: NDArrayf) -> NDArrayf:
        """
        Get the residuals between the estimated and measured values using the given parameters.

        err(x, y) = est_y(x) - y

        :param parameters: The a, b, and c parameters to use for the estimation.
        :param y_values: The measured y-values.
        :param x_values: The measured x-values

        :returns: An array of residuals with the same shape as the input arrays.
        """
        err = estimate_ys(x_values, parameters) - y_values
        return err

    # Estimate the a, b, and c parameters with least square minimisation
    np.random.seed(seed=42)
    results = scipy.optimize.least_squares(fun=residuals, x0=initial_guess, args=(y_medians, slice_bounds))

    a_parameter, b_parameter, c_parameter = results.x

    # Calculate the easting and northing offsets from the above parameters
    east_offset = np.round(a_parameter * np.sin(b_parameter), 5)
    north_offset = np.round(a_parameter * np.cos(b_parameter), 5)

    return east_offset, north_offset, c_parameter


def calculate_slope_and_aspect(dem: NDArrayf) -> tuple[NDArrayf, NDArrayf]:
    """
    Calculate the slope and aspect of a DEM.

    :param dem: A numpy array of elevation values.

    :returns:  The slope (in pixels??) and aspect (in radians) of the DEM.
    """
    # TODO: Figure out why slope is called slope_px. What unit is it in?
    # TODO: Change accordingly in the get_horizontal_shift docstring.

    # Calculate the gradient of the slope
    gradient_y, gradient_x = np.gradient(dem)

    slope_px = np.sqrt(gradient_x**2 + gradient_y**2)
    aspect = np.arctan2(-gradient_x, gradient_y)
    aspect += np.pi

    return slope_px, aspect


def deramping(
    elevation_difference: NDArrayf,
    x_coordinates: NDArrayf,
    y_coordinates: NDArrayf,
    degree: int,
    verbose: bool = False,
    metadata: dict[str, Any] | None = None,
) -> Callable[[NDArrayf, NDArrayf], NDArrayf]:
    """
    Calculate a deramping function to account for rotational and non-rigid components of the elevation difference.

    :param elevation_difference: The elevation difference array to analyse.
    :param x_coordinates: x-coordinates of the above array (must have the same shape as elevation_difference)
    :param y_coordinates: y-coordinates of the above array (must have the same shape as elevation_difference)
    :param degree: The polynomial degree to estimate the ramp.
    :param verbose: Print the least squares optimization progress.
    :param metadata: Optional. A metadata dictionary that will be updated with the key "deramp".

    :returns: A callable function to estimate the ramp.
    """
    # warnings.warn("This function is deprecated in favour of the new Coreg class.", DeprecationWarning)
    # Extract only the finite values of the elevation difference and corresponding coordinates.
    valid_diffs = elevation_difference[np.isfinite(elevation_difference)]
    valid_x_coords = x_coordinates[np.isfinite(elevation_difference)]
    valid_y_coords = y_coordinates[np.isfinite(elevation_difference)]

    # Randomly subsample the values if there are more than 500,000 of them.
    if valid_x_coords.shape[0] > 500_000:
        random_indices = np.random.randint(0, valid_x_coords.shape[0] - 1, 500_000)
        valid_diffs = valid_diffs[random_indices]
        valid_x_coords = valid_x_coords[random_indices]
        valid_y_coords = valid_y_coords[random_indices]

    # Create a function whose residuals will be attempted to minimise
    def estimate_values(
        x_coordinates: NDArrayf, y_coordinates: NDArrayf, coefficients: NDArrayf, degree: int
    ) -> NDArrayf:
        """
        Estimate values from a 2D-polynomial.

        :param x_coordinates: x-coordinates of the difference array (must have the same shape as elevation_difference).
        :param y_coordinates: y-coordinates of the difference array (must have the same shape as elevation_difference).
        :param coefficients: The coefficients (a, b, c, etc.) of the polynomial.
        :param degree: The degree of the polynomial.

        :raises ValueError: If the length of the coefficients list is not compatible with the degree.

        :returns: The values estimated by the polynomial.
        """
        # Check that the coefficient size is correct.
        coefficient_size = (degree + 1) * (degree + 2) / 2
        if len(coefficients) != coefficient_size:
            raise ValueError()

        # Do Amaury's black magic to estimate the values.
        estimated_values = np.sum(
            [
                coefficients[k * (k + 1) // 2 + j] * x_coordinates ** (k - j) * y_coordinates**j
                for k in range(degree + 1)
                for j in range(k + 1)
            ],
            axis=0,
        )
        return estimated_values  # type: ignore

    # Create the error function
    def residuals(
        coefficients: NDArrayf, values: NDArrayf, x_coordinates: NDArrayf, y_coordinates: NDArrayf, degree: int
    ) -> NDArrayf:
        """
        Calculate the difference between the estimated and measured values.

        :param coefficients: Coefficients for the estimation.
        :param values: The measured values.
        :param x_coordinates: The x-coordinates of the values.
        :param y_coordinates: The y-coordinates of the values.
        :param degree: The degree of the polynomial to estimate.

        :returns: An array of residuals.
        """
        error = estimate_values(x_coordinates, y_coordinates, coefficients, degree) - values
        error = error[np.isfinite(error)]

        return error

    # Run a least-squares minimisation to estimate the correct coefficients.
    # TODO: Maybe remove the full_output?
    initial_guess = np.zeros(shape=((degree + 1) * (degree + 2) // 2))
    if verbose:
        print("Deramping...")
    coefficients = scipy.optimize.least_squares(
        fun=residuals,
        x0=initial_guess,
        args=(valid_diffs, valid_x_coords, valid_y_coords, degree),
        verbose=2 if verbose and degree > 1 else 0,
    ).x

    # Generate the return-function which can correctly estimate the ramp

    def ramp(x_coordinates: NDArrayf, y_coordinates: NDArrayf) -> NDArrayf:
        """
        Get the values of the ramp that corresponds to given coordinates.

        :param x_coordinates: x-coordinates of interest.
        :param y_coordinates: y-coordinates of interest.

        :returns: The estimated ramp offsets.
        """
        return estimate_values(x_coordinates, y_coordinates, coefficients, degree)

    if metadata is not None:
        metadata["deramp"] = {
            "coefficients": coefficients,
            "nmad": xdem.spatialstats.nmad(
                residuals(coefficients, valid_diffs, valid_x_coords, valid_y_coords, degree)
            ),
        }

    # Return the function which can be used later.
    return ramp


def mask_as_array(
    reference_raster: gu.georaster.Raster, mask: str | gu.geovector.Vector | gu.georaster.Raster
) -> NDArrayf:
    """
    Convert a given mask into an array.

    :param reference_raster: The raster to use for rasterizing the mask if the mask is a vector.
    :param mask: A valid Vector, Raster or a respective filepath to a mask.

    :raises: ValueError: If the mask path is invalid.
    :raises: TypeError: If the wrong mask type was given.

    :returns: The mask as a squeezed array.
    """
    # Try to load the mask file if it's a filepath
    if isinstance(mask, str):
        # First try to load it as a Vector
        try:
            mask = gu.geovector.Vector(mask)
        # If the format is unsopported, try loading as a Raster
        except fiona.errors.DriverError:
            try:
                mask = gu.georaster.Raster(mask)
            # If that fails, raise an error
            except rio.errors.RasterioIOError:
                raise ValueError(f"Mask path not in a supported Raster or Vector format: {mask}")

    # At this point, the mask variable is either a Raster or a Vector
    # Now, convert the mask into an array by either rasterizing a Vector or by fetching a Raster's data
    if isinstance(mask, gu.geovector.Vector):
        mask_array = mask.create_mask(reference_raster)
    elif isinstance(mask, gu.georaster.Raster):
        # The true value is the maximum value in the raster, unless the maximum value is 0 or False
        true_value = np.nanmax(mask.data) if not np.nanmax(mask.data) in [0, False] else True
        mask_array = (mask.data == true_value).squeeze()
    else:
        raise TypeError(
            f"Mask has invalid type: {type(mask)}. Expected one of: "
            f"{[gu.georaster.Raster, gu.geovector.Vector, str, type(None)]}"
        )

    return mask_array


def _transform_to_bounds_and_res(
    shape: tuple[int, ...], transform: rio.transform.Affine
) -> tuple[rio.coords.BoundingBox, float]:
    """Get the bounding box and (horizontal) resolution from a transform and the shape of a DEM."""
    bounds = rio.coords.BoundingBox(*rio.transform.array_bounds(shape[0], shape[1], transform=transform))
    resolution = (bounds.right - bounds.left) / shape[1]

    return bounds, resolution


def _get_x_and_y_coords(shape: tuple[int, ...], transform: rio.transform.Affine) -> tuple[NDArrayf, NDArrayf]:
    """Generate center coordinates from a transform and the shape of a DEM."""
    bounds, resolution = _transform_to_bounds_and_res(shape, transform)
    x_coords, y_coords = np.meshgrid(
        np.linspace(bounds.left + resolution / 2, bounds.right - resolution / 2, num=shape[1]),
        np.linspace(bounds.bottom + resolution / 2, bounds.top - resolution / 2, num=shape[0])[::-1],
    )
    return x_coords, y_coords


CoregType = TypeVar("CoregType", bound="Coreg")


class CoregDict(TypedDict, total=False):
    """
    Defining the type of each possible key in the metadata dictionary of Coreg classes.
    The parameter total=False means that the key are not required. In the recent PEP 655 (
    https://peps.python.org/pep-0655/) there is an easy way to specific Required or NotRequired for each key, if we
    want to change this in the future.
    """

    bias_func: Callable[[NDArrayf], np.floating[Any]]
    func: Callable[[NDArrayf, NDArrayf], NDArrayf]
    bias: np.floating[Any] | float | np.integer[Any] | int
    matrix: NDArrayf
    centroid: tuple[float, float, float]
    offset_east_px: float
    offset_north_px: float
    coefficients: NDArrayf
    coreg_meta: list[Any]
    resolution: float
    # The pipeline metadata can have any value of the above
    pipeline: list[Any]


class Coreg:
    """
    Generic Coreg class.

    Made to be subclassed.
    """

    _fit_called: bool = False  # Flag to check if the .fit() method has been called.
    _is_affine: bool | None = None

    def __init__(self, meta: CoregDict | None = None, matrix: NDArrayf | None = None) -> None:
        """Instantiate a generic Coreg method."""
        self._meta: CoregDict = meta or {}  # All __init__ functions should instantiate an empty dict.

        if matrix is not None:
            with warnings.catch_warnings():
                # This error is fixed in the upcoming 1.8
                warnings.filterwarnings("ignore", message="`np.float` is a deprecated alias for the builtin `float`")
                valid_matrix = pytransform3d.transformations.check_transform(matrix)
            self._meta["matrix"] = valid_matrix

    def fit(
        self: CoregType,
        reference_dem: NDArrayf | MArrayf | RasterType,
        dem_to_be_aligned: NDArrayf | MArrayf | RasterType,
        inlier_mask: NDArrayf | None = None,
        transform: rio.transform.Affine | None = None,
        weights: NDArrayf | None = None,
        subsample: float | int = 1.0,
        verbose: bool = False,
        random_state: None | np.random.RandomState | np.random.Generator | int = None,
    ) -> CoregType:
        """
        Estimate the coregistration transform on the given DEMs.

        :param reference_dem: 2D array of elevation values acting reference.
        :param dem_to_be_aligned: 2D array of elevation values to be aligned.
        :param inlier_mask: Optional. 2D boolean array of areas to include in the analysis (inliers=True).
        :param transform: Optional. Transform of the reference_dem. Mandatory in some cases.
        :param weights: Optional. Per-pixel weights for the coregistration.
        :param subsample: Subsample the input to increase performance. <1 is parsed as a fraction. >1 is a pixel count.
        :param verbose: Print progress messages to stdout.
        :param random_state: Random state or seed number to use for calculations (to fix random sampling during testing)
        """

        if weights is not None:
            raise NotImplementedError("Weights have not yet been implemented")

        # Validate that both inputs are valid array-like (or Raster) types.
        if not all(isinstance(dem, (np.ndarray, gu.Raster)) for dem in (reference_dem, dem_to_be_aligned)):
            raise ValueError(
                "Both DEMs need to be array-like (implement a numpy array interface)."
                f"'reference_dem': {reference_dem}, 'dem_to_be_aligned': {dem_to_be_aligned}"
            )

        # If both DEMs are Rasters, validate that 'dem_to_be_aligned' is in the right grid. Then extract its data.
        if isinstance(dem_to_be_aligned, gu.Raster) and isinstance(reference_dem, gu.Raster):
            dem_to_be_aligned = dem_to_be_aligned.reproject(reference_dem, silent=True).data

        # If any input is a Raster, use its transform if 'transform is None'.
        # If 'transform' was given and any input is a Raster, trigger a warning.
        # Finally, extract only the data of the raster.
        for name, dem in [("reference_dem", reference_dem), ("dem_to_be_aligned", dem_to_be_aligned)]:
            if isinstance(dem, gu.Raster):
                if transform is None:
                    transform = dem.transform
                elif transform is not None:
                    warnings.warn(f"'{name}' of type {type(dem)} overrides the given 'transform'")

                """
                if name == "reference_dem":
                    reference_dem = dem.data
                else:
                    dem_to_be_aligned = dem.data
                """

        if transform is None:
            raise ValueError("'transform' must be given if both DEMs are array-like.")

        ref_dem, ref_mask = spatial_tools.get_array_and_mask(reference_dem)
        tba_dem, tba_mask = spatial_tools.get_array_and_mask(dem_to_be_aligned)

        # Make sure that the mask has an expected format.
        if inlier_mask is not None:
            inlier_mask = np.asarray(inlier_mask).squeeze()
            assert inlier_mask.dtype == bool, f"Invalid mask dtype: '{inlier_mask.dtype}'. Expected 'bool'"

            if np.all(~inlier_mask):
                raise ValueError("'inlier_mask' had no inliers.")

            ref_dem[~inlier_mask] = np.nan
            tba_dem[~inlier_mask] = np.nan

        if np.all(ref_mask):
            raise ValueError("'reference_dem' had only NaNs")
        if np.all(tba_mask):
            raise ValueError("'dem_to_be_aligned' had only NaNs")

        # If subsample is not equal to one, subsampling should be performed.
        if subsample != 1.0:
            # The full mask (inliers=True) is the inverse of the above masks and the provided mask.
            full_mask = (
                ~ref_mask & ~tba_mask & (np.asarray(inlier_mask) if inlier_mask is not None else True)
            ).squeeze()
            # If subsample is less than one, it is parsed as a fraction (e.g. 0.8 => retain 80% of the values)
            if subsample < 1.0:
                subsample = int(np.count_nonzero(full_mask) * (1 - subsample))

            # Randomly pick N inliers in the full_mask where N=subsample
            random_falses = np.random.choice(np.argwhere(full_mask.flatten()).squeeze(), int(subsample), replace=False)
            # Convert the 1D indices to 2D indices
            cols = (random_falses // full_mask.shape[0]).astype(int)
            rows = random_falses % full_mask.shape[0]
            # Set the N random inliers to be parsed as outliers instead.
            full_mask[rows, cols] = False

        # Run the associated fitting function
        self._fit_func(ref_dem=ref_dem, tba_dem=tba_dem, transform=transform, weights=weights, verbose=verbose)

        # Flag that the fitting function has been called.
        self._fit_called = True

        return self

    @overload
    def apply(self, dem: MArrayf, transform: rio.transform.Affine | None = None, **kwargs: Any) -> MArrayf:
        ...

    @overload
    def apply(self, dem: NDArrayf, transform: rio.transform.Affine | None = None, **kwargs: Any) -> NDArrayf:
        ...

    @overload
    def apply(self, dem: RasterType, transform: rio.transform.Affine | None = None, **kwargs: Any) -> RasterType:
        ...

    def apply(
        self, dem: RasterType | NDArrayf | MArrayf, transform: rio.transform.Affine | None = None, **kwargs: Any
    ) -> RasterType | NDArrayf | MArrayf:
        """
        Apply the estimated transform to a DEM.

        :param dem: A DEM array or Raster to apply the transform on.
        :param transform: The transform object of the DEM. Required if 'dem' is an array and not a Raster.
        :param kwargs: Any optional arguments to be passed to either self._apply_func or apply_matrix.

        :returns: The transformed DEM.
        """
        if not self._fit_called and self._meta.get("matrix") is None:
            raise AssertionError(".fit() does not seem to have been called yet")

        if isinstance(dem, gu.Raster):
            if transform is None:
                transform = dem.transform
            else:
                warnings.warn(f"DEM of type {type(dem)} overrides the given 'transform'")
        else:
            if transform is None:
                raise ValueError("'transform' must be given if DEM is array-like.")

        # The array to provide the functions will be an ndarray with NaNs for masked out areas.
        dem_array, dem_mask = spatial_tools.get_array_and_mask(dem)

        if np.all(dem_mask):
            raise ValueError("'dem' had only NaNs")

        # See if a _apply_func exists
        try:
            # Run the associated apply function
            applied_dem = self._apply_func(dem_array, transform, **kwargs)  # pylint: disable=assignment-from-no-return
        # If it doesn't exist, use apply_matrix()
        except NotImplementedError:
            if self.is_affine:  # This only works on it's affine, however.
                # If dilate_mask is not specified, set it to True by default
                if "dilate_mask" in kwargs.keys():
                    dilate_mask = kwargs["dilate_mask"]
                    kwargs.pop("dilate_mask")
                else:
                    dilate_mask = True

                # Apply the matrix around the centroid (if defined, otherwise just from the center).
                applied_dem = apply_matrix(
                    dem_array,
                    transform=transform,
                    matrix=self.to_matrix(),
                    centroid=self._meta.get("centroid"),
                    dilate_mask=dilate_mask,
                    **kwargs,
                )
            else:
                raise ValueError("Coreg method is non-rigid but has no implemented _apply_func")

        # Ensure the dtype is OK
        applied_dem = applied_dem.astype("float32")

        # Calculate final mask
        final_mask = ~np.isfinite(applied_dem)

        # If the DEM was a masked_array, copy the mask to the new DEM
        if isinstance(dem, (np.ma.masked_array, gu.Raster)):
            applied_dem = np.ma.masked_array(applied_dem, mask=final_mask)  # type: ignore
        else:
            applied_dem[final_mask] = np.nan

        # If the input was a Raster, return a Raster as well.
        if isinstance(dem, gu.Raster):
            return dem.copy(new_array=applied_dem)
            # return dem.from_array(applied_dem, transform, dem.crs, nodata=dem.nodata)

        return applied_dem

    def apply_pts(self, coords: NDArrayf) -> NDArrayf:
        """
        Apply the estimated transform to a set of 3D points.

        :param coords: A (N, 3) array of X/Y/Z coordinates or one coordinate of shape (3,).

        :returns: The transformed coordinates.
        """
        if not self._fit_called and self._meta.get("matrix") is None:
            raise AssertionError(".fit() does not seem to have been called yet")
        # If the coordinates represent just one coordinate
        if np.shape(coords) == (3,):
            coords = np.reshape(coords, (1, 3))

        assert (
            len(np.shape(coords)) == 2 and np.shape(coords)[1] == 3
        ), f"'coords' shape must be (N, 3). Given shape: {np.shape(coords)}"

        coords_c = coords.copy()

        # See if an _apply_pts_func exists
        try:
            transformed_points = self._apply_pts_func(coords)
        # If it doesn't exist, use opencv's perspectiveTransform
        except NotImplementedError:
            if self.is_affine:  # This only works on it's rigid, however.
                # Transform the points (around the centroid if it exists).
                if self._meta.get("centroid") is not None:
                    coords_c -= self._meta["centroid"]
                transformed_points = cv2.perspectiveTransform(coords_c.reshape(1, -1, 3), self.to_matrix()).squeeze()
                if self._meta.get("centroid") is not None:
                    transformed_points += self._meta["centroid"]

            else:
                raise ValueError("Coreg method is non-rigid but has not implemented _apply_pts_func")

        return transformed_points

    @property
    def is_affine(self) -> bool:
        """Check if the transform be explained by a 3D affine transform."""
        # _is_affine is found by seeing if to_matrix() raises an error.
        # If this hasn't been done yet, it will be None
        if self._is_affine is None:
            try:  # See if to_matrix() raises an error.
                self.to_matrix()
                self._is_affine = True
            except (ValueError, NotImplementedError):
                self._is_affine = False

        return self._is_affine

    def to_matrix(self) -> NDArrayf:
        """Convert the transform to a 4x4 transformation matrix."""
        return self._to_matrix_func()

    def centroid(self) -> tuple[float, float, float] | None:
        """Get the centroid of the coregistration, if defined."""
        meta_centroid = self._meta.get("centroid")

        if meta_centroid is None:
            return None

        # Unpack the centroid in case it is in an unexpected format (an array, list or something else).
        return meta_centroid[0], meta_centroid[1], meta_centroid[2]

    def residuals(
        self,
        reference_dem: NDArrayf,
        dem_to_be_aligned: NDArrayf,
        inlier_mask: NDArrayf | None = None,
        transform: rio.transform.Affine | None = None,
    ) -> NDArrayf:
        """
        Calculate the residual offsets (the difference) between two DEMs after applying the transformation.

        :param reference_dem: 2D array of elevation values acting reference.
        :param dem_to_be_aligned: 2D array of elevation values to be aligned.
        :param inlier_mask: Optional. 2D boolean array of areas to include in the analysis (inliers=True).
        :param transform: Optional. Transform of the reference_dem. Mandatory in some cases.

        :returns: A 1D array of finite residuals.
        """
        # Use the transform to correct the DEM to be aligned.
        aligned_dem = self.apply(dem_to_be_aligned, transform=transform)

        # Format the reference DEM
        ref_arr, ref_mask = spatial_tools.get_array_and_mask(reference_dem)

        if inlier_mask is None:
            inlier_mask = np.ones(ref_arr.shape, dtype=bool)

        # Create the full inlier mask (manual inliers plus non-nans)
        full_mask = (~ref_mask) & np.isfinite(aligned_dem) & inlier_mask

        # Calculate the DEM difference
        diff = ref_arr - aligned_dem

        # Sometimes, the float minimum (for float32 = -3.4028235e+38) is returned. This and inf should be excluded.
        if "float" in str(diff.dtype):
            full_mask[(diff == np.finfo(diff.dtype).min) | np.isinf(diff)] = False

        # Return the difference values within the full inlier mask
        return diff[full_mask]

    @overload
    def error(
        self,
        reference_dem: NDArrayf,
        dem_to_be_aligned: NDArrayf,
        error_type: list[str],
        inlier_mask: NDArrayf | None = None,
        transform: rio.transform.Affine | None = None,
    ) -> list[np.floating[Any] | float | np.integer[Any] | int]:
        ...

    @overload
    def error(
        self,
        reference_dem: NDArrayf,
        dem_to_be_aligned: NDArrayf,
        error_type: str = "nmad",
        inlier_mask: NDArrayf | None = None,
        transform: rio.transform.Affine | None = None,
    ) -> np.floating[Any] | float | np.integer[Any] | int:
        ...

    def error(
        self,
        reference_dem: NDArrayf,
        dem_to_be_aligned: NDArrayf,
        error_type: str | list[str] = "nmad",
        inlier_mask: NDArrayf | None = None,
        transform: rio.transform.Affine | None = None,
    ) -> np.floating[Any] | float | np.integer[Any] | int | list[np.floating[Any] | float | np.integer[Any] | int]:
        """
        Calculate the error of a coregistration approach.

        Choices:
            - "nmad": Default. The Normalized Median Absolute Deviation of the residuals.
            - "median": The median of the residuals.
            - "mean": The mean/average of the residuals
            - "std": The standard deviation of the residuals.
            - "rms": The root mean square of the residuals.
            - "mae": The mean absolute error of the residuals.
            - "count": The residual count.

        :param reference_dem: 2D array of elevation values acting reference.
        :param dem_to_be_aligned: 2D array of elevation values to be aligned.
        :param error_type: The type of error measure to calculate. May be a list of error types.
        :param inlier_mask: Optional. 2D boolean array of areas to include in the analysis (inliers=True).
        :param transform: Optional. Transform of the reference_dem. Mandatory in some cases.

        :returns: The error measure of choice for the residuals.
        """
        if isinstance(error_type, str):
            error_type = [error_type]

        residuals = self.residuals(
            reference_dem=reference_dem,
            dem_to_be_aligned=dem_to_be_aligned,
            inlier_mask=inlier_mask,
            transform=transform,
        )

        def rms(res: NDArrayf) -> np.floating[Any]:
            return np.sqrt(np.mean(np.square(res)))

        def mae(res: NDArrayf) -> np.floating[Any]:
            return np.mean(np.abs(res))

        def count(res: NDArrayf) -> int:
            return res.size

        error_functions: dict[str, Callable[[NDArrayf], np.floating[Any] | float | np.integer[Any] | int]] = {
            "nmad": xdem.spatialstats.nmad,
            "median": np.median,
            "mean": np.mean,
            "std": np.std,
            "rms": rms,
            "mae": mae,
            "count": count,
        }

        try:
            errors = [error_functions[err_type](residuals) for err_type in error_type]
        except KeyError as exception:
            raise ValueError(
                f"Invalid 'error_type'{'s' if len(error_type) > 1 else ''}: "
                f"'{error_type}'. Choices: {list(error_functions.keys())}"
            ) from exception

        return errors if len(errors) > 1 else errors[0]

    @classmethod
    def from_matrix(cls, matrix: NDArrayf) -> Coreg:
        """
        Instantiate a generic Coreg class from a transformation matrix.

        :param matrix: A 4x4 transformation matrix. Shape must be (4,4).

        :raises ValueError: If the matrix is incorrectly formatted.

        :returns: The instantiated generic Coreg class.
        """
        if np.any(~np.isfinite(matrix)):
            raise ValueError(f"Matrix has non-finite values:\n{matrix}")
        with warnings.catch_warnings():
            # This error is fixed in the upcoming 1.8
            warnings.filterwarnings("ignore", message="`np.float` is a deprecated alias for the builtin `float`")
            valid_matrix = pytransform3d.transformations.check_transform(matrix)
        return cls(matrix=valid_matrix)

    @classmethod
    def from_translation(cls, x_off: float = 0.0, y_off: float = 0.0, z_off: float = 0.0) -> Coreg:
        """
        Instantiate a generic Coreg class from a X/Y/Z translation.

        :param x_off: The offset to apply in the X (west-east) direction.
        :param y_off: The offset to apply in the Y (south-north) direction.
        :param z_off: The offset to apply in the Z (vertical) direction.

        :raises ValueError: If the given translation contained invalid values.

        :returns: An instantiated generic Coreg class.
        """
        matrix = np.diag(np.ones(4, dtype=float))
        matrix[0, 3] = x_off
        matrix[1, 3] = y_off
        matrix[2, 3] = z_off

        return cls.from_matrix(matrix)

    def copy(self: CoregType) -> CoregType:
        """Return an identical copy of the class."""
        new_coreg = self.__new__(type(self))

        new_coreg.__dict__ = {key: copy.copy(value) for key, value in self.__dict__.items()}

        return new_coreg

    def __add__(self, other: Coreg) -> CoregPipeline:
        """Return a pipeline consisting of self and the other coreg function."""
        if not isinstance(other, Coreg):
            raise ValueError(f"Incompatible add type: {type(other)}. Expected 'Coreg' subclass")
        return CoregPipeline([self, other])

    def _fit_func(
        self,
        ref_dem: NDArrayf,
        tba_dem: NDArrayf,
        transform: rio.transform.Affine | None,
        weights: NDArrayf | None,
        verbose: bool = False,
    ) -> None:
        # FOR DEVELOPERS: This function needs to be implemented.
        raise NotImplementedError("This should have been implemented by subclassing")

    def _to_matrix_func(self) -> NDArrayf:
        # FOR DEVELOPERS: This function needs to be implemented if the `self._meta['matrix']` keyword is not None.

        # Try to see if a matrix exists.
        meta_matrix = self._meta.get("matrix")
        if meta_matrix is not None:
            assert meta_matrix.shape == (4, 4), f"Invalid _meta matrix shape. Expected: (4, 4), got {meta_matrix.shape}"
            return meta_matrix

        raise NotImplementedError("This should be implemented by subclassing")

    def _apply_func(self, dem: NDArrayf, transform: rio.transform.Affine, **kwargs: Any) -> NDArrayf:
        # FOR DEVELOPERS: This function is only needed for non-rigid transforms.
        raise NotImplementedError("This should have been implemented by subclassing")

    def _apply_pts_func(self, coords: NDArrayf) -> NDArrayf:
        # FOR DEVELOPERS: This function is only needed for non-rigid transforms.
        raise NotImplementedError("This should have been implemented by subclassing")


class BiasCorr(Coreg):
    """
    DEM bias correction.

    Estimates the mean (or median, weighted avg., etc.) offset between two DEMs.
    """

    def __init__(self, bias_func: Callable[[NDArrayf], np.floating[Any]] = np.average) -> None:  # pylint:
        # disable=super-init-not-called
        """
        Instantiate a bias correction object.

        :param bias_func: The function to use for calculating the bias. Default: (weighted) average.
        """
        self._meta: CoregDict = {}  # All __init__ functions should instantiate an empty dict.

        super().__init__(meta={"bias_func": bias_func})

    def _fit_func(
        self,
        ref_dem: NDArrayf,
        tba_dem: NDArrayf,
        transform: rio.transform.Affine | None,
        weights: NDArrayf | None,
        verbose: bool = False,
    ) -> None:
        """Estimate the bias using the bias_func."""
        if verbose:
            print("Estimating bias...")
        diff = ref_dem - tba_dem
        diff = diff[np.isfinite(diff)]

        if np.count_nonzero(np.isfinite(diff)) == 0:
            raise ValueError("No finite values in bias comparison.")

        # Use weights if those were provided.
        bias = (
            self._meta["bias_func"](diff) if weights is None else self._meta["bias_func"](diff, weights)  # type: ignore
        )
        # TODO: We might need to define the type of bias_func with Callback protocols to get the optional argument,
        # TODO: once we have the weights implemented

        if verbose:
            print("Bias estimated")

        self._meta["bias"] = bias

    def _to_matrix_func(self) -> NDArrayf:
        """Convert the bias to a transform matrix."""
        empty_matrix = np.diag(np.ones(4, dtype=float))

        empty_matrix[2, 3] += self._meta["bias"]

        return empty_matrix


class ICP(Coreg):
    """
    Iterative Closest Point DEM coregistration.
    Based on 3D registration of Besl and McKay (1992), https://doi.org/10.1117/12.57955.

    Estimates a rigid transform (rotation + translation) between two DEMs.

    Requires 'opencv'
    See opencv docs for more info: https://docs.opencv.org/master/dc/d9b/classcv_1_1ppf__match__3d_1_1ICP.html
    """

    def __init__(
        self, max_iterations: int = 100, tolerance: float = 0.05, rejection_scale: float = 2.5, num_levels: int = 6
    ) -> None:
        """
        Instantiate an ICP coregistration object.

        :param max_iterations: The maximum allowed iterations before stopping.
        :param tolerance: The residual change threshold after which to stop the iterations.
        :param rejection_scale: The threshold (std * rejection_scale) to consider points as outliers.
        :param num_levels: Number of octree levels to consider. A higher number is faster but may be more inaccurate.
        """
        if not _has_cv2:
            raise ValueError("Optional dependency needed. Install 'opencv'")
        self.max_iterations = max_iterations
        self.tolerance = tolerance
        self.rejection_scale = rejection_scale
        self.num_levels = num_levels

        super().__init__()

    def _fit_func(
        self,
        ref_dem: NDArrayf,
        tba_dem: NDArrayf,
        transform: rio.transform.Affine | None,
        weights: NDArrayf | None,
        verbose: bool = False,
    ) -> None:
        """Estimate the rigid transform from tba_dem to ref_dem."""

        if weights is not None:
            warnings.warn("ICP was given weights, but does not support it.")

        bounds, resolution = _transform_to_bounds_and_res(ref_dem.shape, transform)
        points: dict[str, NDArrayf] = {}
        # Generate the x and y coordinates for the reference_dem
        x_coords, y_coords = _get_x_and_y_coords(ref_dem.shape, transform)

        centroid = (np.mean([bounds.left, bounds.right]), np.mean([bounds.bottom, bounds.top]), 0.0)
        # Subtract by the bounding coordinates to avoid float32 rounding errors.
        x_coords -= centroid[0]
        y_coords -= centroid[1]
        for key, dem in zip(["ref", "tba"], [ref_dem, tba_dem]):

            gradient_x, gradient_y = np.gradient(dem)

            normal_east = np.sin(np.arctan(gradient_y / resolution)) * -1
            normal_north = np.sin(np.arctan(gradient_x / resolution))
            normal_up = 1 - np.linalg.norm([normal_east, normal_north], axis=0)

            valid_mask = ~np.isnan(dem) & ~np.isnan(normal_east) & ~np.isnan(normal_north)

            point_cloud = np.dstack(
                [
                    x_coords[valid_mask],
                    y_coords[valid_mask],
                    dem[valid_mask],
                    normal_east[valid_mask],
                    normal_north[valid_mask],
                    normal_up[valid_mask],
                ]
            ).squeeze()

            points[key] = point_cloud[~np.any(np.isnan(point_cloud), axis=1)].astype("float32")

            icp = cv2.ppf_match_3d_ICP(self.max_iterations, self.tolerance, self.rejection_scale, self.num_levels)
        if verbose:
            print("Running ICP...")
        try:
            _, residual, matrix = icp.registerModelToScene(points["tba"], points["ref"])
        except cv2.error as exception:
            if "(expected: 'n > 0'), where" not in str(exception):
                raise exception

            raise ValueError(
                "Not enough valid points in input data."
                f"'reference_dem' had {points['ref'].size} valid points."
                f"'dem_to_be_aligned' had {points['tba'].size} valid points."
            )

        if verbose:
            print("ICP finished")

        assert residual < 1000, f"ICP coregistration failed: residual={residual}, threshold: 1000"

        self._meta["centroid"] = centroid
        self._meta["matrix"] = matrix


class Deramp(Coreg):
    """
    Polynomial DEM deramping.

    Estimates an n-D polynomial between the difference of two DEMs.
    """

    def __init__(self, degree: int = 1, subsample: int | float = 5e5) -> None:
        """
        Instantiate a deramping correction object.

        :param degree: The polynomial degree to estimate. degree=0 is a simple bias correction.
        :param subsample: Factor for subsampling the input raster for speed-up.
            If <= 1, will be considered a fraction of valid pixels to extract.
            If > 1 will be considered the number of pixels to extract.

        """
        self.degree = degree
        self.subsample = subsample

        super().__init__()

    def _fit_func(
        self,
        ref_dem: NDArrayf,
        tba_dem: NDArrayf,
        transform: rio.transform.Affine | None,
        weights: NDArrayf | None,
        verbose: bool = False,
    ) -> None:
        """Fit the dDEM between the DEMs to a least squares polynomial equation."""
        x_coords, y_coords = _get_x_and_y_coords(ref_dem.shape, transform)

        ddem = ref_dem - tba_dem
        valid_mask = np.isfinite(ddem)
        ddem = ddem[valid_mask]
        x_coords = x_coords[valid_mask]
        y_coords = y_coords[valid_mask]

        # Formulate the 2D polynomial whose coefficients will be solved for.
        def poly2d(x_coordinates: NDArrayf, y_coordinates: NDArrayf, coefficients: NDArrayf) -> NDArrayf:
            """
            Estimate values from a 2D-polynomial.

            :param x_coordinates: x-coordinates of the difference array (must have the same shape as
                elevation_difference).
            :param y_coordinates: y-coordinates of the difference array (must have the same shape as
                elevation_difference).
            :param coefficients: The coefficients (a, b, c, etc.) of the polynomial.
            :param degree: The degree of the polynomial.

            :raises ValueError: If the length of the coefficients list is not compatible with the degree.

            :returns: The values estimated by the polynomial.
            """
            # Check that the coefficient size is correct.
            coefficient_size = (self.degree + 1) * (self.degree + 2) / 2
            if len(coefficients) != coefficient_size:
                raise ValueError()

            # Do Amaury's black magic to formulate and calculate the polynomial equation.
            estimated_values = np.sum(
                [
                    coefficients[k * (k + 1) // 2 + j] * x_coordinates ** (k - j) * y_coordinates**j
                    for k in range(self.degree + 1)
                    for j in range(k + 1)
                ],
                axis=0,
            )
            return estimated_values  # type: ignore

        def residuals(coefs: NDArrayf, x_coords: NDArrayf, y_coords: NDArrayf, targets: NDArrayf) -> NDArrayf:
            res = targets - poly2d(x_coords, y_coords, coefs)
            return res[np.isfinite(res)]

        if verbose:
            print("Estimating deramp function...")

        # reduce number of elements for speed
        # Get number of points to extract
        max_points = np.size(x_coords)
        if (self.subsample <= 1) & (self.subsample >= 0):
            npoints = int(self.subsample * max_points)
        elif self.subsample > 1:
            npoints = int(self.subsample)
        else:
            raise ValueError("`subsample` must be >= 0")

        if max_points > npoints:
            indices = np.random.choice(max_points, npoints, replace=False)
            x_coords = x_coords[indices]
            y_coords = y_coords[indices]
            ddem = ddem[indices]

        # Optimize polynomial parameters
        coefs = scipy.optimize.leastsq(
            func=residuals,
            x0=np.zeros(shape=((self.degree + 1) * (self.degree + 2) // 2)),
            args=(x_coords, y_coords, ddem),
        )

        def fit_func(x: NDArrayf, y: NDArrayf) -> NDArrayf:
            return poly2d(x, y, coefs[0])

        self._meta["coefficients"] = coefs[0]
        self._meta["func"] = fit_func

    def _apply_func(self, dem: NDArrayf, transform: rio.transform.Affine, **kwargs: Any) -> NDArrayf:
        """Apply the deramp function to a DEM."""
        x_coords, y_coords = _get_x_and_y_coords(dem.shape, transform)

        ramp = self._meta["func"](x_coords, y_coords)

        return dem + ramp

    def _apply_pts_func(self, coords: NDArrayf) -> NDArrayf:
        """Apply the deramp function to a set of points."""
        new_coords = coords.copy()

        new_coords[:, 2] += self._meta["func"](new_coords[:, 0], new_coords[:, 1])

        return new_coords

    def _to_matrix_func(self) -> NDArrayf:
        """Return a transform matrix if possible."""
        if self.degree > 1:
            raise ValueError(
                "Nonlinear deramping degrees cannot be represented as transformation matrices."
                f" (max 1, given: {self.degree})"
            )
        if self.degree == 1:
            raise NotImplementedError("Vertical shift, rotation and horizontal scaling has to be implemented.")

        # If degree==0, it's just a bias correction
        empty_matrix = np.diag(np.ones(4, dtype=float))

        empty_matrix[2, 3] += self._meta["coefficients"][0]

        return empty_matrix


class CoregPipeline(Coreg):
    """
    A sequential set of coregistration steps.
    """

    def __init__(self, pipeline: list[Coreg]) -> None:
        """
        Instantiate a new coregistration pipeline.

        :param: Coregistration steps to run in the sequence they are given.
        """
        self.pipeline = pipeline

        super().__init__()

    def __repr__(self) -> str:
        return f"CoregPipeline: {self.pipeline}"

    def copy(self: CoregType) -> CoregType:
        """Return an identical copy of the class."""
        new_coreg = self.__new__(type(self))

        new_coreg.__dict__ = {key: copy.copy(value) for key, value in self.__dict__.items() if key != "pipeline"}
        new_coreg.pipeline = [step.copy() for step in self.pipeline]

        return new_coreg

    def _fit_func(
        self,
        ref_dem: NDArrayf,
        tba_dem: NDArrayf,
        transform: rio.transform.Affine | None,
        weights: NDArrayf | None,
        verbose: bool = False,
    ) -> None:
        """Fit each coregistration step with the previously transformed DEM."""
        tba_dem_mod = tba_dem.copy()

        for i, coreg in enumerate(self.pipeline):
            if verbose:
                print(f"Running pipeline step: {i + 1} / {len(self.pipeline)}")
            coreg._fit_func(ref_dem, tba_dem_mod, transform=transform, weights=weights, verbose=verbose)
            coreg._fit_called = True

            tba_dem_mod = coreg.apply(tba_dem_mod, transform)

    def _apply_func(self, dem: NDArrayf, transform: rio.transform.Affine, **kwargs: Any) -> NDArrayf:
        """Apply the coregistration steps sequentially to a DEM."""
        dem_mod = dem.copy()
        for coreg in self.pipeline:
            dem_mod = coreg.apply(dem_mod, transform, **kwargs)

        return dem_mod

    def _apply_pts_func(self, coords: NDArrayf) -> NDArrayf:
        """Apply the coregistration steps sequentially to a set of points."""
        coords_mod = coords.copy()

        for coreg in self.pipeline:
            coords_mod = coreg.apply_pts(coords_mod).reshape(coords_mod.shape)

        return coords_mod

    def _to_matrix_func(self) -> NDArrayf:
        """Try to join the coregistration steps to a single transformation matrix."""
        if not _HAS_P3D:
            raise ValueError("Optional dependency needed. Install 'pytransform3d'")

        transform_mgr = TransformManager()

        with warnings.catch_warnings():
            # Deprecation warning from pytransform3d. Let's hope that is fixed in the near future.
            warnings.filterwarnings("ignore", message="`np.float` is a deprecated alias for the builtin `float`")
            for i, coreg in enumerate(self.pipeline):
                new_matrix = coreg.to_matrix()

                transform_mgr.add_transform(i, i + 1, new_matrix)

            return transform_mgr.get_transform(0, len(self.pipeline))

    def __iter__(self) -> Generator[Coreg, None, None]:
        """Iterate over the pipeline steps."""
        yield from self.pipeline

    def __add__(self, other: list[Coreg] | Coreg | CoregPipeline) -> CoregPipeline:
        """Append Coreg(s) or a CoregPipeline to the pipeline."""
        if not isinstance(other, Coreg):
            other = list(other)
        else:
            other = [other]

        pipelines = self.pipeline + other

        return CoregPipeline(pipelines)


class NuthKaab(Coreg):
    """
    Nuth and Kääb (2011) DEM coregistration.

    Implemented after the paper:
    https://doi.org/10.5194/tc-5-271-2011
    """

    def __init__(self, max_iterations: int = 10, offset_threshold: float = 0.05) -> None:
        """
        Instantiate a new Nuth and Kääb (2011) coregistration object.

        :param max_iterations: The maximum allowed iterations before stopping.
        :param offset_threshold: The residual offset threshold after which to stop the iterations.
        """
        self._meta: CoregDict
        self.max_iterations = max_iterations
        self.offset_threshold = offset_threshold

        super().__init__()

    def _fit_func(
        self,
        ref_dem: NDArrayf,
        tba_dem: NDArrayf,
        transform: rio.transform.Affine | None,
        weights: NDArrayf | None,
        verbose: bool = False,
    ) -> None:
        """Estimate the x/y/z offset between two DEMs."""
        if verbose:
            print("Running Nuth and Kääb (2011) coregistration")

        bounds, resolution = _transform_to_bounds_and_res(ref_dem.shape, transform)
        # Make a new DEM which will be modified inplace
        aligned_dem = tba_dem.copy()

        # Calculate slope and aspect maps from the reference DEM
        if verbose:
            print("   Calculate slope and aspect")
        slope, aspect = calculate_slope_and_aspect(ref_dem)

        # Make index grids for the east and north dimensions
        east_grid = np.arange(ref_dem.shape[1])
        north_grid = np.arange(ref_dem.shape[0])

        # Make a function to estimate the aligned DEM (used to construct an offset DEM)
        elevation_function = scipy.interpolate.RectBivariateSpline(
            x=north_grid, y=east_grid, z=np.where(np.isnan(aligned_dem), -9999, aligned_dem), kx=1, ky=1
        )

        # Make a function to estimate nodata gaps in the aligned DEM (used to fix the estimated offset DEM)
        # Use spline degree 1, as higher degrees will create instabilities around 1 and mess up the nodata mask
        nodata_function = scipy.interpolate.RectBivariateSpline(
            x=north_grid, y=east_grid, z=np.isnan(aligned_dem), kx=1, ky=1
        )

        # Initialise east and north pixel offset variables (these will be incremented up and down)
        offset_east, offset_north = 0.0, 0.0

        # Calculate initial dDEM statistics
        elevation_difference = ref_dem - aligned_dem
        bias = np.nanmedian(elevation_difference)
        nmad_old = xdem.spatialstats.nmad(elevation_difference)
        if verbose:
            print("   Statistics on initial dh:")
            print(f"      Median = {bias:.2f} - NMAD = {nmad_old:.2f}")

        # Iteratively run the analysis until the maximum iterations or until the error gets low enough
        if verbose:
            print("   Iteratively estimating horizontal shit:")

        # If verbose is True, will use progressbar and print additional statements
        pbar = trange(self.max_iterations, disable=not verbose, desc="   Progress")
        for i in pbar:

            # Calculate the elevation difference and the residual (NMAD) between them.
            elevation_difference = ref_dem - aligned_dem
            bias = np.nanmedian(elevation_difference)
            # Correct potential biases
            elevation_difference -= bias

            # Estimate the horizontal shift from the implementation by Nuth and Kääb (2011)
            east_diff, north_diff, _ = get_horizontal_shift(  # type: ignore
                elevation_difference=elevation_difference, slope=slope, aspect=aspect
            )
            if verbose:
                pbar.write(f"      #{i + 1:d} - Offset in pixels : ({east_diff:.2f}, {north_diff:.2f})")

            # Increment the offsets with the overall offset
            offset_east += east_diff
            offset_north += north_diff

            # Calculate new elevations from the offset x- and y-coordinates
            new_elevation = elevation_function(y=east_grid + offset_east, x=north_grid - offset_north)

            # Set NaNs where NaNs were in the original data
            new_nans = nodata_function(y=east_grid + offset_east, x=north_grid - offset_north)
            new_elevation[new_nans > 0] = np.nan

            # Assign the newly calculated elevations to the aligned_dem
            aligned_dem = new_elevation

            # Update statistics
            elevation_difference = ref_dem - aligned_dem
            bias = np.nanmedian(elevation_difference)
            nmad_new = xdem.spatialstats.nmad(elevation_difference)
            nmad_gain = (nmad_new - nmad_old) / nmad_old * 100

            if verbose:
                pbar.write(f"      Median = {bias:.2f} - NMAD = {nmad_new:.2f}  ==>  Gain = {nmad_gain:.2f}%")

            # Stop if the NMAD is low and a few iterations have been made
            assert ~np.isnan(nmad_new), (offset_east, offset_north)

            offset = np.sqrt(east_diff**2 + north_diff**2)
            if i > 1 and offset < self.offset_threshold:
                if verbose:
                    pbar.write(
                        f"   Last offset was below the residual offset threshold of {self.offset_threshold} -> stopping"
                    )
                break

            nmad_old = nmad_new

        # Print final results
        if verbose:
            print(f"\n   Final offset in pixels (east, north) : ({offset_east:f}, {offset_north:f})")
            print("   Statistics on coregistered dh:")
            print(f"      Median = {bias:.2f} - NMAD = {nmad_new:.2f}")

        self._meta["offset_east_px"] = offset_east
        self._meta["offset_north_px"] = offset_north
        self._meta["bias"] = bias
        self._meta["resolution"] = resolution

    def _to_matrix_func(self) -> NDArrayf:
        """Return a transformation matrix from the estimated offsets."""
        offset_east = self._meta["offset_east_px"] * self._meta["resolution"]
        offset_north = self._meta["offset_north_px"] * self._meta["resolution"]

        matrix = np.diag(np.ones(4, dtype=float))
        matrix[0, 3] += offset_east
        matrix[1, 3] += offset_north
        matrix[2, 3] += self._meta["bias"]

        return matrix


def invert_matrix(matrix: NDArrayf) -> NDArrayf:
    """Invert a transformation matrix."""
    with warnings.catch_warnings():
        # Deprecation warning from pytransform3d. Let's hope that is fixed in the near future.
        warnings.filterwarnings("ignore", message="`np.float` is a deprecated alias for the builtin `float`")

        checked_matrix = pytransform3d.transformations.check_matrix(matrix)
        # Invert the transform if wanted.
        return pytransform3d.transformations.invert_transform(checked_matrix)


def apply_matrix(
    dem: NDArrayf,
    transform: rio.transform.Affine,
    matrix: NDArrayf,
    invert: bool = False,
    centroid: tuple[float, float, float] | None = None,
    resampling: int | str = "bilinear",
    dilate_mask: bool = False,
) -> NDArrayf:
    """
    Apply a 3D transformation matrix to a 2.5D DEM.

    The transformation is applied as a value correction using linear deramping, and 2D image warping.

    1. Convert the DEM into a point cloud (not for gridding; for estimating the DEM shifts).
    2. Transform the point cloud in 3D using the 4x4 matrix.
    3. Measure the difference in elevation between the original and transformed points.
    4. Estimate a linear deramp from the elevation difference, and apply the correction to the DEM values.
    5. Convert the horizontal coordinates of the transformed points to pixel index coordinates.
    6. Apply the pixel-wise displacement in 2D using the new pixel coordinates.
    7. Apply the same displacement to a nodata-mask to exclude previous and/or new nans.

    :param dem: The DEM to transform.
    :param transform: The Affine transform object (georeferencing) of the DEM.
    :param matrix: A 4x4 transformation matrix to apply to the DEM.
    :param invert: Invert the transformation matrix.
    :param centroid: The X/Y/Z transformation centroid. Irrelevant for pure translations. Defaults to the midpoint (Z=0)
    :param resampling: The resampling method to use. Can be `nearest`, `bilinear`, `cubic` or an integer from 0-5.
    :param dilate_mask: Dilate the nan mask to exclude edge pixels that could be wrong.

    :returns: The transformed DEM with NaNs as nodata values (replaces a potential mask of the input `dem`).
    """
    # Parse the resampling argument given.
    if isinstance(resampling, (int, np.integer)):
        resampling_order = resampling
    elif resampling == "cubic":
        resampling_order = 3
    elif resampling == "bilinear":
        resampling_order = 1
    elif resampling == "nearest":
        resampling_order = 0
    else:
        raise ValueError(
            f"`{resampling}` is not a valid resampling mode."
            " Choices: [`nearest`, `bilinear`, `cubic`] or an integer."
        )
    # Copy the DEM to make sure the original is not modified, and convert it into an ndarray
    demc = np.array(dem)

    # Check if the matrix only contains a Z correction. In that case, only shift the DEM values by the bias.
    empty_matrix = np.diag(np.ones(4, float))
    empty_matrix[2, 3] = matrix[2, 3]
    if np.mean(np.abs(empty_matrix - matrix)) == 0.0:
        return demc + matrix[2, 3]

    # Opencv is required down from here
    if not _has_cv2:
        raise ValueError("Optional dependency needed. Install 'opencv'")

    nan_mask = spatial_tools.get_mask(dem)
    assert np.count_nonzero(~nan_mask) > 0, "Given DEM had all nans."
    # Create a filled version of the DEM. (skimage doesn't like nans)
    filled_dem = np.where(~nan_mask, demc, np.nan)

    # Get the centre coordinates of the DEM pixels.
    x_coords, y_coords = _get_x_and_y_coords(demc.shape, transform)

    bounds, resolution = _transform_to_bounds_and_res(dem.shape, transform)

    # If a centroid was not given, default to the center of the DEM (at Z=0).
    if centroid is None:
        centroid = (np.mean([bounds.left, bounds.right]), np.mean([bounds.bottom, bounds.top]), 0.0)
    else:
        assert len(centroid) == 3, f"Expected centroid to be 3D X/Y/Z coordinate. Got shape of {len(centroid)}"

    # Shift the coordinates to centre around the centroid.
    x_coords -= centroid[0]
    y_coords -= centroid[1]

    # Create a point cloud of X/Y/Z coordinates
    point_cloud = np.dstack((x_coords, y_coords, filled_dem))

    # Shift the Z components by the centroid.
    point_cloud[:, 2] -= centroid[2]

    if invert:
        matrix = invert_matrix(matrix)

    # Transform the point cloud using the matrix.
    transformed_points = cv2.perspectiveTransform(
        point_cloud.reshape((1, -1, 3)),
        matrix,
    ).reshape(point_cloud.shape)

    # Estimate the vertical difference of old and new point cloud elevations.
    deramp = deramping(
        (point_cloud[:, :, 2] - transformed_points[:, :, 2])[~nan_mask].flatten(),
        point_cloud[:, :, 0][~nan_mask].flatten(),
        point_cloud[:, :, 1][~nan_mask].flatten(),
        degree=1,
    )
    # Shift the elevation values of the soon-to-be-warped DEM.
    filled_dem -= deramp(x_coords, y_coords)

    # Create gap-free arrays of x and y coordinates to be converted into index coordinates.
    x_inds = rio.fill.fillnodata(transformed_points[:, :, 0].copy(), mask=(~nan_mask).astype("uint8"))
    y_inds = rio.fill.fillnodata(transformed_points[:, :, 1].copy(), mask=(~nan_mask).astype("uint8"))

    # Divide the coordinates by the resolution to create index coordinates.
    x_inds /= resolution
    y_inds /= resolution
    # Shift the x coords so that bounds.left is equivalent to xindex -0.5
    x_inds -= x_coords.min() / resolution
    # Shift the y coords so that bounds.top is equivalent to yindex -0.5
    y_inds = (y_coords.max() / resolution) - y_inds

    # Create a skimage-compatible array of the new index coordinates that the pixels shall have after warping.
    inds = np.vstack((y_inds.reshape((1,) + y_inds.shape), x_inds.reshape((1,) + x_inds.shape)))

    with warnings.catch_warnings():
        # An skimage warning that will hopefully be fixed soon. (2021-07-30)
        warnings.filterwarnings("ignore", message="Passing `np.nan` to mean no clipping in np.clip")
        # Warp the DEM
        transformed_dem = skimage.transform.warp(
            filled_dem, inds, order=resampling_order, mode="constant", cval=np.nan, preserve_range=True
        )
        # Warp the NaN mask, setting true to all values outside the new frame.
        tr_nan_mask = (
            skimage.transform.warp(
                nan_mask.astype("uint8"), inds, order=resampling_order, mode="constant", cval=1, preserve_range=True
            )
            > 0
        )

    if dilate_mask:
        tr_nan_mask = scipy.ndimage.binary_dilation(tr_nan_mask, iterations=resampling_order)

    # Apply the transformed nan_mask
    transformed_dem[tr_nan_mask] = np.nan

    assert np.count_nonzero(~np.isnan(transformed_dem)) > 0, "Transformed DEM has all nans."

    return transformed_dem


class ZScaleCorr(Coreg):
    """
    Correct linear or nonlinear elevation scale errors.

    Often useful for nadir image DEM correction, where the focal length is slightly miscalculated.

    DISCLAIMER: This function may introduce error when correcting non-photogrammetric biases.
    See Gardelle et al. (2012) (Figure 2), http://dx.doi.org/10.3189/2012jog11j175, for curvature-related biases.
    """

    def __init__(self, degree: float = 1, bin_count: int = 100) -> None:
        """
        Instantiate a elevation scale correction object.

        :param degree: The polynomial degree to estimate.
        :param bin_count: The amount of bins to divide the elevation change in.
        """
        self.degree = degree
        self.bin_count = bin_count

        super().__init__()

    def _fit_func(
        self,
        ref_dem: NDArrayf,
        tba_dem: NDArrayf,
        transform: rio.transform.Affine | None,
        weights: NDArrayf | None,
        verbose: bool = False,
    ) -> None:
        """Estimate the scale difference between the two DEMs."""
        ddem = ref_dem - tba_dem

        medians = xdem.volume.hypsometric_binning(ddem=ddem, ref_dem=tba_dem, bins=self.bin_count, kind="count")[
            "value"
        ]

        coefficients = np.polyfit(medians.index.mid, medians.values, deg=self.degree)
        self._meta["coefficients"] = coefficients

    def _apply_func(self, dem: NDArrayf, transform: rio.transform.Affine, **kwargs: Any) -> NDArrayf:
        """Apply the scaling model to a DEM."""
        model = np.poly1d(self._meta["coefficients"])

        return dem + model(dem)

    def _apply_pts_func(self, coords: NDArrayf) -> NDArrayf:
        """Apply the scaling model to a set of points."""
        model = np.poly1d(self._meta["coefficients"])

        new_coords = coords.copy()
        new_coords[:, 2] += model(new_coords[:, 2])
        return new_coords

    def _to_matrix_func(self) -> NDArrayf:
        """Convert the transform to a matrix, if possible."""
        if self.degree == 0:  # If it's just a bias correction.
            return self._meta["coefficients"][-1]
        elif self.degree < 2:
            raise NotImplementedError
        else:
            raise ValueError("A 2nd degree or higher ZScaleCorr cannot be described as a 4x4 matrix!")


class BlockwiseCoreg(Coreg):
    """
    Block-wise coreg class for nonlinear estimations.

    A coreg class of choice is run on an arbitrary subdivision of the raster. When later applying the coregistration,\
        the optimal warping is interpolated based on X/Y/Z shifts from the coreg algorithm at the grid points.

    E.g. a subdivision of 4 means to divide the DEM in four equally sized parts. These parts are then coregistered\
        separately, creating four Coreg.fit results. If the subdivision is not divisible by the raster shape,\
        subdivision is made as best as possible to have approximately equal pixel counts.
    """

    def __init__(
        self,
        coreg: Coreg | CoregPipeline,
        subdivision: int,
        success_threshold: float = 0.8,
        n_threads: int | None = None,
        warn_failures: bool = False,
    ) -> None:
        """
        Instantiate a blockwise coreg object.

        :param coreg: An instantiated coreg object to fit in the subdivided DEMs.
        :param subdivision: The number of chunks to divide the DEMs in. E.g. 4 means four different transforms.
        :param success_threshold: Raise an error if fewer chunks than the fraction failed for any reason.
        :param n_threads: The maximum amount of threads to use. Default=auto
        :param warn_failures: Trigger or ignore warnings for each exception/warning in each block.
        """
        if isinstance(coreg, type):
            raise ValueError(
                "The 'coreg' argument must be an instantiated Coreg subclass. " "Hint: write e.g. ICP() instead of ICP"
            )
        self.coreg = coreg
        self.subdivision = subdivision
        self.success_threshold = success_threshold
        self.n_threads = n_threads
        self.warn_failures = warn_failures

        super().__init__()

        self._meta: CoregDict = {"coreg_meta": []}

    def _fit_func(
        self,
        ref_dem: NDArrayf,
        tba_dem: NDArrayf,
        transform: rio.transform.Affine,
        weights: NDArrayf | None,
        verbose: bool = False,
    ) -> None:
        """Fit the coreg approach for each subdivision."""

        groups = self.subdivide_array(tba_dem.shape)

        indices = np.unique(groups)

        progress_bar = tqdm(total=indices.size, desc="Coregistering chunks", disable=(not verbose))

        def coregister(i: int) -> dict[str, Any] | BaseException | None:
            """
            Coregister a chunk in a thread-safe way.

            :returns:
                * If it succeeds: A dictionary of the fitting metadata.
                * If it fails: The associated exception.
                * If the block is empty: None
            """
            inlier_mask = groups == i

            # Find the corresponding slice of the inlier_mask to subset the data
            rows, cols = np.where(inlier_mask)
            arrayslice = np.s_[rows.min() : rows.max() + 1, cols.min() : cols.max() + 1]

            # Copy a subset of the two DEMs, the mask, the coreg instance, and make a new subset transform
            ref_subset = ref_dem[arrayslice].copy()
            tba_subset = tba_dem[arrayslice].copy()

            if any(np.all(~np.isfinite(dem)) for dem in (ref_subset, tba_subset)):
                return None
            mask_subset = inlier_mask[arrayslice].copy()
            west, top = rio.transform.xy(transform, min(rows), min(cols), offset="ul")
            transform_subset = rio.transform.from_origin(west, top, transform.a, -transform.e)
            coreg = self.coreg.copy()

            # Try to run the coregistration. If it fails for any reason, skip it and save the exception.
            try:
                coreg.fit(
                    reference_dem=ref_subset,
                    dem_to_be_aligned=tba_subset,
                    transform=transform_subset,
                    inlier_mask=mask_subset,
                )

                nmad, median = coreg.error(
                    reference_dem=ref_subset,
                    dem_to_be_aligned=tba_subset,
                    error_type=["nmad", "median"],
                    inlier_mask=mask_subset,
                    transform=transform_subset,
                )
            except Exception as exception:
                return exception

            meta: dict[str, Any] = {
                "i": i,
                "transform": transform_subset,
                "inlier_count": np.count_nonzero(mask_subset & np.isfinite(ref_subset) & np.isfinite(tba_subset)),
                "nmad": nmad,
                "median": median,
            }
            # Find the center of the inliers.
            inlier_positions = np.argwhere(mask_subset)
            mid_row = np.mean(inlier_positions[:, 0]).astype(int)
            mid_col = np.mean(inlier_positions[:, 1]).astype(int)

            # Find the indices of all finites within the mask
            finites = np.argwhere(np.isfinite(tba_subset) & mask_subset)
            # Calculate the distance between the approximate center and all finite indices
            distances = np.linalg.norm(finites - np.array([mid_row, mid_col]), axis=1)
            # Find the index representing the closest finite value to the center.
            closest = np.argwhere(distances == distances.min())

            # Assign the closest finite value as the representative point
            representative_row, representative_col = finites[closest][0][0]
            meta["representative_x"], meta["representative_y"] = rio.transform.xy(
                transform_subset, representative_row, representative_col
            )
            meta["representative_val"] = ref_subset[representative_row, representative_col]

            # If the coreg is a pipeline, copy its metadatas to the output meta
            if hasattr(coreg, "pipeline"):
                meta["pipeline"] = [step._meta.copy() for step in coreg.pipeline]

            # Copy all current metadata (except for the already existing keys like "i", "min_row", etc, and the
            # "coreg_meta" key)
            # This can then be iteratively restored when the apply function should be called.
            meta.update(
                {key: value for key, value in coreg._meta.items() if key not in ["coreg_meta"] + list(meta.keys())}
            )

            progress_bar.update()

            return meta.copy()

        # Catch warnings; only show them if
        exceptions: list[BaseException | warnings.WarningMessage] = []
        with warnings.catch_warnings(record=True) as caught_warnings:
            warnings.simplefilter("default")
            with concurrent.futures.ThreadPoolExecutor(max_workers=None) as executor:
                results = executor.map(coregister, indices)

            exceptions += list(caught_warnings)

        empty_blocks = 0
        for result in results:
            if isinstance(result, BaseException):
                exceptions.append(result)
            elif result is None:
                empty_blocks += 1
                continue
            else:
                self._meta["coreg_meta"].append(result)

        progress_bar.close()

        # Stop if the success rate was below the threshold
        if ((len(self._meta["coreg_meta"]) + empty_blocks) / self.subdivision) <= self.success_threshold:
            raise ValueError(
                f"Fitting failed for {len(exceptions)} chunks:\n"
                + "\n".join(map(str, exceptions[:5]))
                + f"\n... and {len(exceptions) - 5} more"
                if len(exceptions) > 5
                else ""
            )

        if self.warn_failures:
            for exception in exceptions:
                warnings.warn(str(exception))

        # Set the _fit_called parameters (only identical copies of self.coreg have actually been called)
        self.coreg._fit_called = True
        if isinstance(self.coreg, CoregPipeline):
            for step in self.coreg.pipeline:
                step._fit_called = True

    def _restore_metadata(self, meta: CoregDict) -> None:
        """
        Given some metadata, set it in the right place.

        :param meta: A metadata file to update self._meta
        """
        self.coreg._meta.update(meta)

        if isinstance(self.coreg, CoregPipeline) and "pipeline" in meta:
            for i, step in enumerate(self.coreg.pipeline):
                step._meta.update(meta["pipeline"][i])

    def to_points(self) -> NDArrayf:
        """
        Convert the blockwise coregistration matrices to 3D (source -> destination) points.

        The returned shape is (N, 3, 2) where the dimensions represent:
            0. The point index where N is equal to the amount of subdivisions.
            1. The X/Y/Z coordinate of the point.
            2. The old/new position of the point.

        To acquire the first point's original position: points[0, :, 0]
        To acquire the first point's new position: points[0, :, 1]
        To acquire the first point's Z difference: points[0, 2, 1] - points[0, 2, 0]

        :returns: An array of 3D source -> destination points.
        """
        if len(self._meta["coreg_meta"]) == 0:
            raise AssertionError("No coreg results exist. Has '.fit()' been called?")
        points = np.empty(shape=(0, 3, 2))
        for meta in self._meta["coreg_meta"]:
            self._restore_metadata(meta)

            # x_coord, y_coord = rio.transform.xy(meta["transform"], meta["representative_row"],
            # meta["representative_col"])
            x_coord, y_coord = meta["representative_x"], meta["representative_y"]

            old_position = np.reshape([x_coord, y_coord, meta["representative_val"]], (1, 3))
            new_position = self.coreg.apply_pts(old_position)

            points = np.append(points, np.dstack((old_position, new_position)), axis=0)

        return points

    def stats(self) -> pd.DataFrame:
        """
        Return statistics for each chunk in the blockwise coregistration.

            * center_{x,y,z}: The center coordinate of the chunk in georeferenced units.
            * {x,y,z}_off: The calculated offset in georeferenced units.
            * inlier_count: The number of pixels that were inliers in the chunk.
            * nmad: The NMAD after coregistration.
            * median: The bias after coregistration.

        :raises ValueError: If no coregistration results exist yet.

        :returns: A dataframe of statistics for each chunk.
        """
        points = self.to_points()

        chunk_meta = {meta["i"]: meta for meta in self._meta["coreg_meta"]}

        statistics: list[dict[str, Any]] = []
        for i in range(points.shape[0]):
            if i not in chunk_meta:
                continue
            statistics.append(
                {
                    "center_x": points[i, 0, 0],
                    "center_y": points[i, 1, 0],
                    "center_z": points[i, 2, 0],
                    "x_off": points[i, 0, 1] - points[i, 0, 0],
                    "y_off": points[i, 1, 1] - points[i, 1, 0],
                    "z_off": points[i, 2, 1] - points[i, 2, 0],
                    "inlier_count": chunk_meta[i]["inlier_count"],
                    "nmad": chunk_meta[i]["nmad"],
                    "median": chunk_meta[i]["median"],
                }
            )

        stats_df = pd.DataFrame(statistics)
        stats_df.index.name = "chunk"

        return stats_df

    def subdivide_array(self, shape: tuple[int, ...]) -> NDArrayf:
        """
        Return the grid subdivision for a given DEM shape.

        :param shape: The shape of the input DEM.

        :returns: An array of shape 'shape' with 'self.subdivision' unique indices.
        """
        if len(shape) == 3 and shape[0] == 1:  # Account for (1, row, col) shapes
            shape = (shape[1], shape[2])
        return spatial_tools.subdivide_array(shape, count=self.subdivision)

    def _apply_func(self, dem: NDArrayf, transform: rio.transform.Affine, **kwargs: Any) -> NDArrayf:

        points = self.to_points()

        bounds, resolution = _transform_to_bounds_and_res(dem.shape, transform)

        representative_height = np.nanmean(dem)
        edges_source = np.array(
            [
                [bounds.left + resolution / 2, bounds.top - resolution / 2, representative_height],
                [bounds.right - resolution / 2, bounds.top - resolution / 2, representative_height],
                [bounds.left + resolution / 2, bounds.bottom + resolution / 2, representative_height],
                [bounds.right - resolution / 2, bounds.bottom + resolution / 2, representative_height],
            ]
        )
        edges_dest = self.apply_pts(edges_source)
        edges = np.dstack((edges_source, edges_dest))

        all_points = np.append(points, edges, axis=0)

        warped_dem = warp_dem(
            dem=dem,
            transform=transform,
            source_coords=all_points[:, :, 0],
            destination_coords=all_points[:, :, 1],
            resampling="linear",
        )

        return warped_dem

    def _apply_pts_func(self, coords: NDArrayf) -> NDArrayf:
        """Apply the scaling model to a set of points."""
        points = self.to_points()

        new_coords = coords.copy()

        for dim in range(0, 3):
            with warnings.catch_warnings():
                # ZeroDivisionErrors may happen when the transformation is empty (which is fine)
                warnings.filterwarnings("ignore", message="ZeroDivisionError")
                model = scipy.interpolate.Rbf(
                    points[:, 0, 0],
                    points[:, 1, 0],
                    points[:, dim, 1] - points[:, dim, 0],
                    function="linear",
                )

            new_coords[:, dim] += model(coords[:, 0], coords[:, 1])

        return new_coords


def warp_dem(
    dem: NDArrayf,
    transform: rio.transform.Affine,
    source_coords: NDArrayf,
    destination_coords: NDArrayf,
    resampling: str = "cubic",
    trim_border: bool = True,
    dilate_mask: bool = True,
) -> NDArrayf:
    """
    Warp a DEM using a set of source-destination 2D or 3D coordinates.

    :param dem: The DEM to warp. Allowed shapes are (1, row, col) or (row, col)
    :param transform: The Affine transform of the DEM.
    :param source_coords: The source 2D or 3D points. must be X/Y/(Z) coords of shape (N, 2) or (N, 3).
    :param destination_coords: The destination 2D or 3D points. Must have the exact same shape as 'source_coords'
    :param resampling: The resampling order to use. Choices: ['nearest', 'linear', 'cubic'].
    :param trim_border: Remove values outside of the interpolation regime (True) or leave them unmodified (False).
    :param dilate_mask: Dilate the nan mask to exclude edge pixels that could be wrong.

    :raises ValueError: If the inputs are poorly formatted.
    :raises AssertionError: For unexpected outputs.

    :returns: A warped DEM with the same shape as the input.
    """
    if source_coords.shape != destination_coords.shape:
        raise ValueError(
            f"Incompatible shapes: source_coords '({source_coords.shape})' and "
            f"destination_coords '({destination_coords.shape})' shapes must be the same"
        )
    if (len(source_coords.shape) > 2) or (source_coords.shape[1] < 2) or (source_coords.shape[1] > 3):
        raise ValueError(
            "Invalid coordinate shape. Expected 2D or 3D coordinates of shape (N, 2) or (N, 3). "
            f"Got '{source_coords.shape}'"
        )
    allowed_resampling_strs = ["nearest", "linear", "cubic"]
    if resampling not in allowed_resampling_strs:
        raise ValueError(f"Resampling type '{resampling}' not understood. Choices: {allowed_resampling_strs}")

    dem_arr, dem_mask = spatial_tools.get_array_and_mask(dem)

    bounds, resolution = _transform_to_bounds_and_res(dem_arr.shape, transform)

    no_horizontal = np.sum(np.linalg.norm(destination_coords[:, :2] - source_coords[:, :2], axis=1)) < 1e-6
    no_vertical = source_coords.shape[1] > 2 and np.sum(np.abs(destination_coords[:, 2] - source_coords[:, 2])) < 1e-6

    if no_horizontal and no_vertical:
        warnings.warn("No difference between source and destination coordinates. Returning self.")
        return dem

    source_coords_scaled = source_coords.copy()
    destination_coords_scaled = destination_coords.copy()
    # Scale the coordinates to index-space
    for coords in (source_coords_scaled, destination_coords_scaled):
        coords[:, 0] = dem_arr.shape[1] * (coords[:, 0] - bounds.left) / (bounds.right - bounds.left)
        coords[:, 1] = dem_arr.shape[0] * (1 - (coords[:, 1] - bounds.bottom) / (bounds.top - bounds.bottom))

    # Generate a grid of x and y index coordinates.
    grid_y, grid_x = np.mgrid[0 : dem_arr.shape[0], 0 : dem_arr.shape[1]]

    if no_horizontal:
        warped = dem_arr.copy()
    else:
        # Interpolate the sparse source-destination points to a grid.
        # (row, col, 0) represents the destination y-coordinates of the pixels.
        # (row, col, 1) represents the destination x-coordinates of the pixels.
        new_indices = scipy.interpolate.griddata(
            source_coords_scaled[:, [1, 0]],
            destination_coords_scaled[:, [1, 0]],  # Coordinates should be in y/x (not x/y) for some reason..
            (grid_y, grid_x),
            method="linear",
        )

        # If the border should not be trimmed, just assign the original indices to the missing values.
        if not trim_border:
            missing_ys = np.isnan(new_indices[:, :, 0])
            missing_xs = np.isnan(new_indices[:, :, 1])
            new_indices[:, :, 0][missing_ys] = grid_y[missing_ys]
            new_indices[:, :, 1][missing_xs] = grid_x[missing_xs]

        order = {"nearest": 0, "linear": 1, "cubic": 3}

        with warnings.catch_warnings():
            # An skimage warning that will hopefully be fixed soon. (2021-06-08)
            warnings.filterwarnings("ignore", message="Passing `np.nan` to mean no clipping in np.clip")
            warped = skimage.transform.warp(
                image=np.where(dem_mask, np.nan, dem_arr),
                inverse_map=np.moveaxis(new_indices, 2, 0),
                output_shape=dem_arr.shape,
                preserve_range=True,
                order=order[resampling],
                cval=np.nan,
            )
            new_mask = (
                skimage.transform.warp(
                    image=dem_mask, inverse_map=np.moveaxis(new_indices, 2, 0), output_shape=dem_arr.shape, cval=False
                )
                > 0
            )

        if dilate_mask:
            new_mask = scipy.ndimage.binary_dilation(new_mask, iterations=order[resampling]).astype(new_mask.dtype)

        warped[new_mask] = np.nan

    # If the coordinates are 3D (N, 3), apply a Z correction as well.
    if not no_vertical:
        grid_offsets = scipy.interpolate.griddata(
            points=destination_coords_scaled[:, :2],
            values=destination_coords_scaled[:, 2] - source_coords_scaled[:, 2],
            xi=(grid_x, grid_y),
            method=resampling,
            fill_value=np.nan,
        )
        if not trim_border:
            grid_offsets[np.isnan(grid_offsets)] = np.nanmean(grid_offsets)

        warped += grid_offsets

    assert not np.all(np.isnan(warped)), "All-NaN output."

    return warped.reshape(dem.shape)


hmodes_dict = {
    "nuth_kaab": NuthKaab(),
    "nuth_kaab_block": BlockwiseCoreg(coreg=NuthKaab(), subdivision=16),
    "icp": ICP(),
}

vmodes_dict = {
    "median": BiasCorr(bias_func=np.median),
    "mean": BiasCorr(bias_func=np.mean),
    "deramp": Deramp(),
}

def dem_coregistration(
    src_dem_path: str,
    ref_dem_path: str,
    out_dem_path: str,
    shpfile: str | None,
    coreg_method: Coreg | None = None,
    hmode: str = "nuth_kaab",
    vmode: str = "median",
    deramp_degree: int = 1,
    grid: str = "ref",
    filtering: bool = True,
    slope_lim: list(AnyNumber) = (0.1, 40),
    plot: bool = False,
    out_fig: str = None,
    verbose: bool = False,
):
    """
    A one-line function to coregister a selected DEM to a reference DEM.
    Reads both DEMs, reproject DEM onto ref DEM grid, mask content of shpfile, run the coregistration and save the coregistered DEM as well as some optional figures and returns some statistics.

    :param src_dem_path: path to the input DEM to be coregistered
    :param ref_dem: path to the reference DEM
    :param out_dem_path: Path where to save the coregistered DEM
    :param shpfile: path to a vector file containing areas to be masked for coregistration
    :param coreg_method: The xdem coregistration method, or pipeline. If set to None, DEMs will be resampled to ref grid and optionally filtered, but not coregistered.
    :param hmode: The method to be used for horizontally aligning the DEMs, e.g. Nuth & Kaab or ICP. Can be any of {list(vmodes_dict.keys())}.
    :param vmode: The method to be used for vertically aligning the DEMs, e.g. mean/median bias correction or deramping. Can be any of {list(hmodes_dict.keys())}.
    :param deramp_degree: The degree of the polynomial for deramping.
    :param grid: the grid to be used during coregistration, set either to "ref" or "src".
    :param filtering: if set to True, filtering will be applied prior to coregistration
    :param plot: Set to True to plot a figure of elevation diff before/after coregistration
    :param out_fig: Path to the output figure. If None will display to screen.
    :param verbose: set to True to print details on screen during coregistration.

    :returns: a tuple containing - basename of coregistered DEM, [count of obs, median and NMAD over stable terrain, coverage over roi] before coreg, [same stats] after coreg
    """
    # Check input arguments
    if (coreg_method is not None) and ((hmode is not None) or (vmode is not None)):
        warnings.warn("Both `coreg_method` and `hmode/vmode` are set. Using coreg_method.")

    if hmode not in list(hmodes_dict.keys()):
        raise ValueError(f"vhmode must be in {list(hmodes_dict.keys())}")

    if vmode not in list(vmodes_dict.keys()):
        raise ValueError(f"vmode must be in {list(vmodes_dict.keys())}")

    # Load both DEMs
    # TODO: load data only in area of overlap
    if verbose:
        print("Loading and reprojecting input data")
    ref_dem = xdem.DEM(ref_dem_path)
    src_dem = xdem.DEM(src_dem_path)

    # Reproject to common grid
    if grid == "ref":
        src_dem = src_dem.reproject(ref_dem, resampling='bilinear', silent=True)
    elif grid == "src":
        ref_dem = ref_dem.reproject(src_dem, resampling='bilinear', silent=True)
    else:
        raise ValueError(f"`grid` must be either 'ref' or 'src' - currently set to {grid}")

    # Create raster mask
    if shpfile is not None:
        outlines = gu.Vector(shpfile)
        stable_mask = ~outlines.create_mask(src_dem)
    else:
        stable_mask = np.ones(src_dem.data.shape, dtype="bool")

    # Calculate dDEM
    ddem = src_dem - ref_dem

    # Filter gross outliers in stable terrain
    if filtering:
        # TO DO implement the NMAD filter in xdem
        inlier_mask = stable_mask  # nmad_filter(ddem.data, stable_mask, verbose=False)

        # Exclude steep slopes for coreg
        slope = xdem.terrain.slope(ref_dem)
        inlier_mask[slope.data < slope_lim[0]] = False
        inlier_mask[slope.data > slope_lim[1]] = False

    else:
        inlier_mask = stable_mask

    # Calculate dDEM statistics on pixels used for coreg
    inlier_data = ddem.data[inlier_mask].compressed()
    nstable_orig, mean_orig = len(inlier_data), np.mean(inlier_data)
    med_orig, nmad_orig = np.median(inlier_data), xdem.spatialstats.nmad(inlier_data)

    # Coregister to reference - Note: this will spread NaN
    # Better strategy: calculate shift, update transform, resample
    if isinstance(coreg_method, xdem.coreg.Coreg):
        coreg_method.fit(ref_dem, src_dem, inlier_mask, verbose=verbose)
        dem_coreg = coreg_method.apply(src_dem, dilate_mask=False)
    elif coreg_method is None:
        # Horizontal coregistration
        hcoreg_method = hmodes_dict[hmode]
        hcoreg_method.fit(ref_dem, src_dem, inlier_mask, verbose=verbose)
        dem_hcoreg = hcoreg_method.apply(src_dem, dilate_mask=False)

        # Vertical coregistration
        vcoreg_method = vmodes_dict[vmode]
        if vmode == 'deramp':
            vcoreg_method.degree = deramp_degree
        vcoreg_method.fit(ref_dem, dem_hcoreg, inlier_mask, verbose=verbose)
        dem_coreg = vcoreg_method.apply(dem_hcoreg, dilate_mask=False)

    ddem_coreg = dem_coreg - ref_dem

    # Calculate new stats
    inlier_data = ddem_coreg.data[inlier_mask].compressed()
    nstable_coreg, mean_coreg = len(inlier_data), np.mean(inlier_data)
    med_coreg, nmad_coreg = np.median(inlier_data), xdem.spatialstats.nmad(inlier_data)

    # Plot results
    if plot:
        # Max colorbar value - 98th percentile rounded to nearest 5
        vmax = np.percentile(np.abs(ddem.data.compressed()), 98) // 5 * 5

        plt.figure(figsize=(11, 5))

        ax1 = plt.subplot(121)
        plt.imshow(ddem.data.squeeze(), cmap="coolwarm_r", vmin=-vmax, vmax=vmax)
        cb = plt.colorbar()
        cb.set_label("Elevation change (m)")
        ax1.set_title(f"Before coreg\n\nmean = {mean_orig:.1f} m - med = {med_orig:.1f} m - NMAD = {nmad_orig:.1f} m")

        ax2 = plt.subplot(122, sharex=ax1, sharey=ax1)
        plt.imshow(ddem_coreg.data.squeeze(), cmap="coolwarm_r", vmin=-vmax, vmax=vmax)
        cb = plt.colorbar()
        cb.set_label("Elevation change (m)")
        ax2.set_title(f"After coreg\n\n\nmean = {mean_coreg:.1f} m - med = {med_coreg:.1f} m - NMAD = {nmad_coreg:.1f} m")

        plt.tight_layout()
        if out_fig is None:
            plt.show()
        else:
            plt.savefig(out_fig, dpi=200)
            plt.close()

    # Save coregistered DEM
    dem_coreg.save(out_dem_path, tiled=True)

    # Save stats to DataFrame
    out_stats = pd.DataFrame(
        ((nstable_orig, med_orig, nmad_orig, nstable_coreg, med_coreg, nmad_coreg),),
        columns=("nstable_orig", "med_orig", "nmad_orig", "nstable_coreg", "med_coreg", "nmad_coreg")
    )

    return dem_coreg, out_stats<|MERGE_RESOLUTION|>--- conflicted
+++ resolved
@@ -2,14 +2,9 @@
 from __future__ import annotations
 
 import concurrent.futures
-<<<<<<< HEAD
-import warnings
-from typing import Any, Callable, Optional, overload, Union, Sequence, TypeVar
-=======
 import copy
 import warnings
 from typing import Any, Callable, Generator, TypedDict, TypeVar, overload
->>>>>>> 50fa7351
 
 try:
     import cv2
@@ -19,13 +14,7 @@
     _has_cv2 = False
 import fiona
 import geoutils as gu
-<<<<<<< HEAD
-from geoutils.georaster import RasterType
-from geoutils import spatial_tools
-from geoutils._typing import AnyNumber
 import matplotlib.pyplot as plt
-=======
->>>>>>> 50fa7351
 import numpy as np
 import pandas as pd
 import rasterio as rio
@@ -37,6 +26,7 @@
 import scipy.optimize
 import skimage.transform
 from geoutils import spatial_tools
+from geoutils._typing import AnyNumber
 from geoutils.georaster import RasterType
 from rasterio import Affine
 from tqdm import tqdm, trange
@@ -2163,6 +2153,7 @@
     "deramp": Deramp(),
 }
 
+
 def dem_coregistration(
     src_dem_path: str,
     ref_dem_path: str,
@@ -2218,9 +2209,9 @@
 
     # Reproject to common grid
     if grid == "ref":
-        src_dem = src_dem.reproject(ref_dem, resampling='bilinear', silent=True)
+        src_dem = src_dem.reproject(ref_dem, resampling="bilinear", silent=True)
     elif grid == "src":
-        ref_dem = ref_dem.reproject(src_dem, resampling='bilinear', silent=True)
+        ref_dem = ref_dem.reproject(src_dem, resampling="bilinear", silent=True)
     else:
         raise ValueError(f"`grid` must be either 'ref' or 'src' - currently set to {grid}")
 
@@ -2265,7 +2256,7 @@
 
         # Vertical coregistration
         vcoreg_method = vmodes_dict[vmode]
-        if vmode == 'deramp':
+        if vmode == "deramp":
             vcoreg_method.degree = deramp_degree
         vcoreg_method.fit(ref_dem, dem_hcoreg, inlier_mask, verbose=verbose)
         dem_coreg = vcoreg_method.apply(dem_hcoreg, dilate_mask=False)
@@ -2294,7 +2285,9 @@
         plt.imshow(ddem_coreg.data.squeeze(), cmap="coolwarm_r", vmin=-vmax, vmax=vmax)
         cb = plt.colorbar()
         cb.set_label("Elevation change (m)")
-        ax2.set_title(f"After coreg\n\n\nmean = {mean_coreg:.1f} m - med = {med_coreg:.1f} m - NMAD = {nmad_coreg:.1f} m")
+        ax2.set_title(
+            f"After coreg\n\n\nmean = {mean_coreg:.1f} m - med = {med_coreg:.1f} m - NMAD = {nmad_coreg:.1f} m"
+        )
 
         plt.tight_layout()
         if out_fig is None:
@@ -2309,7 +2302,7 @@
     # Save stats to DataFrame
     out_stats = pd.DataFrame(
         ((nstable_orig, med_orig, nmad_orig, nstable_coreg, med_coreg, nmad_coreg),),
-        columns=("nstable_orig", "med_orig", "nmad_orig", "nstable_coreg", "med_coreg", "nmad_coreg")
+        columns=("nstable_orig", "med_orig", "nmad_orig", "nstable_coreg", "med_coreg", "nmad_coreg"),
     )
 
     return dem_coreg, out_stats