--- conflicted
+++ resolved
@@ -49,10 +49,6 @@
 
 [options.extras_require]
 opt =
-<<<<<<< HEAD
-    opencv-contrib-python-headless
-=======
->>>>>>> f96dce20
     pytransform3d
     noisyopt
     scikit-learn
