---
file_format: mystnb
jupytext:
  formats: md:myst
  text_representation:
    extension: .md
    format_name: myst
kernelspec:
  display_name: xdem-env
  language: python
  name: xdem
---
(coregistration)=

# Coregistration

xDEM implements a wide range of **coregistration algorithms and pipelines for 3-dimensional alignment** from the
peer-reviewed literature often tailored specifically to elevation data, aiming at correcting systematic elevation errors.

Two categories of alignment are generally differentiated: **3D affine transformations** described below, and other
alignments that possibly rely on external variables described in {ref}`biascorr`.


:::{admonition} More reading
:class: tip

Coregistration heavily relies on the use of static surfaces, which you can read more about on the **{ref}`static-surfaces` guide page**.

:::

## Quick use

Coregistration pipelines are defined by combining {class}`~xdem.coreg.Coreg` objects:

```{code-cell} ipython3
:tags: [remove-cell]

# To get a good resolution for displayed figures
from matplotlib import pyplot
pyplot.rcParams['figure.dpi'] = 600
pyplot.rcParams['savefig.dpi'] = 600
pyplot.rcParams['font.size'] = 9  # Default 10 is a bit too big for coregistration plots
```

```{code-cell} ipython3
import xdem

# Create a coregistration pipeline
my_coreg_pipeline = xdem.coreg.ICP() + xdem.coreg.NuthKaab()
```

Then, coregistering a pair of elevation data can be done by calling {func}`xdem.DEM.coregister_3d` from the DEM that should be aligned.

```{code-cell} ipython3
:tags: [hide-cell]
:mystnb:
:  code_prompt_show: "Show the code for opening example files"
:  code_prompt_hide: "Hide the code for opening example files"

import geoutils as gu
import numpy as np
import matplotlib.pyplot as plt

# Open a reference and to-be-aligned DEM
ref_dem = xdem.DEM(xdem.examples.get_path("longyearbyen_ref_dem"))
tba_dem = xdem.DEM(xdem.examples.get_path("longyearbyen_tba_dem"))
```

```{code-cell} ipython3
# Coregister by calling the DEM method
aligned_dem = tba_dem.coregister_3d(ref_dem, my_coreg_pipeline)
```

Alternatively, the coregistration can be applied by sequentially calling the {func}`~xdem.coreg.Coreg.fit` and {func}`~xdem.coreg.Coreg.apply` steps,
which allows a broader variety of arguments at each step, and re-using the same transformation to several objects (e.g., horizontal shift of both a stereo DEM and its ortho-image).

```{code-cell} ipython3
# (Equivalent) Or, use fit and apply in two calls
my_coreg_pipeline.fit(ref_dem, tba_dem)
aligned_dem = my_coreg_pipeline.apply(tba_dem)
```

```{tip}
Often, an `inlier_mask` has to be passed to {func}`~xdem.coreg.Coreg.fit` to isolate static surfaces to utilize during coregistration (for instance removing vegetation, snow, glaciers). This mask can be easily derived using {func}`~geoutils.Vector.create_mask`.
```

## What is coregistration?

Coregistration is the process of finding a transformation to align data in a certain number of dimensions. In the case
of elevation data, in three dimensions.

Transformations that can be described by a 3-dimensional [affine](https://en.wikipedia.org/wiki/Affine_transformation)
function are included in coregistration methods, which include:

- vertical and horizontal translations,
- rotations, reflections,
- scalings.

## Using a coregistration  

(coreg_object)=
### The {class}`~xdem.coreg.Coreg` object

Each coregistration method implemented in xDEM inherits their interface from the {class}`~xdem.coreg.Coreg` class<sup>1</sup>, and has the following methods:
- {func}`~xdem.coreg.Coreg.fit` for estimating the transform.
- {func}`~xdem.coreg.Coreg.apply` for applying the transform to a DEM.
- {func}`~xdem.coreg.AffineCoreg.to_matrix` to convert the transform to a 4x4 transformation matrix, if possible.
- {func}`~xdem.coreg.AffineCoreg.from_matrix` to create a coregistration from a 4x4 transformation matrix.

```{margin}
<sup>1</sup>In a style inspired by [scikit-learn's pipelines](https://scikit-learn.org/stable/modules/generated/sklearn.linear_model.LinearRegression.html#sklearn-linear-model-linearregression).
```

{func}`~xdem.coreg.Coreg.fit` is called to estimate the transform, and then this transform can be used or exported using the subsequent methods.

**Inheritance diagram of implemented coregistrations:**

```{eval-rst}
.. inheritance-diagram:: xdem.coreg.base.Coreg xdem.coreg.affine xdem.coreg.biascorr
        :top-classes: xdem.coreg.Coreg
```

See {ref}`biascorr` for more information on non-rigid transformations ("bias corrections").

### Accessing coregistration metadata



## Coregistration methods

```{important}
Below we **create misaligned elevation data to examplify the different methods** in relation to their type of affine transformation.

See coregistration on real data in the **{ref}`examples-basic` and {ref}`examples-advanced` gallery examples**!
```

(coregistration-nuthkaab)=
### Nuth and Kääb (2011)

{class}`xdem.coreg.NuthKaab`

- **Performs:** Horizontal and vertical shifts.
- **Supports weights:** Planned.
- **Pros:** Refines sub-pixel horizontal shifts accurately, with fast convergence.
- **Cons:** Diverges on flat terrain, as landforms are required to constrain the fit with aspect and slope.

The [Nuth and Kääb (2011)](https://doi.org/10.5194/tc-5-271-2011) coregistration approach estimates a horizontal
translation iteratively by solving a cosine equation between the terrain slope, aspect and the elevation differences.
The iteration stops if it reaches the maximum number of iteration limit or if the tolerance does not improve.

```{code-cell} ipython3
:tags: [hide-cell]
:mystnb:
:  code_prompt_show: "Show the code for adding a horizontal and vertical shift"
:  code_prompt_hide: "Hide the code for adding a horizontal and vertical shift"

x_shift = 30
y_shift = 30
z_shift = 10
# Affine matrix for 3D transformation
matrix = np.array(
    [
        [1, 0, 0, x_shift],
        [0, 1, 0, y_shift],
        [0, 0, 1, z_shift],
        [0, 0, 0, 1],
    ]
)
# We create misaligned elevation data
tba_dem_shift = xdem.coreg.apply_matrix(ref_dem, matrix)
```

```{code-cell} ipython3
# Define a coregistration based on the Nuth and Kääb (2011) method
nuth_kaab = xdem.coreg.NuthKaab()
# Fit to data and apply
nuth_kaab.fit(ref_dem, tba_dem_shift)
aligned_dem = nuth_kaab.apply(tba_dem_shift)
```


```{code-cell} ipython3
:tags: [hide-input]
:mystnb:
:  code_prompt_show: "Show plotting code"
:  code_prompt_hide: "Hide plotting code"

# Plot before and after
f, ax = plt.subplots(1, 2)
ax[0].set_title("Before NK")
(tba_dem_shift - ref_dem).plot(cmap='RdYlBu', vmin=-30, vmax=30, ax=ax[0])
ax[1].set_title("After NK")
(aligned_dem - ref_dem).plot(cmap='RdYlBu', vmin=-30, vmax=30, ax=ax[1], cbar_title="Elevation differences (m)")
_ = ax[1].set_yticklabels([])
```

### Tilt

{class}`xdem.coreg.Tilt`

- **Performs:** A 2D plane tilt correction.
- **Supports weights:** Planned.
- **Pros:** Corrects small rotations fairly accurately, and runs very fast.
- **Cons:** Not perfectly equivalent to a rotational correction, to use only with small rotations. For large rotational corrections, {ref}`icp` is recommended.

Tilt coregistration works by estimating and correcting for a 2D first-order polynomial (plane) over the entire elevation differences.

```{code-cell} ipython3
:tags: [hide-cell]
:mystnb:
:  code_prompt_show: "Show the code for adding a tilt"
:  code_prompt_hide: "Hide the code for adding a tilt"

# Apply a rotation of 0.2 degrees
rotation = np.deg2rad(0.2)
matrix = np.array(
    [
        [1, 0, 0, 0],
        [0, np.cos(rotation), -np.sin(rotation), 0],
        [0, np.sin(rotation), np.cos(rotation), 0],
        [0, 0, 0, 1],
    ]
)
# We create misaligned elevation data
tba_dem_tilt = xdem.coreg.apply_matrix(ref_dem, matrix)
```

```{code-cell} ipython3
# Define a coregistration based on a tilt correction
tilt = xdem.coreg.Tilt()
# Fit to data and apply
tilt.fit(ref_dem, tba_dem_tilt)
aligned_dem = tilt.apply(tba_dem_tilt)
```

```{code-cell} ipython3
:tags: [hide-input]
:mystnb:
:  code_prompt_show: "Show plotting code"
:  code_prompt_hide: "Hide plotting code"

# Plot before and after
f, ax = plt.subplots(1, 2)
ax[0].set_title("Before de-tilt")
(tba_dem_tilt - ref_dem).plot(cmap='RdYlBu', vmin=-30, vmax=30, ax=ax[0])
ax[1].set_title("After de-tilt")
(aligned_dem - ref_dem).plot(cmap='RdYlBu', vmin=-30, vmax=30, ax=ax[1], cbar_title="Elevation differences (m)")
_ = ax[1].set_yticklabels([])
```

### Vertical shift

{class}`xdem.coreg.VerticalShift`

- **Performs:** Vertical shifting using any custom function (mean, median, percentile).
- **Supports weights:** Planned.
- **Pros:** Useful to have as independent step to refine vertical alignment precisely as it is the most sensitive to outliers, by refining inliers and the central estimate function.
- **Cons**: Always needs to be combined with another approach.

The vertical shift coregistration is simply a shift based on an estimate of the mean elevation differences with customizable arguments.


```{code-cell} ipython3
:tags: [hide-cell]
:mystnb:
:  code_prompt_show: "Show the code for adding a vertical shift"
:  code_prompt_hide: "Hide the code for adding a vertical shift"

<<<<<<< HEAD
# Apply a vertical shift of 10 meters
tba_dem_vshift = ref_dem + 10
=======
# Use median shift instead
vshift_median = coreg.VerticalShift(vshift_reduc_func=np.median)
>>>>>>> b76140fd
```

```{code-cell} ipython3
# Define a coregistration object based on a vertical shift correction
vshift = xdem.coreg.VerticalShift(vshift_func=np.median)
# Fit and apply
vshift.fit(ref_dem, tba_dem_vshift)
aligned_dem = vshift.apply(tba_dem_vshift)
```

```{code-cell} ipython3
:tags: [hide-input]
:mystnb:
:  code_prompt_show: "Show plotting code"
:  code_prompt_hide: "Hide plotting code"

# Plot before and after
f, ax = plt.subplots(1, 2)
ax[0].set_title("Before vertical\nshift")
(tba_dem_vshift - ref_dem).plot(cmap='RdYlBu', vmin=-30, vmax=30, ax=ax[0])
ax[1].set_title("After vertical\nshift")
(aligned_dem - ref_dem).plot(cmap='RdYlBu', vmin=-30, vmax=30, ax=ax[1], cbar_title="Elevation differences (m)")
_ = ax[1].set_yticklabels([])
```

(icp)=

### ICP

{class}`xdem.coreg.ICP`

- **Performs:** Rigid transform transformation (3D translation + 3D rotation).
- **Does not support weights.**
- **Pros:** Efficient at estimating rotation and shifts simultaneously.
- **Cons:** Poor sub-pixel accuracy for horizontal shifts, sensitive to outliers, and runs slowly with large samples.

Iterative Closest Point (ICP) coregistration is an iterative point cloud registration method from [Besl and McKay (1992)](https://doi.org/10.1117/12.57955). It aims at iteratively minimizing the closest distance by apply sequential rigid transformations. If DEMs are used as inputs, they are converted to point clouds.
As for Nuth and Kääb (2011), the iteration stops if it reaches the maximum number of iteration limit or if the tolerance does not improve.

ICP is currently based on [OpenCV's implementation](https://docs.opencv.org/4.x/dc/d9b/classcv_1_1ppf__match__3d_1_1ICP.html) (an optional dependency), which includes outlier removal arguments. This may improve results significantly on outlier-prone data, but care should still be taken, as the risk of landing in [local minima](https://en.wikipedia.org/wiki/Maxima_and_minima) increases.

```{code-cell} ipython3
:tags: [hide-cell]
:mystnb:
:  code_prompt_show: "Show the code for adding a shift and rotation"
:  code_prompt_hide: "Hide the code for adding a shift and rotation"

# Apply a rotation of 0.2 degrees and X/Y/Z shifts to elevation in meters
rotation = np.deg2rad(0.2)
x_shift = 20
y_shift = 20
z_shift = 5
# Affine matrix for 3D transformation
matrix = np.array(
    [
        [1, 0, 0, x_shift],
        [0, np.cos(rotation), -np.sin(rotation), y_shift],
        [0, np.sin(rotation), np.cos(rotation), z_shift],
        [0, 0, 0, 1],
    ]
)
# We create misaligned elevation data
tba_dem_shifted_rotated = xdem.coreg.apply_matrix(ref_dem, matrix)
```

```{code-cell} ipython3
# Define a coregistration based on ICP
icp = xdem.coreg.ICP()
# Fit to data and apply
icp.fit(ref_dem, tba_dem_shifted_rotated)
aligned_dem = icp.apply(tba_dem_shifted_rotated)
```

```{code-cell} ipython3
:tags: [hide-input]
:mystnb:
:  code_prompt_show: "Show plotting code"
:  code_prompt_hide: "Hide plotting code"

# Plot before and after
f, ax = plt.subplots(1, 2)
ax[0].set_title("Before ICP")
(tba_dem_shifted_rotated - ref_dem).plot(cmap='RdYlBu', vmin=-30, vmax=30, ax=ax[0])
ax[1].set_title("After ICP")
(aligned_dem - ref_dem).plot(cmap='RdYlBu', vmin=-30, vmax=30, ax=ax[1], cbar_title="Elevation differences (m)")
_ = ax[1].set_yticklabels([])
```

## Building coregistration pipelines

### The {class}`~xdem.coreg.CoregPipeline` object

Often, more than one coregistration approach is necessary to obtain the best results, and several need to be combined 
sequentially. A {class}`~xdem.coreg.CoregPipeline` can be constructed for this:

```{code-cell} ipython3
# We can list sequential coregistration methods to apply
pipeline = xdem.coreg.CoregPipeline([xdem.coreg.ICP(), xdem.coreg.NuthKaab()])

# Or sum them, which works identically as the syntax above
pipeline = xdem.coreg.ICP() + xdem.coreg.NuthKaab()
```

The {class}`~xdem.coreg.CoregPipeline` object exposes the same interface as the {class}`~xdem.coreg.Coreg` object.
The results of a pipeline can be used in other programs by exporting the combined transformation matrix using {func}`~xdem.coreg.Coreg.to_matrix`.

```{margin}
<sup>2</sup>Here again, this class is heavily inspired by SciKit-Learn's [Pipeline](https://scikit-learn.org/stable/modules/generated/sklearn.pipeline.Pipeline.html#sklearn-pipeline-pipeline) and [make_pipeline()](https://scikit-learn.org/stable/modules/generated/sklearn.pipeline.make_pipeline.html#sklearn.pipeline.make_pipeline) functionalities.
```

```{code-cell} ipython3
# Fit to data and apply the pipeline of ICP + Nuth and Kääb
pipeline.fit(ref_dem, tba_dem_shifted_rotated)
aligned_dem = pipeline.apply(tba_dem_shifted_rotated)
```

```{code-cell} ipython3
:tags: [hide-input]
:mystnb:
:  code_prompt_show: "Show plotting code"
:  code_prompt_hide: "Hide plotting code"

# Plot before and after
f, ax = plt.subplots(1, 2)
ax[0].set_title("Before ICP + NK")
(tba_dem_shifted_rotated - ref_dem).plot(cmap='RdYlBu', vmin=-30, vmax=30, ax=ax[0])
ax[1].set_title("After ICP + NK")
(aligned_dem - ref_dem).plot(cmap='RdYlBu', vmin=-30, vmax=30, ax=ax[1], cbar_title="Elevation differences (m)")
_ = ax[1].set_yticklabels([])
```

### Recommended pipelines

To ensure sub-pixel accuracy, the [Nuth and Kääb (2011)](https://doi.org/10.5194/tc-5-271-2011) coregistration should almost always be used as a final step.
The approach does not account for rotations in the dataset, however, so a combination is often necessary.
For small rotations, a 1st degree deramp can be used in combination:

```{code-cell} ipython3
pipeline = xdem.coreg.Tilt() + xdem.coreg.NuthKaab()
```

For larger rotations, ICP can be used instead:

```{code-cell} ipython3
pipeline = xdem.coreg.ICP() + xdem.coreg.NuthKaab()
```

Additionally, ICP tends to fail with large initial vertical differences, so a preliminary vertical shifting can be used:

```{code-cell} ipython3
pipeline = xdem.coreg.VerticalShift() + xdem.coreg.ICP() + xdem.coreg.NuthKaab()
```

## Dividing a coregistration between blocks

### The {class}`~xdem.coreg.BlockwiseCoreg` object

<|MERGE_RESOLUTION|>--- conflicted
+++ resolved
@@ -266,18 +266,13 @@
 :  code_prompt_show: "Show the code for adding a vertical shift"
 :  code_prompt_hide: "Hide the code for adding a vertical shift"
 
-<<<<<<< HEAD
 # Apply a vertical shift of 10 meters
 tba_dem_vshift = ref_dem + 10
-=======
-# Use median shift instead
-vshift_median = coreg.VerticalShift(vshift_reduc_func=np.median)
->>>>>>> b76140fd
 ```
 
 ```{code-cell} ipython3
 # Define a coregistration object based on a vertical shift correction
-vshift = xdem.coreg.VerticalShift(vshift_func=np.median)
+vshift = xdem.coreg.VerticalShift(vshift_reduc_func=np.median)
 # Fit and apply
 vshift.fit(ref_dem, tba_dem_vshift)
 aligned_dem = vshift.apply(tba_dem_vshift)
@@ -300,7 +295,7 @@
 
 (icp)=
 
-### ICP
+### Iterative closest point
 
 {class}`xdem.coreg.ICP`
 
