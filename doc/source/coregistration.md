---
file_format: mystnb
mystnb:
  execution_timeout: 90
jupytext:
  formats: md:myst
  text_representation:
    extension: .md
    format_name: myst
kernelspec:
  display_name: xdem-env
  language: python
  name: xdem
---
(coregistration)=

# Coregistration

xDEM implements a wide range of **coregistration algorithms and pipelines for 3-dimensional alignment** from the
peer-reviewed literature often tailored specifically to elevation data, aiming at correcting systematic elevation errors.

Two categories of alignment are generally differentiated: **3D affine transformations** described below, and other
alignments that possibly rely on external variables described in {ref}`biascorr`.


:::{admonition} More reading
:class: tip

Coregistration heavily relies on the use of static surfaces, which you can read more about on the **{ref}`static-surfaces` guide page**.

:::

## Quick use

Coregistration pipelines are defined by combining {class}`~xdem.coreg.Coreg` objects:

```{code-cell} ipython3
:tags: [remove-cell]

# To get a good resolution for displayed figures
from matplotlib import pyplot
pyplot.rcParams['figure.dpi'] = 600
pyplot.rcParams['savefig.dpi'] = 600
pyplot.rcParams['font.size'] = 9  # Default 10 is a bit too big for coregistration plots
```

```{code-cell} ipython3
import xdem

# Create a coregistration pipeline
my_coreg_pipeline = xdem.coreg.ICP() + xdem.coreg.NuthKaab()
```

Then, coregistering a pair of elevation data can be done by calling {func}`xdem.DEM.coregister_3d` from the DEM that should be aligned.

```{code-cell} ipython3
:tags: [hide-cell]
:mystnb:
:  code_prompt_show: "Show the code for opening example files"
:  code_prompt_hide: "Hide the code for opening example files"

import geoutils as gu
import numpy as np
import matplotlib.pyplot as plt

# Open a reference and to-be-aligned DEM
ref_dem = xdem.DEM(xdem.examples.get_path("longyearbyen_ref_dem"))
tba_dem = xdem.DEM(xdem.examples.get_path("longyearbyen_tba_dem"))
```

```{code-cell} ipython3
# Coregister by calling the DEM method
aligned_dem = tba_dem.coregister_3d(ref_dem, my_coreg_pipeline)
```

Alternatively, the coregistration can be applied by sequentially calling the {func}`~xdem.coreg.Coreg.fit` and {func}`~xdem.coreg.Coreg.apply` steps,
which allows a broader variety of arguments at each step, and re-using the same transformation to several objects (e.g., horizontal shift of both a stereo DEM and its ortho-image).

```{code-cell} ipython3
# (Equivalent) Or, use fit and apply in two calls
my_coreg_pipeline.fit(ref_dem, tba_dem)
aligned_dem = my_coreg_pipeline.apply(tba_dem)
```

```{tip}
Often, an `inlier_mask` has to be passed to {func}`~xdem.coreg.Coreg.fit` to isolate static surfaces to utilize during coregistration (for instance removing vegetation, snow, glaciers). This mask can be easily derived using {func}`~geoutils.Vector.create_mask`.
```

## What is coregistration?

Coregistration is the process of finding a transformation to align data in a certain number of dimensions. In the case
of elevation data, in three dimensions.

Transformations that can be described by a 3-dimensional [affine](https://en.wikipedia.org/wiki/Affine_transformation)
function are included in coregistration methods, which include:

- vertical and horizontal translations,
- rotations, reflections,
- scalings.

## Using a coregistration  

(coreg_object)=
### The {class}`~xdem.coreg.Coreg` object

Each coregistration method implemented in xDEM inherits their interface from the {class}`~xdem.coreg.Coreg` class<sup>1</sup>, and has the following methods:
- {func}`~xdem.coreg.Coreg.fit` for estimating the transform.
- {func}`~xdem.coreg.Coreg.apply` for applying the transform to a DEM.
- {func}`~xdem.coreg.AffineCoreg.to_matrix` to convert the transform to a 4x4 transformation matrix, if possible.
- {func}`~xdem.coreg.AffineCoreg.from_matrix` to create a coregistration from a 4x4 transformation matrix.

```{margin}
<sup>1</sup>In a style inspired by [scikit-learn's pipelines](https://scikit-learn.org/stable/modules/generated/sklearn.linear_model.LinearRegression.html#sklearn-linear-model-linearregression).
```

{func}`~xdem.coreg.Coreg.fit` is called to estimate the transform, and then this transform can be used or exported using the subsequent methods.

**Inheritance diagram of implemented coregistrations:**

```{eval-rst}
.. inheritance-diagram:: xdem.coreg.base.Coreg xdem.coreg.affine xdem.coreg.biascorr
        :top-classes: xdem.coreg.Coreg
```

See {ref}`biascorr` for more information on non-rigid transformations ("bias corrections").

### Accessing coregistration metadata



## Coregistration methods

```{important}
Below we **create misaligned elevation data to examplify the different methods** in relation to their type of affine transformation.

See coregistration on real data in the **{ref}`examples-basic` and {ref}`examples-advanced` gallery examples**!
```

(coregistration-nuthkaab)=
### Nuth and Kääb (2011)

{class}`xdem.coreg.NuthKaab`

- **Performs:** Horizontal and vertical shifts.
- **Supports weights:** Planned.
- **Pros:** Refines sub-pixel horizontal shifts accurately, with fast convergence.
- **Cons:** Diverges on flat terrain, as landforms are required to constrain the fit with aspect and slope.

The [Nuth and Kääb (2011)](https://doi.org/10.5194/tc-5-271-2011) coregistration approach estimates a horizontal
translation iteratively by solving a cosine equation between the terrain slope, aspect and the elevation differences.
The iteration stops if it reaches the maximum number of iteration limit or if the tolerance does not improve.

```{code-cell} ipython3
:tags: [hide-cell]
:mystnb:
:  code_prompt_show: "Show the code for adding a horizontal and vertical shift"
:  code_prompt_hide: "Hide the code for adding a horizontal and vertical shift"

x_shift = 30
y_shift = 30
z_shift = 10
# Affine matrix for 3D transformation
matrix = np.array(
    [
        [1, 0, 0, x_shift],
        [0, 1, 0, y_shift],
        [0, 0, 1, z_shift],
        [0, 0, 0, 1],
    ]
)
# We create misaligned elevation data
tba_dem_shift = xdem.coreg.apply_matrix(ref_dem, matrix)
```

```{code-cell} ipython3
# Define a coregistration based on the Nuth and Kääb (2011) method
nuth_kaab = xdem.coreg.NuthKaab()
# Fit to data and apply
nuth_kaab.fit(ref_dem, tba_dem_shift)
aligned_dem = nuth_kaab.apply(tba_dem_shift)
```


```{code-cell} ipython3
:tags: [hide-input]
:mystnb:
:  code_prompt_show: "Show plotting code"
:  code_prompt_hide: "Hide plotting code"

# Plot before and after
f, ax = plt.subplots(1, 2)
ax[0].set_title("Before NK")
(tba_dem_shift - ref_dem).plot(cmap='RdYlBu', vmin=-30, vmax=30, ax=ax[0])
ax[1].set_title("After NK")
(aligned_dem - ref_dem).plot(cmap='RdYlBu', vmin=-30, vmax=30, ax=ax[1], cbar_title="Elevation differences (m)")
_ = ax[1].set_yticklabels([])
```

<<<<<<< HEAD
### Tilt

{class}`xdem.coreg.Tilt`

- **Performs:** A 2D plane tilt correction.
- **Supports weights:** Planned.
- **Pros:** Corrects small rotations fairly accurately, and runs very fast.
- **Cons:** Not perfectly equivalent to a rotational correction, to use only with small rotations. For large rotational corrections, {ref}`icp` is recommended.

Tilt coregistration works by estimating and correcting for a 2D first-order polynomial (plane) over the entire elevation differences.

```{code-cell} ipython3
:tags: [hide-cell]
:mystnb:
:  code_prompt_show: "Show the code for adding a tilt"
:  code_prompt_hide: "Hide the code for adding a tilt"

# Apply a rotation of 0.2 degrees
rotation = np.deg2rad(0.2)
matrix = np.array(
    [
        [1, 0, 0, 0],
        [0, np.cos(rotation), -np.sin(rotation), 0],
        [0, np.sin(rotation), np.cos(rotation), 0],
        [0, 0, 0, 1],
    ]
)
# We create misaligned elevation data
tba_dem_tilt = xdem.coreg.apply_matrix(ref_dem, matrix)
```

```{code-cell} ipython3
# Define a coregistration based on a tilt correction
tilt = xdem.coreg.Tilt()
# Fit to data and apply
tilt.fit(ref_dem, tba_dem_tilt)
aligned_dem = tilt.apply(tba_dem_tilt)
```

```{code-cell} ipython3
:tags: [hide-input]
:mystnb:
:  code_prompt_show: "Show plotting code"
:  code_prompt_hide: "Hide plotting code"

# Plot before and after
f, ax = plt.subplots(1, 2)
ax[0].set_title("Before de-tilt")
(tba_dem_tilt - ref_dem).plot(cmap='RdYlBu', vmin=-30, vmax=30, ax=ax[0])
ax[1].set_title("After de-tilt")
(aligned_dem - ref_dem).plot(cmap='RdYlBu', vmin=-30, vmax=30, ax=ax[1], cbar_title="Elevation differences (m)")
_ = ax[1].set_yticklabels([])
```

### Vertical shift
=======
## Vertical shift
>>>>>>> a4e7e006

{class}`xdem.coreg.VerticalShift`

- **Performs:** Vertical shifting using any custom function (mean, median, percentile).
- **Supports weights:** Planned.
- **Pros:** Useful to have as independent step to refine vertical alignment precisely as it is the most sensitive to outliers, by refining inliers and the central estimate function.
- **Cons**: Always needs to be combined with another approach.

The vertical shift coregistration is simply a shift based on an estimate of the mean elevation differences with customizable arguments.


```{code-cell} ipython3
:tags: [hide-cell]
:mystnb:
:  code_prompt_show: "Show the code for adding a vertical shift"
:  code_prompt_hide: "Hide the code for adding a vertical shift"

# Apply a vertical shift of 10 meters
tba_dem_vshift = ref_dem + 10
```

```{code-cell} ipython3
# Define a coregistration object based on a vertical shift correction
vshift = xdem.coreg.VerticalShift(vshift_reduc_func=np.median)
# Fit and apply
vshift.fit(ref_dem, tba_dem_vshift)
aligned_dem = vshift.apply(tba_dem_vshift)
```

```{code-cell} ipython3
:tags: [hide-input]
:mystnb:
:  code_prompt_show: "Show plotting code"
:  code_prompt_hide: "Hide plotting code"

# Plot before and after
f, ax = plt.subplots(1, 2)
ax[0].set_title("Before vertical\nshift")
(tba_dem_vshift - ref_dem).plot(cmap='RdYlBu', vmin=-30, vmax=30, ax=ax[0])
ax[1].set_title("After vertical\nshift")
(aligned_dem - ref_dem).plot(cmap='RdYlBu', vmin=-30, vmax=30, ax=ax[1], cbar_title="Elevation differences (m)")
_ = ax[1].set_yticklabels([])
```

(icp)=

### Iterative closest point

{class}`xdem.coreg.ICP`

- **Performs:** Rigid transform transformation (3D translation + 3D rotation).
- **Does not support weights.**
- **Pros:** Efficient at estimating rotation and shifts simultaneously.
- **Cons:** Poor sub-pixel accuracy for horizontal shifts, sensitive to outliers, and runs slowly with large samples.

Iterative Closest Point (ICP) coregistration is an iterative point cloud registration method from [Besl and McKay (1992)](https://doi.org/10.1117/12.57955). It aims at iteratively minimizing the closest distance by apply sequential rigid transformations. If DEMs are used as inputs, they are converted to point clouds.
As for Nuth and Kääb (2011), the iteration stops if it reaches the maximum number of iteration limit or if the tolerance does not improve.

ICP is currently based on [OpenCV's implementation](https://docs.opencv.org/4.x/dc/d9b/classcv_1_1ppf__match__3d_1_1ICP.html) (an optional dependency), which includes outlier removal arguments. This may improve results significantly on outlier-prone data, but care should still be taken, as the risk of landing in [local minima](https://en.wikipedia.org/wiki/Maxima_and_minima) increases.

```{code-cell} ipython3
:tags: [hide-cell]
:mystnb:
:  code_prompt_show: "Show the code for adding a shift and rotation"
:  code_prompt_hide: "Hide the code for adding a shift and rotation"

# Apply a rotation of 0.2 degrees and X/Y/Z shifts to elevation in meters
rotation = np.deg2rad(0.2)
x_shift = 20
y_shift = 20
z_shift = 5
# Affine matrix for 3D transformation
matrix = np.array(
    [
        [1, 0, 0, x_shift],
        [0, np.cos(rotation), -np.sin(rotation), y_shift],
        [0, np.sin(rotation), np.cos(rotation), z_shift],
        [0, 0, 0, 1],
    ]
)
# We create misaligned elevation data
tba_dem_shifted_rotated = xdem.coreg.apply_matrix(ref_dem, matrix)
```

```{code-cell} ipython3
# Define a coregistration based on ICP
icp = xdem.coreg.ICP()
# Fit to data and apply
icp.fit(ref_dem, tba_dem_shifted_rotated)
aligned_dem = icp.apply(tba_dem_shifted_rotated)
```

```{code-cell} ipython3
:tags: [hide-input]
:mystnb:
:  code_prompt_show: "Show plotting code"
:  code_prompt_hide: "Hide plotting code"

# Plot before and after
f, ax = plt.subplots(1, 2)
ax[0].set_title("Before ICP")
(tba_dem_shifted_rotated - ref_dem).plot(cmap='RdYlBu', vmin=-30, vmax=30, ax=ax[0])
ax[1].set_title("After ICP")
(aligned_dem - ref_dem).plot(cmap='RdYlBu', vmin=-30, vmax=30, ax=ax[1], cbar_title="Elevation differences (m)")
_ = ax[1].set_yticklabels([])
```

## Building coregistration pipelines

### The {class}`~xdem.coreg.CoregPipeline` object

Often, more than one coregistration approach is necessary to obtain the best results, and several need to be combined 
sequentially. A {class}`~xdem.coreg.CoregPipeline` can be constructed for this:

```{code-cell} ipython3
# We can list sequential coregistration methods to apply
pipeline = xdem.coreg.CoregPipeline([xdem.coreg.ICP(), xdem.coreg.NuthKaab()])

# Or sum them, which works identically as the syntax above
pipeline = xdem.coreg.ICP() + xdem.coreg.NuthKaab()
```

The {class}`~xdem.coreg.CoregPipeline` object exposes the same interface as the {class}`~xdem.coreg.Coreg` object.
The results of a pipeline can be used in other programs by exporting the combined transformation matrix using {func}`~xdem.coreg.Coreg.to_matrix`.

```{margin}
<sup>2</sup>Here again, this class is heavily inspired by SciKit-Learn's [Pipeline](https://scikit-learn.org/stable/modules/generated/sklearn.pipeline.Pipeline.html#sklearn-pipeline-pipeline) and [make_pipeline()](https://scikit-learn.org/stable/modules/generated/sklearn.pipeline.make_pipeline.html#sklearn.pipeline.make_pipeline) functionalities.
```

```{code-cell} ipython3
# Fit to data and apply the pipeline of ICP + Nuth and Kääb
pipeline.fit(ref_dem, tba_dem_shifted_rotated)
aligned_dem = pipeline.apply(tba_dem_shifted_rotated)
```

```{code-cell} ipython3
:tags: [hide-input]
:mystnb:
:  code_prompt_show: "Show plotting code"
:  code_prompt_hide: "Hide plotting code"

# Plot before and after
f, ax = plt.subplots(1, 2)
ax[0].set_title("Before ICP + NK")
(tba_dem_shifted_rotated - ref_dem).plot(cmap='RdYlBu', vmin=-30, vmax=30, ax=ax[0])
ax[1].set_title("After ICP + NK")
(aligned_dem - ref_dem).plot(cmap='RdYlBu', vmin=-30, vmax=30, ax=ax[1], cbar_title="Elevation differences (m)")
_ = ax[1].set_yticklabels([])
```

### Recommended pipelines

To ensure sub-pixel accuracy, the [Nuth and Kääb (2011)](https://doi.org/10.5194/tc-5-271-2011) coregistration should almost always be used as a final step.
The approach does not account for rotations in the dataset, however, so a combination is often necessary.
For small rotations, a 1st degree deramp can be used in combination:

```{code-cell} ipython3
<<<<<<< HEAD
pipeline = xdem.coreg.Tilt() + xdem.coreg.NuthKaab()
=======
coreg.NuthKaab() + coreg.Deramp(poly_order=1)
>>>>>>> a4e7e006
```

For larger rotations, ICP can be used instead:

```{code-cell} ipython3
pipeline = xdem.coreg.ICP() + xdem.coreg.NuthKaab()
```

Additionally, ICP tends to fail with large initial vertical differences, so a preliminary vertical shifting can be used:

```{code-cell} ipython3
pipeline = xdem.coreg.VerticalShift() + xdem.coreg.ICP() + xdem.coreg.NuthKaab()
```

## Dividing a coregistration between blocks

### The {class}`~xdem.coreg.BlockwiseCoreg` object

<|MERGE_RESOLUTION|>--- conflicted
+++ resolved
@@ -180,7 +180,6 @@
 aligned_dem = nuth_kaab.apply(tba_dem_shift)
 ```
 
-
 ```{code-cell} ipython3
 :tags: [hide-input]
 :mystnb:
@@ -196,65 +195,7 @@
 _ = ax[1].set_yticklabels([])
 ```
 
-<<<<<<< HEAD
-### Tilt
-
-{class}`xdem.coreg.Tilt`
-
-- **Performs:** A 2D plane tilt correction.
-- **Supports weights:** Planned.
-- **Pros:** Corrects small rotations fairly accurately, and runs very fast.
-- **Cons:** Not perfectly equivalent to a rotational correction, to use only with small rotations. For large rotational corrections, {ref}`icp` is recommended.
-
-Tilt coregistration works by estimating and correcting for a 2D first-order polynomial (plane) over the entire elevation differences.
-
-```{code-cell} ipython3
-:tags: [hide-cell]
-:mystnb:
-:  code_prompt_show: "Show the code for adding a tilt"
-:  code_prompt_hide: "Hide the code for adding a tilt"
-
-# Apply a rotation of 0.2 degrees
-rotation = np.deg2rad(0.2)
-matrix = np.array(
-    [
-        [1, 0, 0, 0],
-        [0, np.cos(rotation), -np.sin(rotation), 0],
-        [0, np.sin(rotation), np.cos(rotation), 0],
-        [0, 0, 0, 1],
-    ]
-)
-# We create misaligned elevation data
-tba_dem_tilt = xdem.coreg.apply_matrix(ref_dem, matrix)
-```
-
-```{code-cell} ipython3
-# Define a coregistration based on a tilt correction
-tilt = xdem.coreg.Tilt()
-# Fit to data and apply
-tilt.fit(ref_dem, tba_dem_tilt)
-aligned_dem = tilt.apply(tba_dem_tilt)
-```
-
-```{code-cell} ipython3
-:tags: [hide-input]
-:mystnb:
-:  code_prompt_show: "Show plotting code"
-:  code_prompt_hide: "Hide plotting code"
-
-# Plot before and after
-f, ax = plt.subplots(1, 2)
-ax[0].set_title("Before de-tilt")
-(tba_dem_tilt - ref_dem).plot(cmap='RdYlBu', vmin=-30, vmax=30, ax=ax[0])
-ax[1].set_title("After de-tilt")
-(aligned_dem - ref_dem).plot(cmap='RdYlBu', vmin=-30, vmax=30, ax=ax[1], cbar_title="Elevation differences (m)")
-_ = ax[1].set_yticklabels([])
-```
-
 ### Vertical shift
-=======
-## Vertical shift
->>>>>>> a4e7e006
 
 {class}`xdem.coreg.VerticalShift`
 
@@ -412,11 +353,7 @@
 For small rotations, a 1st degree deramp can be used in combination:
 
 ```{code-cell} ipython3
-<<<<<<< HEAD
-pipeline = xdem.coreg.Tilt() + xdem.coreg.NuthKaab()
-=======
-coreg.NuthKaab() + coreg.Deramp(poly_order=1)
->>>>>>> a4e7e006
+pipeline = xdem.coreg.NuthKaab() + xdem.coreg.Deramp(poly_order=1)
 ```
 
 For larger rotations, ICP can be used instead:
