--- conflicted
+++ resolved
@@ -352,7 +352,6 @@
 corrected_dem = terbias.apply(tbc_dem_curv, bias_vars={"maximum_curvature": maxc})
 ```
 
-<<<<<<< HEAD
 ```{code-cell} ipython3
 :tags: [hide-input]
 :mystnb:
@@ -375,9 +374,7 @@
 All bias-corrections methods are inherited from generic classes that perform corrections in 1-, 2- or N-D. Having these
 separate helps the user navigating the dimensionality of the functions, optimizer, binning or variables used.
 
-{class}`xdem.coreg.BiasCorr1D`
-{class}`xdem.coreg.BiasCorr2D`
-{class}`xdem.coreg.BiasCorrND`
+{class}`xdem.coreg.BiasCorr`
 
 - **Performs:** Correct biases with any function and optimizer, or any binning, in 1-, 2- or N-D.
 - **Supports weights:** Yes.
@@ -406,7 +403,7 @@
 ```{code-cell} ipython3
 # Create a bias correction defining three custom variable names that will be passed later
 # We force a binning method, more simple in 3D
-biascorr = xdem.coreg.BiasCorrND(bias_var_names=["aspect", "slope", "elevation"], fit_or_bin="bin", bin_sizes=5)
+biascorr = xdem.coreg.BiasCorr(bias_var_names=["aspect", "slope", "elevation"], fit_or_bin="bin", bin_sizes=5)
 
 # Derive curvature and slope
 aspect, slope = ref_dem.get_terrain_attribute(["aspect", "slope"])
@@ -437,8 +434,4 @@
 ax[1].set_title("After 3D\nde-biasing")
 (corrected_dem - ref_dem).plot(cmap='RdYlBu', vmin=-10, vmax=10, ax=ax[1], cbar_title="Elevation differences (m)")
 _ = ax[1].set_yticklabels([])
-=======
-# Apply the transformation
-corrected_dem = terbias.apply(tba_dem)
->>>>>>> 2c9f2b3f
 ```