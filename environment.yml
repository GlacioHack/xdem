name: xdem
channels:
  - conda-forge
dependencies:
  - python>=3.9,<3.12
  - geopandas>=0.12.0
  - numba=0.*
  - numpy=1.*
  - matplotlib=3.*
  - pyproj>=3.4,<4
  - rasterio>=1.3,<2
  - scipy>=1.0,<1.13
  - tqdm
  - scikit-image=0.*
<<<<<<< HEAD
  - scikit-gstat>=1.0
  - geoutils=0.1.6
=======
  - scikit-gstat>=1.0,<1.1
  - geoutils=0.1.5
>>>>>>> 9739dee6
  - pip

   # To run CI against latest GeoUtils
#  - pip:
#    - git+https://github.com/rhugonnet/geoutils.git<|MERGE_RESOLUTION|>--- conflicted
+++ resolved
@@ -12,14 +12,8 @@
   - scipy>=1.0,<1.13
   - tqdm
   - scikit-image=0.*
-<<<<<<< HEAD
-  - scikit-gstat>=1.0
+  - scikit-gstat>=1.0,<1.1
   - geoutils=0.1.6
-=======
-  - scikit-gstat>=1.0,<1.1
-  - geoutils=0.1.5
->>>>>>> 9739dee6
-  - pip
 
    # To run CI against latest GeoUtils
 #  - pip:
