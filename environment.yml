--- conflicted
+++ resolved
@@ -13,12 +13,7 @@
   - tqdm
   - scikit-image=0.*
   - scikit-gstat>=1.0.18,<1.1
-<<<<<<< HEAD
-  - geoutils=0.1.14
-=======
   - geoutils=0.1.16
-  - pip
->>>>>>> 08f2fa53
   - affine
   - pandas
   - pyogrio
