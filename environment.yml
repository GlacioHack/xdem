name: xdem
channels:
  - conda-forge
dependencies:
  - python>=3.10,<3.13
  - geopandas>=0.12.0
  - numba=0.*
  - numpy=1.*
  - matplotlib=3.*
  - pyproj>=3.4,<4
  - rasterio>=1.3,<2
  - scipy=1.*
  - tqdm
  - scikit-image=0.*
  - scikit-gstat>=1.0.18,<1.1
<<<<<<< HEAD
  - xarray
  - rioxarray=0.*
  - geocube
  - dask
  - geoutils=0.1.10
=======
  - geoutils=0.1.12
>>>>>>> ff3d4eee
  - pip

   # To run CI against latest GeoUtils
#  - pip:
#    - git+https://github.com/rhugonnet/geoutils.git<|MERGE_RESOLUTION|>--- conflicted
+++ resolved
@@ -13,15 +13,11 @@
   - tqdm
   - scikit-image=0.*
   - scikit-gstat>=1.0.18,<1.1
-<<<<<<< HEAD
   - xarray
   - rioxarray=0.*
   - geocube
   - dask
-  - geoutils=0.1.10
-=======
   - geoutils=0.1.12
->>>>>>> ff3d4eee
   - pip
 
    # To run CI against latest GeoUtils
