--- conflicted
+++ resolved
@@ -8,12 +8,8 @@
   - ipython
   - matplotlib
   - pdal
-<<<<<<< HEAD
   - opencv
-  - python-pdal
-=======
   - pytest
->>>>>>> 4972ed12
   - pyproj
   - rasterio
   - scipy
