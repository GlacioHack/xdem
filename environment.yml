name: xdem
channels:
  - conda-forge
dependencies:
  - python>=3.8
  - proj>=7.2
  - geopandas>=0.10.0
  - fiona
  - shapely
  - numba
  - numpy
  - matplotlib
  - opencv
  - openh264
  - pyproj
  - rasterio>=1.3
  - scipy
  - tqdm
  - scikit-image
  - proj-data
  - scikit-gstat>=0.6.8
  - pytransform3d
  - pip
  
  - pip:
<<<<<<< HEAD
    - geoutils==0.0.9
    - noisyopt
=======
    # - git+https://github.com/GlacioHack/GeoUtils.git
    - geoutils==0.0.10
>>>>>>> dc57c447
<|MERGE_RESOLUTION|>--- conflicted
+++ resolved
@@ -23,10 +23,5 @@
   - pip
   
   - pip:
-<<<<<<< HEAD
-    - geoutils==0.0.9
+    - geoutils==0.0.10
     - noisyopt
-=======
-    # - git+https://github.com/GlacioHack/GeoUtils.git
-    - geoutils==0.0.10
->>>>>>> dc57c447
